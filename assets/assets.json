{
	"textures": {
        "earth" : {
            "file":  "shared/earthtile.png",
            "wrapU": "repeated",
            "wrapV": "repeated"
        },
        "steel" : {
          "file":  "shared/steeltile.png",
          "wrapU": "repeated",
          "wrapV": "repeated"
        },
      "platforms" : {
        "file":  "platform/moving_platform.png",
        "wrapU": "repeated",
        "wrapV": "repeated"
      },
      "door": {
        "file": "platform/doors.png",
        "wrapU": "repeated",
        "wrapV": "repeated"
      },
        "goal":   "shared/goaldoor.png",
        "cat":  "platform/cat.png",
        "sit": "platform/sit.png",
        "deadCat": "platform/deadCat.png",
        "burnCat": "platform/burn.png",
        "jumpingCat": "platform/jump.png",
        "jump_anim": "platform/jump_start.png",
        "walk": "platform/walk_anim.png",
        "rope":  "platform/ropebridge.png",
        "barrier": "platform/barrier.png",
        "bullet":  "platform/bullet.png",
        "button_anim": "platform/button_anim.png",
        "spikes": "platform/spikes.png",
        "button": "platform/button.png",
        "flamethrower": "platform/flamethrower.png",
        "flame": "platform/flame.png",
        "laser": "platform/laser.png",
        "laserBeam": "platform/laserbeam.png",
        "checkpoint": "platform/checkpoint.png",
        "checkpointActive": "platform/checkpointActive.png",
        "checkpoint_anim" : "platform/checkpoint_anim.png",
        "checkpoint_active_anim" : "platform/checkpoint_active_anim.png",
        "checkpoint_base" : "platform/checkpoint_base.png",
        "checkpoint_base_active" : "platform/checkpoint_base_active.png",
        "background": "platform/labBkg_concept.png",
        "flame_anim": "platform/flame_anim.png",
        "roboMobAnim": "platform/robot_anim.png",
        "roboMob": "platform/robot_mob.png",
        "meow_anim": "platform/meow.png",
        "spirit_anim": "platform/spirit_anim.png",
        "spirit_photon": "platform/spirit_photon.png",
        "spirit_photon_cat": "platform/spirit_photon_cat.png",
        "spirit_region": "platform/spirit_region.png",
        "idle_anim": "platform/idle.png",
        "idle_anim_stand": "platform/standing_idle.png",
        "metal_tileset": "tiled/metal_tileset.png",
        "climbable_tileset": "tiled/climbable_tileset.png",
        "steel": "shared/steeltile.png",
        "deadCat2" : "platform/deadCat2.png"
    },
    "jsons"  : {
        "constants": "platform/constants.json",
        "controls": "platform/controls.json",
        "tiledSuperJump": "tiled/super-jump.json",
<<<<<<< HEAD
      "tiledLevelTutorial": "tiled/tiledLevelTutorial1.json",
//      "tiledLevel1": "tiled/moving-checkpoints-tutorial.json",
      "tiledLevel1": "tiled/spikes-deaths-easy.json",
//      "tiledLevel1": "tiled/elevator.json",
      "tiledLevel2": "tiled/level-beta-med1.json",
      "tiledLevel3": "tiled/body-switching-chain-medium.json",
      "tiledLevel4": "tiled/super-jump.json",
      "tiledLevel5": "tiled/level-beta-hard.json",
      "tiledLevel6": "tiled/party-room.json"
=======
        "tiledLevelTutorial": "tiled/tiledLevelTutorial1.json",
        "tiledLevel1": "tiled/spikes-deaths-easy.json",
        "tiledLevel2": "tiled/level-beta-med1.json",
        "tiledLevel3": "tiled/body-switching-chain-medium.json",
        "tiledLevel4": "tiled/super-jump.json",
        "tiledLevel5": "tiled/level-beta-hard.json",
        "tiledLevel6": "tiled/party-room.json"
>>>>>>> cbebd3e3
    },
    "sounds" : {
        "jump" : "platform/jumpCELESTE.wav",
        "dash" : "platform/dashCELESTE.wav",
        "metalLanding" : "platform/metalLandingCELESTE.wav",
        "pew"  : "platform/pew.mp3",
        "plop" : "platform/plop.mp3",
        "meow" : "platform/meow.mp3"
    },
    "fonts": {
        "retro": {
            "file": "shared/RetroGame.ttf",
            "size": 64
        }
    }
}<|MERGE_RESOLUTION|>--- conflicted
+++ resolved
@@ -64,17 +64,6 @@
         "constants": "platform/constants.json",
         "controls": "platform/controls.json",
         "tiledSuperJump": "tiled/super-jump.json",
-<<<<<<< HEAD
-      "tiledLevelTutorial": "tiled/tiledLevelTutorial1.json",
-//      "tiledLevel1": "tiled/moving-checkpoints-tutorial.json",
-      "tiledLevel1": "tiled/spikes-deaths-easy.json",
-//      "tiledLevel1": "tiled/elevator.json",
-      "tiledLevel2": "tiled/level-beta-med1.json",
-      "tiledLevel3": "tiled/body-switching-chain-medium.json",
-      "tiledLevel4": "tiled/super-jump.json",
-      "tiledLevel5": "tiled/level-beta-hard.json",
-      "tiledLevel6": "tiled/party-room.json"
-=======
         "tiledLevelTutorial": "tiled/tiledLevelTutorial1.json",
         "tiledLevel1": "tiled/spikes-deaths-easy.json",
         "tiledLevel2": "tiled/level-beta-med1.json",
@@ -82,7 +71,6 @@
         "tiledLevel4": "tiled/super-jump.json",
         "tiledLevel5": "tiled/level-beta-hard.json",
         "tiledLevel6": "tiled/party-room.json"
->>>>>>> cbebd3e3
     },
     "sounds" : {
         "jump" : "platform/jumpCELESTE.wav",
