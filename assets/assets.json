--- conflicted
+++ resolved
@@ -37,16 +37,13 @@
         "flame_anim": "platform/flame_anim.png",
         "roboMob": "platform/robo_mob.png",
         "meow_anim": "platform/meow.png",
-<<<<<<< HEAD
         "spirit_anim": "platform/spirit_anim.png",
         "spirit_photon": "platform/spirit_photon.png",
         "spirit_photon_cat": "platform/spirit_photon_cat.png",
         "spirit_region": "platform/spirit_region.png",
-        "lab_tileset": "platform/lab_tileset.png"
-=======
-      "idle_anim": "platform/idle.png",
-      "idle_anim_stand": "platform/standing_idle.png"
->>>>>>> 8aeb19f5
+        "lab_tileset": "platform/lab_tileset.png",
+        "idle_anim": "platform/idle.png",
+        "idle_anim_stand": "platform/standing_idle.png"
     },
     "jsons"  : {
         "constants": "platform/constants.json",
