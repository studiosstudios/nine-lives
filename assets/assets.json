--- conflicted
+++ resolved
@@ -29,13 +29,9 @@
         "checkpoint": "platform/checkpoint.png",
         "checkpointActive": "platform/checkpointActive.png",
         "background": "platform/labBkg_concept.png",
-<<<<<<< HEAD
         "flame_anim": "platform/flame_anim.png",
-        "roboMob": "platform/robo_mob.png"
-=======
-      "flame_anim": "platform/flame_anim.png",
-      "meow_anim": "platform/meow.png"
->>>>>>> 5f3a06e5
+        "roboMob": "platform/robo_mob.png",
+        "meow_anim": "platform/meow.png"
     },
     "jsons"  : {
         "constants": "platform/constants.json",
