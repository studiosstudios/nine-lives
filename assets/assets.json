--- conflicted
+++ resolved
@@ -12,18 +12,11 @@
         },
         "goal":   "shared/goaldoor.png",
         "cat":  "platform/cat.png",
-<<<<<<< HEAD
-        "sit": "platform/Sit_Idle.png",
-        "deadCat": "platform/deadCat.png",
-        "jumpingCat": "platform/Jump.png",
-        "jump_anim": "platform/jump_cat.png",
-=======
         "sit": "platform/sit.png",
         "deadCat": "platform/deadCat.png",
         "burnCat": "platform/burn.png",
         "jumpingCat": "platform/jump.png",
         "jump_anim": "platform/jump_start.png",
->>>>>>> 50ed58e3
         "walk": "platform/walk_anim.png",
         "rope":  "platform/ropebridge.png",
         "barrier": "platform/barrier.png",
@@ -43,12 +36,8 @@
         "checkpoint_base_active" : "platform/checkpoint_base_active.png",
         "background": "platform/labBkg_concept.png",
         "flame_anim": "platform/flame_anim.png",
-<<<<<<< HEAD
+        "roboMobAnim": "platform/robot_anim.png",
         "roboMob": "platform/robot_mob.png",
-        "roboMobAnim": "platform/robot_anim.png",
-        "meow_anim": "platform/meow.png"
-=======
-        "roboMob": "platform/robo_mob.png",
         "meow_anim": "platform/meow.png",
         "spirit_anim": "platform/spirit_anim.png",
         "spirit_photon": "platform/spirit_photon.png",
@@ -59,7 +48,6 @@
         "metal_tileset": "tiled/metal_tileset.png",
         "steel": "shared/steeltile.png",
         "deadCat2" : "platform/deadCat2.png"
->>>>>>> 50ed58e3
     },
     "jsons"  : {
         "constants": "platform/constants.json",
@@ -69,8 +57,8 @@
         "level3": "platform/level3.json",
         "level4": "platform/level4.json",
         "level5": "platform/level_testplayground.json",
-        "tiledLevel1": "tiled/super-jump.json",
-      "tiledLevel2": "tiled/tiledlevel2.json",
+        "tiledLevel1": "tiled/tiledLevel1.json",
+      "tiledLevel2": "tiled/tiledLevel2.json",
       "tiledLevel3": "tiled/spikes-testing.json",
       "tiledLevel4": "tiled/level-switch2.json",
       "tiledLevel5": "tiled/level-switch3.json"
