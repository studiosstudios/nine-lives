{
	"textures": {
        "shared:earth" : {
            "file":  "shared/earthtile.png",
            "wrapU": "repeated",
            "wrapV": "repeated"
        },
        "shared:steel" : {
          "file":  "shared/steeltile.png",
          "wrapU": "repeated",
          "wrapV": "repeated"
        },
        "shared:goal":   "shared/goaldoor.png",
        "platform:cat":  "platform/cat.png",
        "platform:rope":  "platform/ropebridge.png",
        "platform:barrier": "platform/barrier.png",
        "platform:bullet":  "platform/bullet.png",
        "platform:spikes": "platform/spikes.png",
        "platform:button": "platform/button.png",
        "platform:flamethrower": "platform/flamethrower.png",
        "platform:flame": "platform/flame.png"
    },
    "jsons"  : {
<<<<<<< HEAD
        "platform:constants_l1": "platform/constants_l1.json",
        "platform:constants_l2": "platform/constants_l2.json",
=======
        "platform:constants": "platform/constants.json"
>>>>>>> d873c037
    },
    "sounds" : {
        "platform:jump" : "platform/jump.mp3",
        "platform:pew"  : "platform/pew.mp3",
        "platform:plop" : "platform/plop.mp3"
    },
    "fonts": {
        "shared:retro": {
            "file": "shared/RetroGame.ttf",
            "size": 64
        }
    }
}<|MERGE_RESOLUTION|>--- conflicted
+++ resolved
@@ -21,12 +21,8 @@
         "platform:flame": "platform/flame.png"
     },
     "jsons"  : {
-<<<<<<< HEAD
         "platform:constants_l1": "platform/constants_l1.json",
-        "platform:constants_l2": "platform/constants_l2.json",
-=======
-        "platform:constants": "platform/constants.json"
->>>>>>> d873c037
+        "platform:constants_l2": "platform/constants_l2.json"
     },
     "sounds" : {
         "platform:jump" : "platform/jump.mp3",
