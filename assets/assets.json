{
	"textures": {
        "earth" : {
            "file":  "shared/earthtile.png",
            "wrapU": "repeated",
            "wrapV": "repeated"
        },
        "steel" : {
          "file":  "shared/steeltile.png",
          "wrapU": "repeated",
          "wrapV": "repeated"
        },
        "goal":   "shared/goaldoor.png",
        "cat":  "platform/cat.png",
      "sit": "platform/sit_idle1.png",
        "deadCat": "platform/deadCat.png",
      "jumpingCat": "platform/Jump.png",
      "jump_anim": "platform/jump_start.png",
      "walk": "platform/walk_anim.png",
        "rope":  "platform/ropebridge.png",
        "barrier": "platform/barrier.png",
        "bullet":  "platform/bullet.png",
        "button_anim": "platform/button_anim.png",
        "spikes": "platform/spikes2.png",
        "button": "platform/button.png",
        "flamethrower": "platform/flamethrower.png",
        "flame": "platform/flame.png",
        "laser": "platform/laser.png",
        "laserBeam": "platform/laserbeam.png",
        "checkpoint": "platform/checkpoint.png",
        "checkpointActive": "platform/checkpointActive.png",
        "checkpoint_anim" : "platform/checkpoint_anim.png",
        "checkpoint_active_anim" : "platform/checkpoint_active_anim.png",
        "checkpoint_base" : "platform/checkpoint_base.png",
        "checkpoint_base_active" : "platform/checkpoint_base_active.png",
        "background": "platform/labBkg_concept.png",
        "flame_anim": "platform/flame_anim.png",
        "roboMob": "platform/robo_mob.png",
        "meow_anim": "platform/meow.png",
        "idle_anim": "platform/idle.png",
        "idle_anim_stand": "platform/standing_idle.png",
        "metal_tileset": "tiled/metal_tileset.png",
        "spirit_anim": "platform/spirit_anim.png",
        "spirit_photon": "platform/spirit_photon.png",
        "spirit_photon_cat": "platform/spirit_photon_cat.png",
<<<<<<< HEAD
        "spirit_region": "platform/spirit_region.png"
=======
        "spirit_region": "platform/spirit_region.png",
        "lab_tileset": "platform/lab_tileset.png",
        "idle_anim": "platform/idle.png",
        "idle_anim_stand": "platform/standing_idle.png"
>>>>>>> d3eb6b25
    },
    "jsons"  : {
        "constants": "platform/constants.json",
        "controls": "platform/controls.json",
        "level1": "platform/level1.json",
        "level2": "platform/level2.json",
        "level3": "platform/level3.json",
        "level4": "platform/level4.json",
        "level5": "platform/level_testplayground.json",
<<<<<<< HEAD
        "tiledLevel1": "tiled/tiledLevel1.json"
=======
//        "tiledLevel": "tiledLevel.json"
>>>>>>> d3eb6b25
    },
    "sounds" : {
        "jump" : "platform/jump.mp3",
        "pew"  : "platform/pew.mp3",
        "plop" : "platform/plop.mp3",
        "meow" : "platform/meow.mp3"
    },
    "fonts": {
        "retro": {
            "file": "shared/RetroGame.ttf",
            "size": 64
        }
    }
}<|MERGE_RESOLUTION|>--- conflicted
+++ resolved
@@ -12,11 +12,11 @@
         },
         "goal":   "shared/goaldoor.png",
         "cat":  "platform/cat.png",
-      "sit": "platform/sit_idle1.png",
+        "sit": "platform/sit_idle1.png",
         "deadCat": "platform/deadCat.png",
-      "jumpingCat": "platform/Jump.png",
-      "jump_anim": "platform/jump_start.png",
-      "walk": "platform/walk_anim.png",
+        "jumpingCat": "platform/Jump.png",
+        "jump_anim": "platform/jump_start.png",
+        "walk": "platform/walk_anim.png",
         "rope":  "platform/ropebridge.png",
         "barrier": "platform/barrier.png",
         "bullet":  "platform/bullet.png",
@@ -37,20 +37,14 @@
         "flame_anim": "platform/flame_anim.png",
         "roboMob": "platform/robo_mob.png",
         "meow_anim": "platform/meow.png",
+        "spirit_anim": "platform/spirit_anim.png",
+        "spirit_photon": "platform/spirit_photon.png",
+        "spirit_photon_cat": "platform/spirit_photon_cat.png",
+        "spirit_region": "platform/spirit_region.png",
         "idle_anim": "platform/idle.png",
         "idle_anim_stand": "platform/standing_idle.png",
         "metal_tileset": "tiled/metal_tileset.png",
-        "spirit_anim": "platform/spirit_anim.png",
-        "spirit_photon": "platform/spirit_photon.png",
-        "spirit_photon_cat": "platform/spirit_photon_cat.png",
-<<<<<<< HEAD
-        "spirit_region": "platform/spirit_region.png"
-=======
-        "spirit_region": "platform/spirit_region.png",
-        "lab_tileset": "platform/lab_tileset.png",
-        "idle_anim": "platform/idle.png",
-        "idle_anim_stand": "platform/standing_idle.png"
->>>>>>> d3eb6b25
+        "steel": "shared/steeltile.png"
     },
     "jsons"  : {
         "constants": "platform/constants.json",
@@ -60,11 +54,7 @@
         "level3": "platform/level3.json",
         "level4": "platform/level4.json",
         "level5": "platform/level_testplayground.json",
-<<<<<<< HEAD
         "tiledLevel1": "tiled/tiledLevel1.json"
-=======
-//        "tiledLevel": "tiledLevel.json"
->>>>>>> d3eb6b25
     },
     "sounds" : {
         "jump" : "platform/jump.mp3",
