{
	"textures": {
        "earth" : {
            "file":  "shared/earthtile.png",
            "wrapU": "repeated",
            "wrapV": "repeated"
        },
        "steel" : {
          "file":  "shared/steeltile.png",
          "wrapU": "repeated",
          "wrapV": "repeated"
        },
        "goal":   "shared/goaldoor.png",
        "cat":  "platform/cat.png",
        "sit": "platform/sit.png",
        "deadCat": "platform/deadCat.png",
        "burnCat": "platform/burn.png",
        "jumpingCat": "platform/jump.png",
        "jump_anim": "platform/jump_start.png",
        "walk": "platform/walk_anim.png",
        "rope":  "platform/ropebridge.png",
        "barrier": "platform/barrier.png",
        "bullet":  "platform/bullet.png",
        "button_anim": "platform/button_anim.png",
        "spikes": "platform/spikes2.png",
        "button": "platform/button.png",
        "flamethrower": "platform/flamethrower.png",
        "flame": "platform/flame.png",
        "laser": "platform/laser.png",
        "laserBeam": "platform/laserbeam.png",
        "checkpoint": "platform/checkpoint.png",
        "checkpointActive": "platform/checkpointActive.png",
        "checkpoint_anim" : "platform/checkpoint_anim.png",
        "checkpoint_active_anim" : "platform/checkpoint_active_anim.png",
        "checkpoint_base" : "platform/checkpoint_base.png",
        "checkpoint_base_active" : "platform/checkpoint_base_active.png",
        "background": "platform/labBkg_concept.png",
        "flame_anim": "platform/flame_anim.png",
        "roboMob": "platform/robo_mob.png",
        "meow_anim": "platform/meow.png",
        "spirit_anim": "platform/spirit_anim.png",
        "spirit_photon": "platform/spirit_photon.png",
        "spirit_photon_cat": "platform/spirit_photon_cat.png",
        "spirit_region": "platform/spirit_region.png",
        "idle_anim": "platform/idle.png",
        "idle_anim_stand": "platform/standing_idle.png",
        "metal_tileset": "tiled/metal_tileset.png",
        "steel": "shared/steeltile.png",
        "deadCat2" : "platform/deadCat2.png"
    },
    "jsons"  : {
        "constants": "platform/constants.json",
        "controls": "platform/controls.json",
        "level1": "platform/level1.json",
        "level2": "platform/level2.json",
        "level3": "platform/level3.json",
        "level4": "platform/level4.json",
        "level5": "platform/level_testplayground.json",
<<<<<<< HEAD
        "tiledLevel1": "tiled/tiledLevel1.json",
      "tiledLevel2": "tiled/tiledLevel2.json",
      "tiledLevel3": "tiled/level-switch2.json",
=======
        "tiledLevel1": "tiled/super-jump.json",
      "tiledLevel2": "tiled/tiledlevel2.json",
      "tiledLevel3": "tiled/spikes-testing.json",
>>>>>>> 50ed58e3
      "tiledLevel4": "tiled/level-switch2.json",
      "tiledLevel5": "tiled/level-switch3.json"
    },
    "sounds" : {
        "jump" : "platform/jumpCELESTE.wav",
        "dash" : "platform/dashCELESTE.wav",
        "metalLanding" : "platform/metalLandingCELESTE.wav",
        "pew"  : "platform/pew.mp3",
        "plop" : "platform/plop.mp3",
        "meow" : "platform/meow.mp3",

    },
    "fonts": {
        "retro": {
            "file": "shared/RetroGame.ttf",
            "size": 64
        }
    }
}<|MERGE_RESOLUTION|>--- conflicted
+++ resolved
@@ -56,15 +56,9 @@
         "level3": "platform/level3.json",
         "level4": "platform/level4.json",
         "level5": "platform/level_testplayground.json",
-<<<<<<< HEAD
-        "tiledLevel1": "tiled/tiledLevel1.json",
-      "tiledLevel2": "tiled/tiledLevel2.json",
-      "tiledLevel3": "tiled/level-switch2.json",
-=======
         "tiledLevel1": "tiled/super-jump.json",
       "tiledLevel2": "tiled/tiledlevel2.json",
       "tiledLevel3": "tiled/spikes-testing.json",
->>>>>>> 50ed58e3
       "tiledLevel4": "tiled/level-switch2.json",
       "tiledLevel5": "tiled/level-switch3.json"
     },
