{
	"textures": {
        "earth" : {
            "file":  "shared/earthtile.png",
            "wrapU": "repeated",
            "wrapV": "repeated"
        },
        "steel" : {
          "file":  "shared/steeltile.png",
          "wrapU": "repeated",
          "wrapV": "repeated"
        },
      "platforms" : {
        "file":  "platform/moving_platform.png",
        "wrapU": "repeated",
        "wrapV": "repeated"
      },
      "door": {
        "file": "platform/doors.png",
        "wrapU": "repeated",
        "wrapV": "repeated"
      },
        "goal":   "shared/goaldoor.png",
        "cat":  "platform/cat.png",
        "sit": "platform/sit.png",
        "deadCat": "platform/deadCat.png",
        "burnCat": "platform/burn.png",
        "jumpingCat": "platform/jump.png",
        "jump_anim": "platform/jump_start.png",
        "walk": "platform/walk_anim.png",
        "rope":  "platform/ropebridge.png",
        "barrier": "platform/barrier.png",
        "bullet":  "platform/bullet.png",
        "button_anim": "platform/button_anim.png",
        "spikes": "platform/spikes.png",
        "button": "platform/button.png",
        "flamethrower": "platform/flamethrower.png",
        "flame": "platform/flame.png",
        "laser": "platform/laser.png",
        "laserBeam": "platform/laserbeam.png",
        "checkpoint": "platform/checkpoint.png",
        "checkpointActive": "platform/checkpointActive.png",
        "checkpoint_anim" : "platform/checkpoint_anim.png",
        "checkpoint_active_anim" : "platform/checkpoint_active_anim.png",
        "checkpoint_base" : "platform/checkpoint_base.png",
        "checkpoint_base_active" : "platform/checkpoint_base_active.png",
        "background": "platform/labBkg_concept.png",
        "flame_anim": "platform/flame_anim.png",
        "roboMobAnim": "platform/robot_anim.png",
        "roboMob": "platform/robot_mob.png",
        "meow_anim": "platform/meow.png",
        "spirit_anim": "platform/spirit_anim.png",
        "spirit_photon": "platform/spirit_photon.png",
        "spirit_photon_cat": "platform/spirit_photon_cat.png",
        "spirit_region": "platform/spirit_region.png",
        "idle_anim": "platform/idle.png",
        "idle_anim_stand": "platform/standing_idle.png",
        "metal_tileset": "tiled/metal_tileset.png",
        "climbable_tileset": "tiled/climbable_tileset.png",
        "steel": "shared/steeltile.png",
        "deadCat2" : "platform/deadCat2.png"
    },
    "jsons"  : {
        "constants": "platform/constants.json",
        "controls": "platform/controls.json",
<<<<<<< HEAD
        "level1": "platform/level1.json",
        "level2": "platform/level2.json",
        "level3": "platform/level3.json",
        "level4": "platform/level4.json",
        "level5": "platform/level_testplayground.json",
        "tiledLevel1": "tiled/tiledLevel1.json",
      "tiledLevel2": "tiled/tiledLevel2.json",
      "tiledLevel3": "tiled/spikes-testing.json",
      "tiledLevel4": "tiled/level-switch2.json",
      "tiledLevel5": "tiled/level-switch3.json"
=======
        "tiledSuperJump": "tiled/super-jump.json",
      "tiledLevelTutorial": "tiled/tiledLevelTutorial1.json",
      "tiledLevel1": "tiled/spikes-deaths-easy.json",
      "tiledLevel2": "tiled/level-beta-med1.json",
      "tiledLevel3": "tiled/body-switching-chain-medium.json",
      "tiledLevel4": "tiled/super-jump.json",
      "tiledLevel5": "tiled/level-beta-hard.json",
      "tiledLevel6": "tiled/party-room.json"
>>>>>>> 0f1ceb79
    },
    "sounds" : {
        "jump" : "platform/jumpCELESTE.wav",
        "dash" : "platform/dashCELESTE.wav",
        "metalLanding" : "platform/metalLandingCELESTE.wav",
        "pew"  : "platform/pew.mp3",
        "plop" : "platform/plop.mp3",
        "meow" : "platform/meow.mp3",

    },
    "fonts": {
        "retro": {
            "file": "shared/RetroGame.ttf",
            "size": 64
        }
    }
}<|MERGE_RESOLUTION|>--- conflicted
+++ resolved
@@ -63,27 +63,14 @@
     "jsons"  : {
         "constants": "platform/constants.json",
         "controls": "platform/controls.json",
-<<<<<<< HEAD
-        "level1": "platform/level1.json",
-        "level2": "platform/level2.json",
-        "level3": "platform/level3.json",
-        "level4": "platform/level4.json",
-        "level5": "platform/level_testplayground.json",
-        "tiledLevel1": "tiled/tiledLevel1.json",
-      "tiledLevel2": "tiled/tiledLevel2.json",
-      "tiledLevel3": "tiled/spikes-testing.json",
-      "tiledLevel4": "tiled/level-switch2.json",
-      "tiledLevel5": "tiled/level-switch3.json"
-=======
         "tiledSuperJump": "tiled/super-jump.json",
-      "tiledLevelTutorial": "tiled/tiledLevelTutorial1.json",
-      "tiledLevel1": "tiled/spikes-deaths-easy.json",
-      "tiledLevel2": "tiled/level-beta-med1.json",
-      "tiledLevel3": "tiled/body-switching-chain-medium.json",
-      "tiledLevel4": "tiled/super-jump.json",
-      "tiledLevel5": "tiled/level-beta-hard.json",
-      "tiledLevel6": "tiled/party-room.json"
->>>>>>> 0f1ceb79
+        "tiledLevelTutorial": "tiled/tiledLevelTutorial1.json",
+        "tiledLevel1": "tiled/spikes-deaths-easy.json",
+        "tiledLevel2": "tiled/level-beta-med1.json",
+        "tiledLevel3": "tiled/body-switching-chain-medium.json",
+        "tiledLevel4": "tiled/super-jump.json",
+        "tiledLevel5": "tiled/level-beta-hard.json",
+        "tiledLevel6": "tiled/party-room.json"
     },
     "sounds" : {
         "jump" : "platform/jumpCELESTE.wav",
@@ -91,8 +78,7 @@
         "metalLanding" : "platform/metalLandingCELESTE.wav",
         "pew"  : "platform/pew.mp3",
         "plop" : "platform/plop.mp3",
-        "meow" : "platform/meow.mp3",
-
+        "meow" : "platform/meow.mp3"
     },
     "fonts": {
         "retro": {
