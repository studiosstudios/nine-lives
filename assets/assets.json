--- conflicted
+++ resolved
@@ -62,15 +62,6 @@
         "level3": "platform/level3.json",
         "level4": "platform/level4.json",
         "level5": "platform/level_testplayground.json",
-<<<<<<< HEAD
-//      "tiledLevel1": "tiled/spikes-deaths-easy.json",
-      "tiledLevel1": "tiled/level-beta-hard.json",
-        "tiledLevel2": "tiled/body-switching-chain-medium.json",
-      "tiledLevel3": "tiled/super-jump.json",
-      "tiledLevel4": "tiled/tiledlevel2.json",
-      "tiledLevel5": "tiled/spikes-testing.json",
-      "tiledLevel6": "tiled/level-switch2.json",
-=======
         "tiledSuperJump": "tiled/super-jump.json",
       "tiledLevel2": "tiled/tiledlevel2.json",
       "tiledLevel3": "tiled/spikes-testing.json",
@@ -78,7 +69,6 @@
       "tiledLevel5": "tiled/level-switch3.json",
       "tiledLevelTutorial": "tiled/tiledLevelTutorial1.json",
       "tiledLevel1": "tiled/tiledLevelHard.json"
->>>>>>> 187db7b3
     },
     "sounds" : {
         "jump" : "platform/jumpCELESTE.wav",
