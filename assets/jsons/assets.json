{
	"textures": {
        "steel" : {
          "file":  "obstacles/shared/steel.png",
          "wrapU": "repeated",
          "wrapV": "repeated"
        },
      "platform" : {
        "file":  "world/platforms/platform3.png",
        "wrapU": "repeated",
        "wrapV": "repeated"
      },
      "door": {
        "file": "obstacles/door/door.png",
        "wrapU": "repeated",
        "wrapV": "repeated"
      },
      "goal": {
        "file": "obstacles/goal/goal.png",
        "wrapU": "repeated",
        "wrapV": "repeated"
      },
      "goal-active": {
        "file": "obstacles/goal/goal-active.png",
        "wrapU": "repeated",
        "wrapV": "repeated"
      },
      "cat":  "cat/cat.png",
      "walk-anim": "cat/walk-anim.png",
      "jump": "cat/jump.png",
      "jump-anim": "cat/jump-anim.png",
      "sit": "cat/sit.png",
      "idle-sit-anim": "cat/idle-sit-anim.png",
      "idle-stand-anim": "cat/idle-stand-anim.png",
      "climb-anim": "cat/climbing-anim.png",
      "meow-anim": "cat/meow-anim.png",
      "trans-anim": "cat/transition-anim.png",
      "trans2-anim": "cat/jump-stand-trans.png",
      "jump-mid": "cat/jump-mid-anim.png",
      "corpse": "obstacles/corpse/corpse.png",
      "corpse2" : "obstacles/corpse/corpse2.png",
      "corpse3" : "obstacles/corpse/corpse3.png",
      "corpse-burnt": "cat/corpse-burnt.png",
      "spikes": "obstacles/spikes/spikes.png",
      "button-base": "obstacles/button/button-base.png",
      "button-top": "obstacles/button/button-top.png",
      "switch-top": "obstacles/button/switch-top.png",
      "switch-base": "obstacles/button/switch-base.png",
      "box": "obstacles/box/box.png",
      "flamethrower": "obstacles/flamethrower/flamethrower.png",
      "flame": "obstacles/flamethrower/flame.png", //UNUSED
      "flame-anim": "obstacles/flamethrower/flame-anim.png",
      "laser": "obstacles/laser/laser.png",
      "laser-beam": "obstacles/laser/laser-beam.png", //UNUSED
      "checkpoint-anim" : "obstacles/checkpoint/checkpoint-anim.png",
      "checkpoint-active-anim" : "obstacles/checkpoint/checkpoint-active-anim.png",
      "checkpoint-base" : "obstacles/checkpoint/checkpoint-base.png",
      "checkpoint-base-active" : "obstacles/checkpoint/checkpoint-base-active.png",
      "robot": "mob/robot/robot.png",
      "robot-anim": "mob/robot/robot-anim.png",
      "spirit-anim": "obstacles/spirit-region/spirit-anim.png", //UNUSED
      "spirit-photon": "obstacles/spirit-region/spirit-photon.png",
      "spirit-photon-cat": "obstacles/spirit-region/spirit-photon-cat.png", //UNUSED
      "spirit-region": "obstacles/spirit-region/spirit-region.png",
      "metal-tileset": "world/platforms/dark-metal-tileset.png",
      "climbable-tileset": "world/platforms/climbable-tileset.png",
      "windows-tileset": "world/platforms/windows-tileset.png",
      "forest-tileset": "world/platforms/forest-tileset.png",
      "forestLeaves-tileset": "world/platforms/forestLeaves-tileset.png",
      "steel": "obstacles/shared/steel.png",
      "ceiling-light": "obstacles/lights/ceiling-light.png",
      "wall-light": "obstacles/lights/wall-light.png",
      "bg-lab": {
        "file": "world/backgrounds/bg-lab.png",
        "wrapU": "repeated",
        "wrapV": "repeated"
      },
      "bg-forest": {
        "file": "world/backgrounds/bg-forest.png",
        "wrapU": "repeated",
        "wrapV": "repeated"
      },
      // Decor
      "tutorial-burn": "world/decor/tutorial-burn.png",
      "tutorial-camera": "world/decor/tutorial-camera.png",
      "tutorial-checkpoint": "world/decor/tutorial-checkpoint.png",
      "tutorial-dash": "world/decor/tutorial-dash.png",
      "tutorial-pause": "world/decor/tutorial-pause.png",
      "tutorial-side-spikes": "world/decor/tutorial-side-spikes.png",
      "tutorial-spikes": "world/decor/tutorial-spikes.png",
      "tutorial-switch": "world/decor/tutorial-switch.png",
      "tutorial-walk-jump": "world/decor/tutorial-walk-jump.png",
      "tutorial-jump-dash": "world/decor/tutorial-jump-dash.png",
      "tutorial-undo": "world/decor/tutorial-undo.png",
      "cat-vinci": "world/decor/cat-vinci.png",
      "cat-tank-pink": "world/decor/cat-tank-pink.png",
      "cat-tank-green": "world/decor/cat-tank-green.png",
      "shelf": "world/decor/shelf.png",
      "cabinet-left": "world/decor/cabinet-left.png",
      "cabinet-mid": "world/decor/cabinet-mid.png",
      "cabinet-right": "world/decor/cabinet-right.png",
      "goggles": "world/decor/goggles.png",
      "microscope": "world/decor/microscope.png",
      "wall-bottom": "world/decor/wall-bottom.png",
      "wall-top": "world/decor/wall-top.png",
      "coke": "world/decor/coke.png",
      "test-tubes": "world/decor/test-tubes.png",
      "tank": "world/decor/tank.png"
    },
    "jsons"  : {
        "constants": "jsons/constants.json",
        "controls": "jsons/controls.json",
        "tiledSuperJump": "levels/super-jump.json",
        "tiledLevelTutorial": "levels/tiledLevelTutorial1.json",
        "tiledLevel1": "levels/tutorial-walk-jump.json",
        "tiledLevel2": "levels/tutorial-dash.json",
        "tiledLevel3": "levels/tutorial-first-death.json",
        "tiledLevel4": "levels/tutorial-undo.json",
      //        "tiledLevel2": "levels/test-windows.json",
      //        "tiledLevel1": "levels/lights.json",
        "tiledLevel5": "levels/activator-door-tutorial.json",
        "tiledLevel6": "levels/basic-body-switch.json",
<<<<<<< HEAD
        "tiledLevel7": "levels/spikes-deaths-easy.json",
        "tiledLevel8": "levels/tutorial-camera.json",
        "tiledLevel9": "levels/triple-body-deposits.json",
        "tiledLevel10": "levels/level-beta-med1.json",
        "tiledLevel11": "levels/super-jump.json",
=======
        "tiledLevel7": "levels/tutorial-camera.json",
        "tiledLevel8": "levels/spikes-deaths-easy.json",
        "tiledLevel9": "levels/mob-push-box.json",
        "tiledLevel10": "levels/level-beta-med1.json",
        "tiledLevel11": "levels/tutorial-flamethrower.json",
        "tiledLevel12": "levels/body-switching-chain-medium.json",
        "tiledLevel13": "levels/super-jump.json",
>>>>>>> 471dd90f
//        "tiledLevel5": "levels/level-beta-hard.json",
        "tiledLevel14": "levels/party-room.json",
        "tiledLevel15": "levels/test-forest.json"
    },
    "soundfx" : {
        "jump" : "sounds/jump-CELESTE.wav",
        "dash" : "sounds/dash-CELESTE.wav",
        "metal-landing" : "sounds/metal-landing-CELESTE.wav",
        "meow-3" : "sounds/meow.mp3",
        "meow-1": "sounds/meow-1.wav",
        "meow-2": "sounds/meow-2.wav",
//        "menu-select": "sounds/menu-select.wav"
    },
   "samples": {
        "bkg-intro": "sounds/bkg-intro.ogg",
        "bkg-lab-1": "sounds/bkg-lab-1.ogg",
        "bkg-forest-1": "sounds/bkg-forest-1.ogg"
   }
}<|MERGE_RESOLUTION|>--- conflicted
+++ resolved
@@ -120,21 +120,13 @@
       //        "tiledLevel1": "levels/lights.json",
         "tiledLevel5": "levels/activator-door-tutorial.json",
         "tiledLevel6": "levels/basic-body-switch.json",
-<<<<<<< HEAD
-        "tiledLevel7": "levels/spikes-deaths-easy.json",
-        "tiledLevel8": "levels/tutorial-camera.json",
-        "tiledLevel9": "levels/triple-body-deposits.json",
-        "tiledLevel10": "levels/level-beta-med1.json",
-        "tiledLevel11": "levels/super-jump.json",
-=======
         "tiledLevel7": "levels/tutorial-camera.json",
         "tiledLevel8": "levels/spikes-deaths-easy.json",
         "tiledLevel9": "levels/mob-push-box.json",
-        "tiledLevel10": "levels/level-beta-med1.json",
-        "tiledLevel11": "levels/tutorial-flamethrower.json",
-        "tiledLevel12": "levels/body-switching-chain-medium.json",
+        "tiledLevel10": "levels/tutorial-flamethrower.json",
+        "tiledLevel11": "levels/triple-body-deposits.json",
+        "tiledLevel12": "levels/level-beta-med1.json",
         "tiledLevel13": "levels/super-jump.json",
->>>>>>> 471dd90f
 //        "tiledLevel5": "levels/level-beta-hard.json",
         "tiledLevel14": "levels/party-room.json",
         "tiledLevel15": "levels/test-forest.json"
