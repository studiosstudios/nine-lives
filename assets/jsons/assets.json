--- conflicted
+++ resolved
@@ -105,29 +105,18 @@
         "tiledLevel2": "levels/tutorial-dash.json",
         "tiledLevel3": "levels/tutorial-first-death.json",
         "tiledLevel4": "levels/tutorial-undo.json",
-        "tiledLevel5": "levels/spikes-deaths-easy.json",
       //        "tiledLevel2": "levels/test-windows.json",
       //        "tiledLevel1": "levels/lights.json",
-<<<<<<< HEAD
-        "tiledLevel6": "levels/level-beta-med1.json",
-        "tiledLevel7": "levels/body-switching-chain-medium.json",
-        "tiledLevel8": "levels/super-jump.json"
+        "tiledLevel5": "levels/activator-door-tutorial.json",
+        "tiledLevel6": "levels/basic-body-switch.json",
+        "tiledLevel7": "levels/spikes-deaths-easy.json",
+        "tiledLevel8": "levels/level-beta-med1.json",
+        "tiledLevel9": "levels/body-switching-chain-medium.json",
+        "tiledLevel10": "levels/super-jump.json",
 //        "tiledLevel5": "levels/level-beta-hard.json",
 //        "tiledLevel8": "levels/party-room.json"
-        "tiledLevel9": "levels/test-forest.json"
-=======
-        "tiledLevel5": "levels/activator-door-tutorial.json",
-        "tiledLevel6": "levels/basic-body-switch.json",
-
-        "tiledLevel7": "levels/level-beta-med1.json",
-        "tiledLevel8": "levels/body-switching-chain-medium.json",
-        "tiledLevel9": "levels/super-jump.json",
-//        "tiledLevel5": "levels/level-beta-hard.json",
-//        "tiledLevel8": "levels/party-room.json"
-      "tiledLevel10": "levels/party-room.json",
-
-        "tiledLevel11": "levels/test-forest.json"
->>>>>>> 3e62e83c
+       "tiledLevel11": "levels/party-room.json",
+        "tiledLevel12": "levels/test-forest.json"
     },
     "soundfx" : {
         "jump" : "sounds/jump-CELESTE.wav",
