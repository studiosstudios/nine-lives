{
  "defaults" : {
    "gravity" : -14.7,
    "friction": 0.4,
    "density" : 0.0,
    "restitution": 0.1,
    "volume": 0.1
  },
  "spikes" : {
<<<<<<< HEAD
    "solid_scale": [1, 0.95],
    "pointy_scale": [0.9, 0.65],
    "center_scale": [1, 0.65],
    "friction": 5,
=======
    "sensor_height_scale": 0.7,
    "sensor_width_scale": 0.5,
    "sensor_offset": [0, 0],
    "solid_offset":[0, -0.25],
    "solid_height_scale": 0.5,
    "solid_width_scale": 1,
>>>>>>> 0f9c5e2b
    "offset": [
      0.5,
      -0.5
    ]
  },
  "activators": {
    "body_shape" : [-0.03125, 0.2, 0.96875, 0.2, 0.66875, 0.4, 0.26875, 0.4],
    "sensor_shape" : [-0.03125, 0.2, 0.96875, 0.2, 0.96875, 0.6, -0.03125, 0.6],
    "friction" : 0.4,
    "offset": [0.03125, -1.5]
  },
  "boxes": {
    "friction" : 1,
    "restitution": 0,
    "mass" : 1,
    "density": 1,
    "offset": [0.5, 0.5]
  },
  "flamethrowers": {
    "flame_sensor_scale": [0.45, 0.5],
    "base_offset" : [0.5, -0.5],
    "flame_offset" : [0, 1.3],
    "friction": 1,
    "density": 1,
    "mass": 1,
    "sensor_shape" : [-0.3, -0.6, 0.3, -0.6, 0.3, 0.9, -0.3, 0.9]
  },
  "lasers": {
    "offset": [0.5, -0.5],
    "beamOffset": [0, -0.2],
    "thickness": 3,
    "friction": 0.4,
    "density": 1,
    "mass": 1
  },
  "checkpoint": {
    "base_offset": [0, 1],
    "respawn_offset": [0, 0.5],
    "offset": [0.5, -1],
    "solid_height_scale": 0.5,
    "solid_width_scale": 1
  },
  "deadBody": {
    "friction": 1,
    "density" : 7,
    "mass" : 1,
    "damping" : 1.2,
    "offset": [0, 0],
    "burnTicks" : 300,
    "capsuleWidth": 0.875,
    "capsuleHeight": 0.90312505,
    "shrink": [0.5, 0.234375],
    "draw_offset": [0, 0],
    "switch_offset": [0, -0.2],
    "sensor": {
      "shrink": 0.9
    },
    "ground_sensor": {
      "shrink" : 0.6,
      "height" : 0.05
    },
    "side_sensor": {
      "shrink" : 0.6,
      "width": 0.2
    },
    "center_sensor": {
      "width" : 0.3,
      "height" : 1
    }
  },
  "mirrors": {
    "shape": [0, 0, 0, 1, 1, 0],
    "offset": [0,0],
    "alpha": 0.3,
    "friction": 10,
    "density" : 0.2,
    "mass": 1
  },
  "walls": {
    "friction": 0.4,
    "density" : 0.0,
    "restitution": 0.1
  },
  "platforms": {
    "offset": [0.5, -1],
    "friction": 5,
    "density" : 1,
    "restitution": 0
  },
  "cat": {
    "offset": [0.5, -0.5],
    "shrink": [0.7, 0.85],
    "force": 30.0,
    "horizontalDamping": 30.0,
    "density": 1.0,
    "friction": 0,
    "restitution": 0,
    "maxSpeed": 6.5,
    "jumpForce": 2.5,
    "jumpDamping": 0.8,
    "dashForce": 1.5,
    "sensor": {
      "shrink": 0.9
    },
    "ground_sensor": {
      "shrink" : 0.6,
      "height" : 0.05
    },
    "side_sensor": {
      "shrink" : 0.6,
      "width": 0.05
    }
  },
  "exits": {
    "width": 1
  },
  "doors" : {
    "friction": 0.4,
    "density" : 0.0,
    "restitution": 0.1,
    "offset": [0, 0]
  },
  "mobs" : {
    "friction": 0.4,
    "density" : 0.0,
    "restitution": 0.1,
    "offset": [0.5, 0]
  }
}<|MERGE_RESOLUTION|>--- conflicted
+++ resolved
@@ -1,151 +1,142 @@
-{
-  "defaults" : {
-    "gravity" : -14.7,
-    "friction": 0.4,
-    "density" : 0.0,
-    "restitution": 0.1,
-    "volume": 0.1
-  },
-  "spikes" : {
-<<<<<<< HEAD
-    "solid_scale": [1, 0.95],
-    "pointy_scale": [0.9, 0.65],
-    "center_scale": [1, 0.65],
-    "friction": 5,
-=======
-    "sensor_height_scale": 0.7,
-    "sensor_width_scale": 0.5,
-    "sensor_offset": [0, 0],
-    "solid_offset":[0, -0.25],
-    "solid_height_scale": 0.5,
-    "solid_width_scale": 1,
->>>>>>> 0f9c5e2b
-    "offset": [
-      0.5,
-      -0.5
-    ]
-  },
-  "activators": {
-    "body_shape" : [-0.03125, 0.2, 0.96875, 0.2, 0.66875, 0.4, 0.26875, 0.4],
-    "sensor_shape" : [-0.03125, 0.2, 0.96875, 0.2, 0.96875, 0.6, -0.03125, 0.6],
-    "friction" : 0.4,
-    "offset": [0.03125, -1.5]
-  },
-  "boxes": {
-    "friction" : 1,
-    "restitution": 0,
-    "mass" : 1,
-    "density": 1,
-    "offset": [0.5, 0.5]
-  },
-  "flamethrowers": {
-    "flame_sensor_scale": [0.45, 0.5],
-    "base_offset" : [0.5, -0.5],
-    "flame_offset" : [0, 1.3],
-    "friction": 1,
-    "density": 1,
-    "mass": 1,
-    "sensor_shape" : [-0.3, -0.6, 0.3, -0.6, 0.3, 0.9, -0.3, 0.9]
-  },
-  "lasers": {
-    "offset": [0.5, -0.5],
-    "beamOffset": [0, -0.2],
-    "thickness": 3,
-    "friction": 0.4,
-    "density": 1,
-    "mass": 1
-  },
-  "checkpoint": {
-    "base_offset": [0, 1],
-    "respawn_offset": [0, 0.5],
-    "offset": [0.5, -1],
-    "solid_height_scale": 0.5,
-    "solid_width_scale": 1
-  },
-  "deadBody": {
-    "friction": 1,
-    "density" : 7,
-    "mass" : 1,
-    "damping" : 1.2,
-    "offset": [0, 0],
-    "burnTicks" : 300,
-    "capsuleWidth": 0.875,
-    "capsuleHeight": 0.90312505,
-    "shrink": [0.5, 0.234375],
-    "draw_offset": [0, 0],
-    "switch_offset": [0, -0.2],
-    "sensor": {
-      "shrink": 0.9
-    },
-    "ground_sensor": {
-      "shrink" : 0.6,
-      "height" : 0.05
-    },
-    "side_sensor": {
-      "shrink" : 0.6,
-      "width": 0.2
-    },
-    "center_sensor": {
-      "width" : 0.3,
-      "height" : 1
-    }
-  },
-  "mirrors": {
-    "shape": [0, 0, 0, 1, 1, 0],
-    "offset": [0,0],
-    "alpha": 0.3,
-    "friction": 10,
-    "density" : 0.2,
-    "mass": 1
-  },
-  "walls": {
-    "friction": 0.4,
-    "density" : 0.0,
-    "restitution": 0.1
-  },
-  "platforms": {
-    "offset": [0.5, -1],
-    "friction": 5,
-    "density" : 1,
-    "restitution": 0
-  },
-  "cat": {
-    "offset": [0.5, -0.5],
-    "shrink": [0.7, 0.85],
-    "force": 30.0,
-    "horizontalDamping": 30.0,
-    "density": 1.0,
-    "friction": 0,
-    "restitution": 0,
-    "maxSpeed": 6.5,
-    "jumpForce": 2.5,
-    "jumpDamping": 0.8,
-    "dashForce": 1.5,
-    "sensor": {
-      "shrink": 0.9
-    },
-    "ground_sensor": {
-      "shrink" : 0.6,
-      "height" : 0.05
-    },
-    "side_sensor": {
-      "shrink" : 0.6,
-      "width": 0.05
-    }
-  },
-  "exits": {
-    "width": 1
-  },
-  "doors" : {
-    "friction": 0.4,
-    "density" : 0.0,
-    "restitution": 0.1,
-    "offset": [0, 0]
-  },
-  "mobs" : {
-    "friction": 0.4,
-    "density" : 0.0,
-    "restitution": 0.1,
-    "offset": [0.5, 0]
-  }
+{
+  "defaults" : {
+    "gravity" : -14.7,
+    "friction": 0.4,
+    "density" : 0.0,
+    "restitution": 0.1,
+    "volume": 0.1
+  },
+  "spikes" : {
+    "solid_scale": [1, 0.95],
+    "pointy_scale": [0.9, 0.65],
+    "center_scale": [1, 0.65],
+    "friction": 5,
+    "offset": [
+      0.5,
+      -0.5
+    ]
+  },
+  "activators": {
+    "body_shape" : [-0.03125, 0.2, 0.96875, 0.2, 0.66875, 0.4, 0.26875, 0.4],
+    "sensor_shape" : [-0.03125, 0.2, 0.96875, 0.2, 0.96875, 0.6, -0.03125, 0.6],
+    "friction" : 0.4,
+    "offset": [0.03125, -1.5]
+  },
+  "boxes": {
+    "friction" : 1,
+    "restitution": 0,
+    "mass" : 1,
+    "density": 1,
+    "offset": [0.5, 0.5]
+  },
+  "flamethrowers": {
+    "flame_sensor_scale": [0.45, 0.5],
+    "base_offset" : [0.5, -0.5],
+    "flame_offset" : [0, 1.3],
+    "friction": 1,
+    "density": 1,
+    "mass": 1,
+    "sensor_shape" : [-0.3, -0.6, 0.3, -0.6, 0.3, 0.9, -0.3, 0.9]
+  },
+  "lasers": {
+    "offset": [0.5, -0.5],
+    "beamOffset": [0, -0.2],
+    "thickness": 3,
+    "friction": 0.4,
+    "density": 1,
+    "mass": 1
+  },
+  "checkpoint": {
+    "base_offset": [0, 1],
+    "respawn_offset": [0, 0.5],
+    "offset": [0.5, -1],
+    "solid_height_scale": 0.5,
+    "solid_width_scale": 1
+  },
+  "deadBody": {
+    "friction": 1,
+    "density" : 1,
+    "mass" : 1,
+    "damping" : 1.2,
+    "offset": [0, 0],
+    "burnTicks" : 300,
+    "capsuleWidth": 0.875,
+    "capsuleHeight": 0.90312505,
+    "shrink": [0.5, 0.234375],
+    "draw_offset": [0, 0],
+    "switch_offset": [0, -0.2],
+    "sensor": {
+      "shrink": 0.9
+    },
+    "ground_sensor": {
+      "shrink" : 0.6,
+      "height" : 0.05
+    },
+    "side_sensor": {
+      "shrink" : 0.6,
+      "width": 0.2
+    },
+    "center_sensor": {
+      "width" : 0.3,
+      "height" : 1
+    }
+  },
+  "mirrors": {
+    "shape": [0, 0, 0, 1, 1, 0],
+    "offset": [0,0],
+    "alpha": 0.3,
+    "friction": 10,
+    "density" : 0.2,
+    "mass": 1
+  },
+  "walls": {
+    "friction": 0.4,
+    "density" : 0.0,
+    "restitution": 0.1
+  },
+  "platforms": {
+    "offset": [0.5, -1],
+    "friction": 5,
+    "density" : 1,
+    "restitution": 0
+  },
+  "cat": {
+    "offset": [0.5, -0.5],
+    "shrink": [0.7, 0.85],
+    "force": 30.0,
+    "horizontalDamping": 30.0,
+    "density": 1.0,
+    "friction": 0,
+    "restitution": 0,
+    "maxSpeed": 6.5,
+    "jumpForce": 2.5,
+    "jumpDamping": 0.8,
+    "dashForce": 1.5,
+    "sensor": {
+      "shrink": 0.9
+    },
+    "ground_sensor": {
+      "shrink" : 0.6,
+      "height" : 0.05
+    },
+    "side_sensor": {
+      "shrink" : 0.6,
+      "width": 0.05
+    }
+  },
+  "exits": {
+    "width": 1
+  },
+  "doors" : {
+    "friction": 0.4,
+    "density" : 0.0,
+    "restitution": 0.1,
+    "offset": [0, 0]
+  },
+  "mobs" : {
+    "friction": 0.4,
+    "density" : 0.0,
+    "restitution": 0.1,
+    "offset": [0.5, 0]
+  }
 }