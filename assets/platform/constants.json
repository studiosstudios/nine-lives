{
  "defaults" : {
    "gravity" : -14.7,
    "friction": 0.4,
    "density" : 0.0,
    "restitution": 0.1,
    "volume": 0.8
  },
  "spikes" : {
    "sensor_height_scale": 1,
    "sensor_width_scale": 0.5,
    "sensor_offset": [0, 0],
    "solid_offset":[0, -0.25],
    "solid_height_scale": 0.5,
    "solid_width_scale": 1,
    "offset": [
      0.5,
      0.5
    ]
  },
  "activators": {
    "body_shape" : [-0.03125, 0.2, 0.96875, 0.2, 0.66875, 0.5, 0.26875, 0.5],
    "sensor_shape" : [-0.03125, 0.2, 0.96875, 0.2, 0.96875, 0.6, -0.03125, 0.6],
    "friction" : 0.4,
    "offset": [0.03125, -0.2]
  },
  "boxes": {
    "friction" : 0.9,
    "mass" : 200,
    "offset": [0.5, 0.5]
  },
  "flamethrowers": {
    "base_y_offset_scale" : -0.65,
    "flame_sensor_scale": [0.45, 0.5]
  },
  "laser": {

  },
<<<<<<< HEAD
  "checkpoint": {
    "offset": [0, 1],
    "solid_height_scale": 0.5,
    "solid_width_scale": 1
=======
  "deadBody": {
    "friction": 0.4,
    "density" : 1,
    "damping" : 2,
    "offset": [0, 0],
    "sensorRadius": 0.2,
    "shrink": [0.6, 0.5]
>>>>>>> 0eab8447
  }
}<|MERGE_RESOLUTION|>--- conflicted
+++ resolved
@@ -1,54 +1,52 @@
-{
-  "defaults" : {
-    "gravity" : -14.7,
-    "friction": 0.4,
-    "density" : 0.0,
-    "restitution": 0.1,
-    "volume": 0.8
-  },
-  "spikes" : {
-    "sensor_height_scale": 1,
-    "sensor_width_scale": 0.5,
-    "sensor_offset": [0, 0],
-    "solid_offset":[0, -0.25],
-    "solid_height_scale": 0.5,
-    "solid_width_scale": 1,
-    "offset": [
-      0.5,
-      0.5
-    ]
-  },
-  "activators": {
-    "body_shape" : [-0.03125, 0.2, 0.96875, 0.2, 0.66875, 0.5, 0.26875, 0.5],
-    "sensor_shape" : [-0.03125, 0.2, 0.96875, 0.2, 0.96875, 0.6, -0.03125, 0.6],
-    "friction" : 0.4,
-    "offset": [0.03125, -0.2]
-  },
-  "boxes": {
-    "friction" : 0.9,
-    "mass" : 200,
-    "offset": [0.5, 0.5]
-  },
-  "flamethrowers": {
-    "base_y_offset_scale" : -0.65,
-    "flame_sensor_scale": [0.45, 0.5]
-  },
-  "laser": {
-
-  },
-<<<<<<< HEAD
-  "checkpoint": {
-    "offset": [0, 1],
-    "solid_height_scale": 0.5,
-    "solid_width_scale": 1
-=======
-  "deadBody": {
-    "friction": 0.4,
-    "density" : 1,
-    "damping" : 2,
-    "offset": [0, 0],
-    "sensorRadius": 0.2,
-    "shrink": [0.6, 0.5]
->>>>>>> 0eab8447
-  }
+{
+  "defaults" : {
+    "gravity" : -14.7,
+    "friction": 0.4,
+    "density" : 0.0,
+    "restitution": 0.1,
+    "volume": 0.8
+  },
+  "spikes" : {
+    "sensor_height_scale": 1,
+    "sensor_width_scale": 0.5,
+    "sensor_offset": [0, 0],
+    "solid_offset":[0, -0.25],
+    "solid_height_scale": 0.5,
+    "solid_width_scale": 1,
+    "offset": [
+      0.5,
+      0.5
+    ]
+  },
+  "activators": {
+    "body_shape" : [-0.03125, 0.2, 0.96875, 0.2, 0.66875, 0.5, 0.26875, 0.5],
+    "sensor_shape" : [-0.03125, 0.2, 0.96875, 0.2, 0.96875, 0.6, -0.03125, 0.6],
+    "friction" : 0.4,
+    "offset": [0.03125, -0.2]
+  },
+  "boxes": {
+    "friction" : 0.9,
+    "mass" : 200,
+    "offset": [0.5, 0.5]
+  },
+  "flamethrowers": {
+    "base_y_offset_scale" : -0.65,
+    "flame_sensor_scale": [0.45, 0.5]
+  },
+  "laser": {
+
+  },
+  "checkpoint": {
+    "offset": [0, 1],
+    "solid_height_scale": 0.5,
+    "solid_width_scale": 1
+  },
+  "deadBody": {
+    "friction": 0.4,
+    "density" : 1,
+    "damping" : 2,
+    "offset": [0, 0],
+    "sensorRadius": 0.2,
+    "shrink": [0.6, 0.5]
+  }
 }