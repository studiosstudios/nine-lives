{
	"defaults" : {
	    "gravity" : -14.7,
    	"friction": 0.4,
    	"density" : 0.0,
    	"restitution": 0.1,
    	"volume": 0.8
	},
	"goal" : {
		"pos": [-20, -20], //temp impossible to exit
		"density": 0.0,
    	"friction": 0.0,
    	"restitution": 0.0
    },
	"ret_goal" : {
		"pos": [-2.5, 3.5],
		"density": 0.0,
		"friction": 0.0,
		"restitution": 0.0
	},
	"cat" : {
		"pos": [0.5, 2.0],
		"ret_pos": [-20,-20], //temp impossible
		"shrink": [0.7, 0.95],
		"force": 30.0,
		"damping": 30.0,
		"density": 1.0,
		"friction": 0.0,
		"maxspeed": 6.5,
		"jump_force": 1.5,
		"jump_damping": 0.8,
<<<<<<< HEAD
		"dash_force": 1,
		"sensor": {
			"shrink" : 0.9,
=======
		"dash_force": 4,
		"ground_sensor": {
			"shrink" : 0.6,
>>>>>>> 9271c6ee
			"height" : 0.05
		},
		"side_sensor": {
			"shrink" : 0.6,
			"width": 0.2,
		}
	},
	"bridge" : {
		"pos": [9.0, 3.8],
	    "width": 14.0,
		"density": 1.0,
		"pin_radius": 0.1
	},
	"spinner" : {
		"pos": [13.0,12.5],
		"low_density" : 0.0,
		"high_density": 10.0,
		"radius": 0.1
	},
    "bullet": {
    	"offset" : 0.2,
    	"speed"  : 20.0,
		"density": 10.0
    },
	"spike" : {
		"spikes":
		[{"pos" : [10, 1], "angle": 0, "active": true, "activatorID": "button1"},
			{"pos" : [11, 1], "angle": 0, "active": true, "activatorID": "button1"},
			{"pos" : [17, 1], "angle": 0, "active": false, "activatorID": "button1"},
			{"pos" : [29, 4], "angle": 90, "active": true, "activatorID": "button2"},
			{"pos" : [29, 3], "angle": 90, "active": true, "activatorID": "button2"},
			{"pos" : [29, 2], "angle": 90, "active": true, "activatorID": "button2"}],
		"sensor_height_scale": 0.02,
		"sensor_width_scale": 0.9,
		"offset": [
			0.5,
			0.5
		]
	},
	"button": {
		"body_shape" : [-0.03125, 0.2, 0.96875, 0.2, 0.66875, 0.3, 0.26875, 0.3],
		"sensor_shape" : [-0.03125, 0.2, 0.96875, 0.2, 0.96875, 0.6, -0.03125, 0.6],
		"friction" : 0.4,
		"offset": [0.03125, -0.2],
		"buttons": [
			{"pos": [4, 2], "id" : "button1"},
			{"pos": [13, 5], "id" : "button2"}
		]

	},
	"box": {
		"friction" : 0.9,
		"mass" : 200,
		"boxes" : [
			{"pos" :  [7.5, 4]}
		]
	},
	"flamethrower": {
		"flamethrowers" : [
			{"pos" :  [24, 3.8], "angle" : 0}
		]
	},
	"walls": 		[
//						[0.0, 2.0, 0.0, 5.0, -1.0, 3.5], //invisible entrance wall
			 			[32.0, 18.0, 32.0, 17.0,  2.0, 17.0, //top-left
			 			  2.0,  7.0,  0.0,  7.0,  0.0, 18.0],
						[30.0, 2.0, 32.0, 2.0, 32.0, 13.0, 30.0, 13.0] //right
						[32.0, 13.0, 33.0, 13.0, 33.0, 17.0, 32.0, 17.0]//invisible exit wall (don't want to loop this time around)
			 		],
	"platforms":	[

						[-2.5, 2.0, 10.0, 2.0, 10.0, 1.0, 18.0, 1.0,
						 18.0, 2.0, 32.0, 2.0, 32.0, 0.0, -2.5, 0.0], //main platform
						[18.0, 13.0, 20.0, 13.0, 20.0, 12.0, 28.0, 12.0,
						 28.0, 13.0, 30.0, 13.0, 30.0, 11.0, 18.0, 11.0] //top spike platform
						[17.0, 3.5, 20.0, 3.5, 20.0, 4.0, 17.0, 4.0], //first
						[13.0, 5.0, 15.0, 5.0, 15.0, 4.5, 13.0, 4.5], //second
						[14.0, 8.0, 16.0, 8.0, 16.0, 7.5, 14.0, 7.5], //third
						[16.0, 10.0, 18.0, 10.0, 18.0, 9.5, 16.0, 9.5] //fourth
//						[ 1.0, 3.0, 6.0, 3.0, 6.0, 2.5, 1.0, 2.5],
//						[ 6.0, 4.0, 9.0, 4.0, 9.0, 2.5, 6.0, 2.5],
//						[23.0, 4.0,31.0, 4.0,31.0, 2.5,23.0, 2.5],
//						[26.0, 5.5,28.0, 5.5,28.0, 5.0,26.0, 5.0],
//						[29.0, 7.0,31.0, 7.0,31.0, 6.5,29.0, 6.5],
//						[24.0, 8.5,27.0, 8.5,27.0, 8.0,24.0, 8.0],
//						[29.0,10.0,31.0,10.0,31.0, 9.5,29.0, 9.5],
//						[23.0,11.5,27.0,11.5,27.0,11.0,23.0,11.0],
//						[19.0,12.5,23.0,12.5,23.0,12.0,19.0,12.0],
//						[ 1.0,12.5, 7.0,12.5, 7.0,12.0, 1.0,12.0]
					]
}<|MERGE_RESOLUTION|>--- conflicted
+++ resolved
@@ -29,20 +29,17 @@
 		"maxspeed": 6.5,
 		"jump_force": 1.5,
 		"jump_damping": 0.8,
-<<<<<<< HEAD
-		"dash_force": 1,
+		"dash_force": 1.5,
 		"sensor": {
-			"shrink" : 0.9,
-=======
-		"dash_force": 4,
+			"shrink": 0.9
+		},
 		"ground_sensor": {
 			"shrink" : 0.6,
->>>>>>> 9271c6ee
 			"height" : 0.05
 		},
 		"side_sensor": {
 			"shrink" : 0.6,
-			"width": 0.2,
+			"width": 0.2
 		}
 	},
 	"bridge" : {
