--- conflicted
+++ resolved
@@ -49,10 +49,6 @@
 		{"shape":[10, 8, 13, 8, 13, 9, 10, 9]}, // platform on left laser side
 		{"shape":[22, 8, 25, 8, 25, 9, 22, 9]}, // platform on right laser side
 		{"shape":[27, 6, 30, 6, 30, 7, 27, 7]},
-<<<<<<< HEAD
 		{"shape":[23, 12, 23, 13, 26, 13, 26, 12],"climbable":true},
-=======
-		{"shape":[23, 12, 23, 13, 26, 13, 26, 12]}
->>>>>>> f1de5b16
 					]
 }