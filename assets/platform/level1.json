--- conflicted
+++ resolved
@@ -7,11 +7,8 @@
 	"checkpoints" : [{"pos" : [3, 2]},
 					{"pos": [13,2]}], //[xpos, ypos, radius]
 	"lasers" : [],
-<<<<<<< HEAD
 	"mobs" : [{"pos" :  [ 25, 2], "aggressive": true}],
-=======
 	"mirrors": [],
->>>>>>> 5f3a06e5
 	//TODO: factor constants out of level JSON and into constants JSON
 	"goal" : {
 		"pos": [34.5, 3.5],
