--- conflicted
+++ resolved
@@ -44,11 +44,7 @@
 		{"pos": [19, 20], "pushable": false, "angle": 180}
 	],
 	"checkpoints" : [{"pos" : [9, 15], "angle": 0}],
-<<<<<<< HEAD
-	"mobs" : [{"pos" : [28,3], "facingRight":  true, "aggressive":  true}],
-=======
 	"mobs" : [{"pos" : [30, 2], "facingRight":  true, "aggressive":  true}],
->>>>>>> 50ed58e3
 	"exits" : [{"type":  "goal", "height": 18, "pos": [32, 9]}],
 	"cat" : {
 		"pos": [1, 8],
