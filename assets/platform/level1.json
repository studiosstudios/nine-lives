--- conflicted
+++ resolved
@@ -1,11 +1,6 @@
 {
 	"size": [32, 26], //[width, height]
-<<<<<<< HEAD
 	"offset": [0,0], //[x,y] bottom left corner
-	"spikes": [{"pos" : [1, 4], "angle": 180, "active": false, "activatorID": "switch1"}],
-	"doors": [{"width": 2, "height": 2, "pos": [28, 23], "angle": 180,
-		"totalTicks": 45, "activatorID": "button2", "active": true}],
-=======
 	"spikes": [{"pos" : [1, 4], "angle": 180, "active": false, "activatorID": "switch1"},
 		{"pos" : [6, 21], "angle": 0},
 		{"pos" : [7, 21], "angle": 0},
@@ -22,7 +17,6 @@
 		{"width": 2, "height": 2, "pos": [29, 22], "angle": 180,
 		"totalTicks": 45, "activatorID": "button3", "active": true}
 	],
->>>>>>> 655a4e15
 	"activators": [
 		{"pos": [1, 11], "type": "switch", "id" : "switch1"},
 		{"pos": [1, 2], "type": "button", "id" : "button1"},
