--- conflicted
+++ resolved
@@ -43,11 +43,8 @@
 	],
 	"checkpoints" : [{"pos" : [22, 2]}],
 	"lasers" : [{"pos" :  [27, 12], "angle" : 90}],
-<<<<<<< HEAD
 	"mobs": [],
-=======
 	"mirrors": [],
->>>>>>> 5f3a06e5
 	"goal" : {
 		"pos": [34.5, 13.5],
 		"density": 0.0,
