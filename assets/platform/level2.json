{
	//TODO: factor constants out of level JSON and into constants JSON
	"cat" : {
		"pos": [0.5, 2.0],
		"ret_pos": [31.5,13],
		"shrink": [0.7, 0.95],
		"force": 30.0,
		"damping": 30.0,
		"density": 1.0,
		"friction": 0.0,
		"maxspeed": 6.5,
		"jump_force": 1.5,
		"jump_damping": 0.8,
		"dash_force": 1.5,
		"sensor": {
			"shrink": 0.9
		},
		"ground_sensor": {
			"shrink" : 0.6,
			"height" : 0.05
		},
		"side_sensor": {
			"shrink" : 0.6,
			"width": 0.2
		}
	},
	"spikes":
	[{"pos" : [10, 1], "angle": 0, "active": true, "activatorID": "button1"},
		{"pos" : [11, 1], "angle": 0, "active": true, "activatorID": "button1"},
		{"pos" : [17, 1], "angle": 0, "active": false, "activatorID": "button1"},
		{"pos" : [29, 4], "angle": 90, "active": true, "activatorID": "button2"},
		{"pos" : [29, 3], "angle": 90, "active": true, "activatorID": "button2"},
		{"pos" : [29, 2], "angle": 90, "active": true, "activatorID": "button2"}],
	"activators": [
		{"pos": [4, 2], "type": "button","id" : "button1"},
		{"pos": [13, 5], "type": "switch","id" : "button2"}
	],
	"boxes" : [
		{"pos" :  [7, 2]}
	],
	"flamethrowers" : [
		{"pos" :  [24, 2], "angle" : 0, "active": false, "activatorID" : "button2"}
	],
<<<<<<< HEAD
	"checkpoints" : [{"pos" : [22, 2]}],
=======
	"lasers" : [{"pos" :  [27, 12], "angle" : 90}],
>>>>>>> ed230ae2
	"goal" : {
		"pos": [34.5, 13.5],
		"density": 0.0,
		"friction": 0.0,
		"restitution": 0.0
	},
	"ret_goal" : {
		"pos": [-2.5, 3.5],
		"density": 0.0,
		"friction": 0.0,
		"restitution": 0.0
	},
	"walls": 		[
//						[0.0, 2.0, 0.0, 5.0, -1.0, 3.5], //invisible entrance wall
			 			[32.0, 18.0, 32.0, 17.0,  2.0, 17.0, //top-left
			 			  2.0,  7.0,  0.0,  7.0,  0.0, 18.0],
						[30.0, 2.0, 32.0, 2.0, 32.0, 13.0, 30.0, 13.0] //right
//						[32.0, 13.0, 33.0, 13.0, 33.0, 17.0, 32.0, 17.0]//invisible exit wall (don't want to loop this time around)
			 		],
	"platforms":	[

						[-2.5, 2.0, 10.0, 2.0, 10.0, 1.0, 18.0, 1.0,
						 18.0, 2.0, 32.0, 2.0, 32.0, 0.0, -2.5, 0.0], //main platform
						[18.0, 13.0, 20.0, 13.0, 20.0, 12.0, 28.0, 12.0,
						 28.0, 13.0, 30.0, 13.0, 30.0, 11.0, 18.0, 11.0] //top spike platform
						[17.0, 3.5, 20.0, 3.5, 20.0, 4.0, 17.0, 4.0], //first
						[13.0, 5.0, 15.0, 5.0, 15.0, 4.5, 13.0, 4.5], //second
						[14.0, 8.0, 16.0, 8.0, 16.0, 7.5, 14.0, 7.5], //third
						[16.0, 10.0, 18.0, 10.0, 18.0, 9.5, 16.0, 9.5] //fourth
//						[ 1.0, 3.0, 6.0, 3.0, 6.0, 2.5, 1.0, 2.5],
//						[ 6.0, 4.0, 9.0, 4.0, 9.0, 2.5, 6.0, 2.5],
//						[23.0, 4.0,31.0, 4.0,31.0, 2.5,23.0, 2.5],
//						[26.0, 5.5,28.0, 5.5,28.0, 5.0,26.0, 5.0],
//						[29.0, 7.0,31.0, 7.0,31.0, 6.5,29.0, 6.5],
//						[24.0, 8.5,27.0, 8.5,27.0, 8.0,24.0, 8.0],
//						[29.0,10.0,31.0,10.0,31.0, 9.5,29.0, 9.5],
//						[23.0,11.5,27.0,11.5,27.0,11.0,23.0,11.0],
//						[19.0,12.5,23.0,12.5,23.0,12.0,19.0,12.0],
//						[ 1.0,12.5, 7.0,12.5, 7.0,12.0, 1.0,12.0]
					]
}<|MERGE_RESOLUTION|>--- conflicted
+++ resolved
@@ -41,11 +41,8 @@
 	"flamethrowers" : [
 		{"pos" :  [24, 2], "angle" : 0, "active": false, "activatorID" : "button2"}
 	],
-<<<<<<< HEAD
 	"checkpoints" : [{"pos" : [22, 2]}],
-=======
 	"lasers" : [{"pos" :  [27, 12], "angle" : 90}],
->>>>>>> ed230ae2
 	"goal" : {
 		"pos": [34.5, 13.5],
 		"density": 0.0,
