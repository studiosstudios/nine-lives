{
	//TODO: factor constants out of level JSON and into constants JSON
	"cat" : {
		"pos": [0.5, 13],
		"ret_pos": [31.5,13], //temp impossible
		"shrink": [0.7, 0.95],
		"force": 30.0,
		"damping": 30.0,
		"density": 1.0,
		"friction": 0.0,
		"maxspeed": 6.5,
		"jump_force": 1.5,
		"jump_damping": 0.8,
		"dash_force": 1.5,
		"sensor": {
			"shrink": 0.9
		},
		"ground_sensor": {
			"shrink" : 0.6,
			"height" : 0.05
		},
		"side_sensor": {
			"shrink" : 0.6,
			"width": 0.2
		}
	},
	"spikes": [],
	"activators": [],
	"boxes" : [],
	"flamethrowers" : [],
<<<<<<< HEAD
	"lasers" : [],
	"mobs": [],
=======
	"lasers" : [{
		"pos": [6, 17], "angle": 180
	}],
	"mirrors": [{"pos": [6, 13], "angle": 0, "pushable":  true},
		{"pos": [15, 13], "angle": 90},
		{"pos": [15, 16], "angle": 270},
		{"pos": [20, 16], "angle": 180},
		{"pos": [5, 13], "angle": 90, "pushable":  true},
		{"pos": [4, 13], "angle": 0, "pushable":  true},
		{"pos": [20, 13], "angle": 90},
		{"pos": [5, 17], "angle": 180},
		{"pos": [2, 17], "angle": 270}
	],
>>>>>>> 5f3a06e5
	"checkpoints" : [{"pos" : [1, 13]}],
	"goal" : {
		"pos": [34.5, 13.5],
		"density": 0.0,
		"friction": 0.0,
		"restitution": 0.0
	},
	"ret_goal" : {
		"pos": [-2.5, 13.5],
		"density": 0.0,
		"friction": 0.0,
		"restitution": 0.0
	},
	"walls" : [],
	"platforms":	[[-2.5, 13, 32, 13, 32, 0, -2.5, 0]]
}<|MERGE_RESOLUTION|>--- conflicted
+++ resolved
@@ -28,10 +28,7 @@
 	"activators": [],
 	"boxes" : [],
 	"flamethrowers" : [],
-<<<<<<< HEAD
-	"lasers" : [],
 	"mobs": [],
-=======
 	"lasers" : [{
 		"pos": [6, 17], "angle": 180
 	}],
@@ -45,7 +42,6 @@
 		{"pos": [5, 17], "angle": 180},
 		{"pos": [2, 17], "angle": 270}
 	],
->>>>>>> 5f3a06e5
 	"checkpoints" : [{"pos" : [1, 13]}],
 	"goal" : {
 		"pos": [34.5, 13.5],
