{
	//TODO: factor constants out of level JSON and into constants JSON
	"cat" : {
		"pos": [0.5, 13],
		"ret_pos": [31.5,13], //temp impossible
		"shrink": [0.7, 0.95],
		"force": 30.0,
		"damping": 30.0,
		"density": 1.0,
		"friction": 0.0,
		"maxspeed": 6.5,
		"jump_force": 1.5,
		"jump_damping": 0.8,
		"dash_force": 1.5,
		"sensor": {
			"shrink": 0.9
		},
		"ground_sensor": {
			"shrink" : 0.6,
			"height" : 0.05
		},
		"side_sensor": {
			"shrink" : 0.6,
			"width": 0.2
		}
	},
	"spikes": [],
	"activators": [],
	"boxes" : [],
	"flamethrowers" : [],
	"lasers" : [],
<<<<<<< HEAD
	"mobs": [],
=======
	"mirrors": [],
>>>>>>> 5f3a06e5
	"checkpoints" : [{"pos" : [1, 13]}],
	"goal" : {
		"pos": [-20, -20], //temp impossible to exit
		"density": 0.0,
		"friction": 0.0,
		"restitution": 0.0
	},
	"ret_goal" : {
		"pos": [-2.5, 13.5],
		"density": 0.0,
		"friction": 0.0,
		"restitution": 0.0
	},
	"walls": 		[
						[32.0, 13.0, 33.0, 13.0, 33.0, 17.0, 32.0, 17.0]//invisible exit wall (don't want to loop this time around)
			 		],
	"platforms":	[
						[-2.5, 13, 32, 13, 32, 10, -2.5, 10]
					]
}<|MERGE_RESOLUTION|>--- conflicted
+++ resolved
@@ -29,11 +29,8 @@
 	"boxes" : [],
 	"flamethrowers" : [],
 	"lasers" : [],
-<<<<<<< HEAD
 	"mobs": [],
-=======
 	"mirrors": [],
->>>>>>> 5f3a06e5
 	"checkpoints" : [{"pos" : [1, 13]}],
 	"goal" : {
 		"pos": [-20, -20], //temp impossible to exit
