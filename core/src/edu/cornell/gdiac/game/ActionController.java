--- conflicted
+++ resolved
@@ -1,444 +1,427 @@
-package edu.cornell.gdiac.game;
-
-import com.badlogic.gdx.audio.Sound;
-import com.badlogic.gdx.math.Rectangle;
-import com.badlogic.gdx.math.Vector2;
-import com.badlogic.gdx.physics.box2d.Fixture;
-import com.badlogic.gdx.physics.box2d.RayCastCallback;
-import com.badlogic.gdx.physics.box2d.joints.WeldJointDef;
-import com.badlogic.gdx.utils.Array;
-import com.badlogic.gdx.utils.JsonValue;
-import com.badlogic.gdx.utils.ObjectSet;
-import edu.cornell.gdiac.game.object.*;
-import edu.cornell.gdiac.game.obstacle.Obstacle;
-import edu.cornell.gdiac.util.Direction;
-
-import java.util.HashMap;
-
-/**
- * Controller that processes in-world player actions and interactions.
- * <br><br>
- * This controller handles all logic having to do with player actions, including movement, along
- * with the results of the player interacting with the world, including laser raycasting, button pressing,
- * and more.
- */
-public class ActionController {
-    /** The boundary of the world */
-    protected Rectangle bounds;
-    /** The world scale */
-    protected Vector2 scale;
-    /** The hashmap for sounds */
-    private HashMap<String, Sound> soundAssetMap;
-    /** The JSON value constants */
-    private JsonValue constantsJSON;
-    /** The default sound volume */
-    private float volume;
-    /** The jump sound */
-    private long jumpId = -1;
-    /** The plop sound */
-    private long plopId = -1;
-    /** The pew (fire) sound */
-    private long fireId = -1;
-    /** The meow sound */
-    private long meowId = -1;
-    /** The level */
-    private Level level;
-    private Array<AIController> mobControllers;
-
-    /** Fields needed for raycasting */
-    private Vector2 rayCastPoint = new Vector2();
-    private Fixture rayCastFixture;
-    private float closestFraction;
-    private Vector2 startPointCache = new Vector2();
-    private Vector2 endPointCache = new Vector2();
-    /**
-     * Creates and initialize a new instance of a ActionController
-     *
-     * @param bounds    The game bounds in Box2d coordinates
-     * @param scale	    The game scale Vector2
-     * @param volume    The volume of the game
-     */
-    public ActionController(Rectangle bounds, Vector2 scale, float volume) {
-        this.bounds = bounds;
-        this.scale = scale;
-        this.volume = volume;
-        mobControllers = new Array<>();
-    }
-
-    /**
-     * Sets the volume for all sounds in the game.
-     * */
-    public void setVolume(float volume) { this.volume = volume; }
-
-    /**
-     * Sets the level model
-     *
-     * @param level The Level model to be set to level
-     */
-    public void setLevel(Level level){
-        this.level = level;
-    }
-
-    /**
-     * Sets the mob AI controllers in the level
-     *
-     * @param level The target level to associate the AI controllers with
-     */
-    public void setMobControllers(Level level) {
-        mobControllers.clear();
-        for (Mob mob : level.getMobArray()) {
-            mobControllers.add(new AIController(bounds, level, mob, mob.isAggressive()));
-        }
-    }
-
-    /**
-     * Returns array of currently active MobControllers
-     * @return Array of active MobControllers with the current level
-     */
-    public Array<AIController> getMobControllers() {
-        return mobControllers;
-    }
-
-    /**
-     * Sets the hashmaps for Texture Regions, Sounds, Fonts, and sets JSON value constants
-     *
-     * @param sMap the hashmap for Sounds
-     */
-    public void setAssets(HashMap<String, Sound> sMap){ soundAssetMap = sMap; }
-
-    /**
-     * Called when the Screen is paused.
-     * <br><br>
-     * We need this method to stop all sounds when we pause.
-     * Pausing happens when we switch game modes.
-     */
-    public void pause() {
-        soundAssetMap.get("jump").stop(jumpId);
-        soundAssetMap.get("plop").stop(plopId);
-        soundAssetMap.get("fire").stop(fireId);
-        soundAssetMap.get("meow").stop(meowId);
-    }
-
-    /**
-     * The core gameplay loop of this world.
-     * <br><br>
-     * This method contains the specific update code for this mini-game. It does
-     * not handle collisions, as those are managed by the parent class WorldController.
-     * This method is called after input is read, but before collisions are resolved.
-     * The very last thing that it should do is apply forces to the appropriate objects.
-     *
-     * @param dt	Number of seconds since last animation frame
-     */
-    public void update(float dt){
-        InputController ic = InputController.getInstance();
-        Cat cat = level.getCat();
-
-        updateSpiritLine(dt, ic.holdSwitch() && !ic.didSwitch());
-
-        if (ic.didSwitch()){
-            //switch body
-            DeadBody body = level.getNextBody();
-            if (body != null){
-                level.spawnDeadBody();
-                cat.setPosition(body.getPosition());
-                cat.setLinearVelocity(body.getLinearVelocity());
-                cat.setFacingRight(body.isFacingRight());
-                body.markRemoved(true);
-                level.removeDeadBody(body);
-            }
-        } else {
-            cat.setHorizontalMovement(ic.getHorizontal());
-            cat.setVerticalMovement(ic.getVertical());
-            cat.setJumpPressed(ic.didJump());
-            cat.setClimbingPressed(ic.didClimb());
-            cat.setDashPressed(ic.didDash());
-
-            cat.updateState();
-            cat.applyForce();
-            if (cat.isJumping()) {
-                jumpId = playSound(soundAssetMap.get("jump"), jumpId, volume);
-            }
-        }
-        if (ic.didMeow()){
-            cat.setMeowing(true);
-            meowId = playSound(soundAssetMap.get("meow"), meowId, volume);
-        }
-
-        //Prepare dead bodies for raycasting
-        for (DeadBody d: level.getdeadBodyArray()){
-            d.setTouchingLaser(false);
-        }
-
-        //Raycast lasers
-        for (Laser l : level.getLasers()){
-            if (l.isActivated()) {
-                rayCastLaser(l);
-            }
-        }
-
-        // Process buttons
-        for (Activator a : level.getActivators()){
-            a.updateActivated();
-            if (level.getActivationRelations().containsKey(a.getID())){
-                for (Activatable s : level.getActivationRelations().get(a.getID())){
-                    s.updateActivated(a.isActivating(), level.getWorld());
-                }
-            }
-        }
-
-        // Mob control:
-        for (AIController mobControl : mobControllers) {
-            Mob mob = mobControl.getMob();
-            mob.setPosition(mob.getX() + mobControl.getAction(), mob.getY());
-            mob.applyForce();
-        }
-
-    }
-
-    /**
-     * Updates the start target and end target of the spirit line based on current
-     * level state, then updates spirit line. Note that this MUST be called before
-     * the player switches body, otherwise the targets will not be updated properly
-     * after switching.
-     *
-     * @param dt           Number of seconds since last animation frame
-     * @param spiritMode   true if level is in spirit mode
-     */
-    public void updateSpiritLine(float dt, boolean spiritMode){
-        SpiritLine spiritLine = level.getSpiritLine();
-        Cat cat = level.getCat();
-        if (level.isSpiritMode()){
-            if (!spiritMode) {
-                //switch out of spirit mode
-                spiritLine.setStart(cat.getPosition());
-            } else {
-                spiritLine.startTarget.set(cat.getPosition());
-                spiritLine.setStart(cat.getPosition());
-                DeadBody nextDeadBody = level.getNextBody();
-                if (nextDeadBody != null) {
-                    spiritLine.endTarget.set(nextDeadBody.getPosition());
-                }
-            }
-        } else {
-            if (spiritMode){
-                //switch into spirit mode
-                spiritLine.setEnd(cat.getPosition());
-                spiritLine.setStart(cat.getPosition());
-            } else {
-                spiritLine.endTarget.set(cat.getPosition());
-                spiritLine.startTarget.set(cat.getPosition());
-            }
-        }
-        level.setSpiritMode(spiritMode);
-        spiritLine.update(dt, spiritMode);
-    }
-
-    /**
-     * Finds the points of a laser beam using raycasting. The beam will reflect off of mirrors and stop at any other
-     * obstacle (or the edge of the screen). The points are added to the <code>Laser</code> instance which will draw the
-     * beam. Also handles any collision logic involving laser beams.
-     *
-     * @param l The laser to raycast a beam out of
-     */
-    private void rayCastLaser(Laser l){
-        l.beginRayCast();
-
-        //initial beam
-        closestFraction = 1;
-        startPointCache.set(l.getBeamStart());
-        Direction dir = l.getDirection();
-        getRayCastEnd(startPointCache, dir);
-        level.world.rayCast(LaserRayCastCallback, startPointCache, endPointCache);
-        boolean reflect = false;
-        if (closestFraction == 1) {
-            rayCastPoint = endPointCache;
-            rayCastFixture = null;
-        } else {
-            reflect = rayCastFixture.getBody().getUserData() instanceof Mirror;
-        }
-        l.addBeamPoint(new Vector2(rayCastPoint));
-
-        //reflect off of mirrors
-        while(reflect) {
-            Mirror mirror = (Mirror) rayCastFixture.getBody().getUserData();
-            dir = mirror.reflect(dir);
-            if (dir != null) {
-                closestFraction = 1;
-                startPointCache.set(rayCastPoint);
-                getRayCastEnd(startPointCache, dir);
-                level.world.rayCast(LaserRayCastCallback, startPointCache, endPointCache);
-                if (closestFraction == 1) {
-                    rayCastPoint = endPointCache;
-                    rayCastFixture = null;
-                    reflect = false;
-                } else {
-                    reflect = rayCastFixture.getBody().getUserData() instanceof Mirror;
-                }
-                l.addBeamPoint(new Vector2(rayCastPoint));
-            } else {
-                reflect = false;
-            }
-        }
-
-        if (level.getCat().getBody().getFixtureList().contains(rayCastFixture, true)){
-            die();
-        }
-        if (rayCastFixture != null && rayCastFixture.getBody().getUserData() instanceof DeadBody){
-            ((DeadBody) rayCastFixture.getBody().getUserData()).setTouchingLaser(true);
-        }
-    }
-
-    /**
-     * Sets the target end point of a raycast in the current level starting at a given point.
-     * Stores the result into <code>endPointCache</code> for efficiency.
-     *
-     * @param start
-     * @param dir
-     */
-    private void getRayCastEnd(Vector2 start, Direction dir){
-        switch (dir) {
-            case UP:
-                endPointCache.set(start.x,bounds.height);
-                break;
-            case LEFT:
-                endPointCache.set(0, start.y);
-                break;
-            case DOWN:
-                endPointCache.set(start.x, 0);
-                break;
-            case RIGHT:
-                endPointCache.set(bounds.width, start.y);
-                break;
-        }
-    }
-
-    /**
-     * Fixes a body to spikes
-     *
-     * @param deadBody the DeadBody to fix to the spikes
-     * @param spikes the spikes
-     * @param points the points to fix to
-     */
-    public void fixBodyToSpikes(DeadBody deadBody, Spikes spikes, Vector2[] points) {
-        switch ((int) (spikes.getAngle() * 180/Math.PI)) {
-            case 0:
-            case 90:
-            case 270:
-                WeldJointDef joint = new WeldJointDef();
-                for (Vector2 contactPoint : points) {
-                    joint.bodyA = deadBody.getBody();
-                    joint.bodyB = spikes.getBody();
-                    joint.localAnchorA.set(deadBody.getBody().getLocalPoint(contactPoint));
-                    joint.localAnchorB.set(spikes.getBody().getLocalPoint(contactPoint));
-                    joint.collideConnected = true;
-                    level.queueJoint(joint);
-                }
-                break;
-            case 180:
-                break;
-            default:
-                throw new RuntimeException("impossible spikes angle");
-        }
-    }
-
-    /**
-     * Called when a player dies. Decrements lives, and fails level/spawns body when necessary.
-     */
-    public void die() {
-        if (!level.getDied()) {
-            level.setDied(true);
-            // decrement lives
-            level.setNumLives(level.getNumLives()-1);
-            // 0 lives
-            if (level.getNumLives() <= 0) {
-                level.resetLives();
-                level.setFailure(true);
-            } else {
-                // create dead body
-                level.spawnDeadBody();
-            }
-        }
-    }
-
-    /**
-<<<<<<< HEAD
-     * Actions carried out when the player has died
-     * The level model died is set to false
-     * The level model cat is set to its respawn position
-     */
-    public void died() {
-        level.setDied(false);
-        level.getCat().setPosition(level.getRespawnPos());
-        level.getCat().setFacingRight(true);
-        level.getCat().setJumpPressed(false);
-        level.getCat().setGrounded(true);
-//        System.out.println(level.getCat().isGrounded());
-//        level.getCat().update
-    }
-
-    /**
-=======
->>>>>>> 1cdb233e
-     * Method to ensure that a sound asset is only played once.
-     * <br><br>
-     * Every time you play a sound asset, it makes a new instance of that sound.
-     * If you play the sounds to close together, you will have overlapping copies.
-     * To prevent that, you must stop the sound before you play it again.  That
-     * is the purpose of this method.  It stops the current instance playing (if
-     * any) and then returns the id of the new instance for tracking.
-     *
-     * @param sound	The sound asset to play
-     * @param soundId	The previously playing sound instance
-     *
-     * @return the new sound instance for this asset.
-     */
-    public long playSound(Sound sound, long soundId) {
-        return playSound( sound, soundId, 1.0f );
-    }
-
-    /**
-     * Method to ensure that a sound asset is only played once.
-     * <br><br>
-     * Every time you play a sound asset, it makes a new instance of that sound.
-     * If you play the sounds to close together, you will have overlapping copies.
-     * To prevent that, you must stop the sound before you play it again.  That
-     * is the purpose of this method.  It stops the current instance playing (if
-     * any) and then returns the id of the new instance for tracking.
-     *
-     * @param sound	The sound asset to play
-     * @param soundId	The previously playing sound instance
-     * @param volume	The sound volume
-     *
-     * @return the new sound instance for this asset.
-     */
-    public long playSound(Sound sound, long soundId, float volume) {
-        if (soundId != -1) {
-            sound.stop( soundId );
-        }
-        return sound.play(volume);
-    }
-
-
-    /**
-     * A RayCastCallback for lasers. Stores the closest fixture hit into <code>rayCastFixture</code>, and
-     * the fraction between the start and end of the ray for that fixture into <code>closestFraction</code>.
-     * A <code>closestFraction</code> of 1 means that the raycast hit the end of the world, thus no
-     * fixture was found.
-     */
-    private RayCastCallback LaserRayCastCallback = new RayCastCallback() {
-
-        /**
-         * Gets closest raycasted fixture and stores collision point and the fixture itself.
-         */
-        @Override
-        public float reportRayFixture(Fixture fixture, Vector2 point, Vector2 normal, float fraction) {
-            if ( fraction < closestFraction ) {
-                closestFraction = fraction;
-                rayCastPoint.set(point);
-                rayCastFixture = fixture;
-            }
-
-            return 1;
-        }
-    };
-}
+package edu.cornell.gdiac.game;
+
+import com.badlogic.gdx.audio.Sound;
+import com.badlogic.gdx.math.Rectangle;
+import com.badlogic.gdx.math.Vector2;
+import com.badlogic.gdx.physics.box2d.Fixture;
+import com.badlogic.gdx.physics.box2d.RayCastCallback;
+import com.badlogic.gdx.physics.box2d.joints.WeldJointDef;
+import com.badlogic.gdx.utils.Array;
+import com.badlogic.gdx.utils.JsonValue;
+import com.badlogic.gdx.utils.ObjectSet;
+import edu.cornell.gdiac.game.object.*;
+import edu.cornell.gdiac.game.obstacle.Obstacle;
+import edu.cornell.gdiac.util.Direction;
+
+import java.util.HashMap;
+
+/**
+ * Controller that processes in-world player actions and interactions.
+ * <br><br>
+ * This controller handles all logic having to do with player actions, including movement, along
+ * with the results of the player interacting with the world, including laser raycasting, button pressing,
+ * and more.
+ */
+public class ActionController {
+    /** The boundary of the world */
+    protected Rectangle bounds;
+    /** The world scale */
+    protected Vector2 scale;
+    /** The hashmap for sounds */
+    private HashMap<String, Sound> soundAssetMap;
+    /** The JSON value constants */
+    private JsonValue constantsJSON;
+    /** The default sound volume */
+    private float volume;
+    /** The jump sound */
+    private long jumpId = -1;
+    /** The plop sound */
+    private long plopId = -1;
+    /** The pew (fire) sound */
+    private long fireId = -1;
+    /** The meow sound */
+    private long meowId = -1;
+    /** The level */
+    private Level level;
+    private Array<AIController> mobControllers;
+
+    /** Fields needed for raycasting */
+    private Vector2 rayCastPoint = new Vector2();
+    private Fixture rayCastFixture;
+    private float closestFraction;
+    private Vector2 startPointCache = new Vector2();
+    private Vector2 endPointCache = new Vector2();
+    /**
+     * Creates and initialize a new instance of a ActionController
+     *
+     * @param bounds    The game bounds in Box2d coordinates
+     * @param scale	    The game scale Vector2
+     * @param volume    The volume of the game
+     */
+    public ActionController(Rectangle bounds, Vector2 scale, float volume) {
+        this.bounds = bounds;
+        this.scale = scale;
+        this.volume = volume;
+        mobControllers = new Array<>();
+    }
+
+    /**
+     * Sets the volume for all sounds in the game.
+     * */
+    public void setVolume(float volume) { this.volume = volume; }
+
+    /**
+     * Sets the level model
+     *
+     * @param level The Level model to be set to level
+     */
+    public void setLevel(Level level){
+        this.level = level;
+    }
+
+    /**
+     * Sets the mob AI controllers in the level
+     *
+     * @param level The target level to associate the AI controllers with
+     */
+    public void setMobControllers(Level level) {
+        mobControllers.clear();
+        for (Mob mob : level.getMobArray()) {
+            mobControllers.add(new AIController(bounds, level, mob, mob.isAggressive()));
+        }
+    }
+
+    /**
+     * Returns array of currently active MobControllers
+     * @return Array of active MobControllers with the current level
+     */
+    public Array<AIController> getMobControllers() {
+        return mobControllers;
+    }
+
+    /**
+     * Sets the hashmaps for Texture Regions, Sounds, Fonts, and sets JSON value constants
+     *
+     * @param sMap the hashmap for Sounds
+     */
+    public void setAssets(HashMap<String, Sound> sMap){ soundAssetMap = sMap; }
+
+    /**
+     * Called when the Screen is paused.
+     * <br><br>
+     * We need this method to stop all sounds when we pause.
+     * Pausing happens when we switch game modes.
+     */
+    public void pause() {
+        soundAssetMap.get("jump").stop(jumpId);
+        soundAssetMap.get("plop").stop(plopId);
+        soundAssetMap.get("fire").stop(fireId);
+        soundAssetMap.get("meow").stop(meowId);
+    }
+
+    /**
+     * The core gameplay loop of this world.
+     * <br><br>
+     * This method contains the specific update code for this mini-game. It does
+     * not handle collisions, as those are managed by the parent class WorldController.
+     * This method is called after input is read, but before collisions are resolved.
+     * The very last thing that it should do is apply forces to the appropriate objects.
+     *
+     * @param dt	Number of seconds since last animation frame
+     */
+    public void update(float dt){
+        InputController ic = InputController.getInstance();
+        Cat cat = level.getCat();
+
+        updateSpiritLine(dt, ic.holdSwitch() && !ic.didSwitch());
+
+        if (ic.didSwitch()){
+            //switch body
+            DeadBody body = level.getNextBody();
+            if (body != null){
+                level.spawnDeadBody();
+                cat.setPosition(body.getPosition());
+                cat.setLinearVelocity(body.getLinearVelocity());
+                cat.setFacingRight(body.isFacingRight());
+                body.markRemoved(true);
+                level.removeDeadBody(body);
+            }
+        } else {
+            cat.setHorizontalMovement(ic.getHorizontal());
+            cat.setVerticalMovement(ic.getVertical());
+            cat.setJumpPressed(ic.didJump());
+            cat.setClimbingPressed(ic.didClimb());
+            cat.setDashPressed(ic.didDash());
+
+            cat.updateState();
+            cat.applyForce();
+            if (cat.isJumping()) {
+                jumpId = playSound(soundAssetMap.get("jump"), jumpId, volume);
+            }
+        }
+        if (ic.didMeow()){
+            cat.setMeowing(true);
+            meowId = playSound(soundAssetMap.get("meow"), meowId, volume);
+        }
+
+        //Prepare dead bodies for raycasting
+        for (DeadBody d: level.getdeadBodyArray()){
+            d.setTouchingLaser(false);
+        }
+
+        //Raycast lasers
+        for (Laser l : level.getLasers()){
+            if (l.isActivated()) {
+                rayCastLaser(l);
+            }
+        }
+
+        // Process buttons
+        for (Activator a : level.getActivators()){
+            a.updateActivated();
+            if (level.getActivationRelations().containsKey(a.getID())){
+                for (Activatable s : level.getActivationRelations().get(a.getID())){
+                    s.updateActivated(a.isActivating(), level.getWorld());
+                }
+            }
+        }
+
+        // Mob control:
+        for (AIController mobControl : mobControllers) {
+            Mob mob = mobControl.getMob();
+            mob.setPosition(mob.getX() + mobControl.getAction(), mob.getY());
+            mob.applyForce();
+        }
+
+    }
+
+    /**
+     * Updates the start target and end target of the spirit line based on current
+     * level state, then updates spirit line. Note that this MUST be called before
+     * the player switches body, otherwise the targets will not be updated properly
+     * after switching.
+     *
+     * @param dt           Number of seconds since last animation frame
+     * @param spiritMode   true if level is in spirit mode
+     */
+    public void updateSpiritLine(float dt, boolean spiritMode){
+        SpiritLine spiritLine = level.getSpiritLine();
+        Cat cat = level.getCat();
+        if (level.isSpiritMode()){
+            if (!spiritMode) {
+                //switch out of spirit mode
+                spiritLine.setStart(cat.getPosition());
+            } else {
+                spiritLine.startTarget.set(cat.getPosition());
+                spiritLine.setStart(cat.getPosition());
+                DeadBody nextDeadBody = level.getNextBody();
+                if (nextDeadBody != null) {
+                    spiritLine.endTarget.set(nextDeadBody.getPosition());
+                }
+            }
+        } else {
+            if (spiritMode){
+                //switch into spirit mode
+                spiritLine.setEnd(cat.getPosition());
+                spiritLine.setStart(cat.getPosition());
+            } else {
+                spiritLine.endTarget.set(cat.getPosition());
+                spiritLine.startTarget.set(cat.getPosition());
+            }
+        }
+        level.setSpiritMode(spiritMode);
+        spiritLine.update(dt, spiritMode);
+    }
+
+    /**
+     * Finds the points of a laser beam using raycasting. The beam will reflect off of mirrors and stop at any other
+     * obstacle (or the edge of the screen). The points are added to the <code>Laser</code> instance which will draw the
+     * beam. Also handles any collision logic involving laser beams.
+     *
+     * @param l The laser to raycast a beam out of
+     */
+    private void rayCastLaser(Laser l){
+        l.beginRayCast();
+
+        //initial beam
+        closestFraction = 1;
+        startPointCache.set(l.getBeamStart());
+        Direction dir = l.getDirection();
+        getRayCastEnd(startPointCache, dir);
+        level.world.rayCast(LaserRayCastCallback, startPointCache, endPointCache);
+        boolean reflect = false;
+        if (closestFraction == 1) {
+            rayCastPoint = endPointCache;
+            rayCastFixture = null;
+        } else {
+            reflect = rayCastFixture.getBody().getUserData() instanceof Mirror;
+        }
+        l.addBeamPoint(new Vector2(rayCastPoint));
+
+        //reflect off of mirrors
+        while(reflect) {
+            Mirror mirror = (Mirror) rayCastFixture.getBody().getUserData();
+            dir = mirror.reflect(dir);
+            if (dir != null) {
+                closestFraction = 1;
+                startPointCache.set(rayCastPoint);
+                getRayCastEnd(startPointCache, dir);
+                level.world.rayCast(LaserRayCastCallback, startPointCache, endPointCache);
+                if (closestFraction == 1) {
+                    rayCastPoint = endPointCache;
+                    rayCastFixture = null;
+                    reflect = false;
+                } else {
+                    reflect = rayCastFixture.getBody().getUserData() instanceof Mirror;
+                }
+                l.addBeamPoint(new Vector2(rayCastPoint));
+            } else {
+                reflect = false;
+            }
+        }
+
+        if (level.getCat().getBody().getFixtureList().contains(rayCastFixture, true)){
+            die();
+        }
+        if (rayCastFixture != null && rayCastFixture.getBody().getUserData() instanceof DeadBody){
+            ((DeadBody) rayCastFixture.getBody().getUserData()).setTouchingLaser(true);
+        }
+    }
+
+    /**
+     * Sets the target end point of a raycast in the current level starting at a given point.
+     * Stores the result into <code>endPointCache</code> for efficiency.
+     *
+     * @param start
+     * @param dir
+     */
+    private void getRayCastEnd(Vector2 start, Direction dir){
+        switch (dir) {
+            case UP:
+                endPointCache.set(start.x,bounds.height);
+                break;
+            case LEFT:
+                endPointCache.set(0, start.y);
+                break;
+            case DOWN:
+                endPointCache.set(start.x, 0);
+                break;
+            case RIGHT:
+                endPointCache.set(bounds.width, start.y);
+                break;
+        }
+    }
+
+    /**
+     * Fixes a body to spikes
+     *
+     * @param deadBody the DeadBody to fix to the spikes
+     * @param spikes the spikes
+     * @param points the points to fix to
+     */
+    public void fixBodyToSpikes(DeadBody deadBody, Spikes spikes, Vector2[] points) {
+        switch ((int) (spikes.getAngle() * 180/Math.PI)) {
+            case 0:
+            case 90:
+            case 270:
+                WeldJointDef joint = new WeldJointDef();
+                for (Vector2 contactPoint : points) {
+                    joint.bodyA = deadBody.getBody();
+                    joint.bodyB = spikes.getBody();
+                    joint.localAnchorA.set(deadBody.getBody().getLocalPoint(contactPoint));
+                    joint.localAnchorB.set(spikes.getBody().getLocalPoint(contactPoint));
+                    joint.collideConnected = true;
+                    level.queueJoint(joint);
+                }
+                break;
+            case 180:
+                break;
+            default:
+                throw new RuntimeException("impossible spikes angle");
+        }
+    }
+
+    /**
+     * Called when a player dies. Decrements lives, and fails level/spawns body when necessary.
+     */
+    public void die() {
+        if (!level.getDied()) {
+            level.setDied(true);
+            // decrement lives
+            level.setNumLives(level.getNumLives()-1);
+            // 0 lives
+            if (level.getNumLives() <= 0) {
+                level.resetLives();
+                level.setFailure(true);
+            } else {
+                // create dead body
+                level.spawnDeadBody();
+            }
+        }
+    }
+
+    /**
+
+     * Method to ensure that a sound asset is only played once.
+     * <br><br>
+     * Every time you play a sound asset, it makes a new instance of that sound.
+     * If you play the sounds to close together, you will have overlapping copies.
+     * To prevent that, you must stop the sound before you play it again.  That
+     * is the purpose of this method.  It stops the current instance playing (if
+     * any) and then returns the id of the new instance for tracking.
+     *
+     * @param sound	The sound asset to play
+     * @param soundId	The previously playing sound instance
+     *
+     * @return the new sound instance for this asset.
+     */
+    public long playSound(Sound sound, long soundId) {
+        return playSound( sound, soundId, 1.0f );
+    }
+
+    /**
+     * Method to ensure that a sound asset is only played once.
+     * <br><br>
+     * Every time you play a sound asset, it makes a new instance of that sound.
+     * If you play the sounds to close together, you will have overlapping copies.
+     * To prevent that, you must stop the sound before you play it again.  That
+     * is the purpose of this method.  It stops the current instance playing (if
+     * any) and then returns the id of the new instance for tracking.
+     *
+     * @param sound	The sound asset to play
+     * @param soundId	The previously playing sound instance
+     * @param volume	The sound volume
+     *
+     * @return the new sound instance for this asset.
+     */
+    public long playSound(Sound sound, long soundId, float volume) {
+        if (soundId != -1) {
+            sound.stop( soundId );
+        }
+        return sound.play(volume);
+    }
+
+
+    /**
+     * A RayCastCallback for lasers. Stores the closest fixture hit into <code>rayCastFixture</code>, and
+     * the fraction between the start and end of the ray for that fixture into <code>closestFraction</code>.
+     * A <code>closestFraction</code> of 1 means that the raycast hit the end of the world, thus no
+     * fixture was found.
+     */
+    private RayCastCallback LaserRayCastCallback = new RayCastCallback() {
+
+        /**
+         * Gets closest raycasted fixture and stores collision point and the fixture itself.
+         */
+        @Override
+        public float reportRayFixture(Fixture fixture, Vector2 point, Vector2 normal, float fraction) {
+            if ( fraction < closestFraction ) {
+                closestFraction = fraction;
+                rayCastPoint.set(point);
+                rayCastFixture = fixture;
+            }
+
+            return 1;
+        }
+    };
+}