--- conflicted
+++ resolved
@@ -1,382 +1,361 @@
-package edu.cornell.gdiac.game;
-
-import com.badlogic.gdx.audio.Sound;
-import com.badlogic.gdx.graphics.g2d.BitmapFont;
-import com.badlogic.gdx.graphics.g2d.TextureRegion;
-import com.badlogic.gdx.math.Rectangle;
-import com.badlogic.gdx.math.Vector2;
-import com.badlogic.gdx.physics.box2d.Fixture;
-import com.badlogic.gdx.physics.box2d.RayCastCallback;
-import com.badlogic.gdx.physics.box2d.World;
-import com.badlogic.gdx.physics.box2d.joints.WeldJointDef;
-import com.badlogic.gdx.utils.Array;
-import com.badlogic.gdx.utils.JsonValue;
-import edu.cornell.gdiac.game.object.*;
-
-import java.util.HashMap;
-
-public class ActionController {
-    /** The boundary of the world */
-    protected Rectangle bounds;
-    /** The world scale */
-    protected Vector2 scale;
-    /** The hashmap for sounds */
-    private HashMap<String, Sound> soundAssetMap;
-    /** The JSON value constants */
-    private JsonValue JSONconstants;
-    /** The default sound volume */
-    private float volume;
-    /** The jump sound */
-    private long jumpId = -1;
-    /** The plop sound */
-    private long plopId = -1;
-    /** The pew (fire) sound */
-    private long fireId = -1;
-    /** The meow sound */
-    private long meowId = -1;
-    /** The level */
-    private Level level;
-    private Array<AIController> mobControllers;
-
-    /** fields needed for raycasting */
-    private Vector2 rayCastPoint = new Vector2();
-    private Fixture rayCastFixture;
-    private float closestFraction;
-    private Vector2 startPointCache = new Vector2();
-    private Vector2 endPointCache = new Vector2();
-    /**
-     * Creates and initialize a new instance of a ActionController
-     *
-     * @param bounds    The game bounds in Box2d coordinates
-     * @param scale	    The game scale Vector2
-     * @param volume    The volume of the game
-     */
-    public ActionController(Rectangle bounds, Vector2 scale, float volume) {
-        this.bounds = bounds;
-        this.scale = scale;
-        this.volume = volume;
-        mobControllers = new Array<>();
-    }
-
-    /** sets the volume */
-    public void setVolume(float volume) { this.volume = volume; }
-
-    /**
-     * Sets the level model
-     *
-     * @param level The Level model to be set to level
-     */
-    public void setLevel(Level level){
-        this.level = level;
-    }
-
-    public void setControllers(Level level) {
-        for (Mob mob : level.getMobArray()) {
-            mobControllers.add(new AIController(level, mob, mob.isAggressive()));
-        }
-    }
-
-    /**
-     * Sets the hashmaps for Texture Regions, Sounds, Fonts, and sets JSON value constants
-     *
-     * @param sMap the hashmap for Sounds
-     */
-    public void setAssets(HashMap<String, Sound> sMap){ soundAssetMap = sMap; }
-
-    /**
-     * Called when the Screen is paused.
-     *
-     * We need this method to stop all sounds when we pause.
-     * Pausing happens when we switch game modes.
-     */
-    public void pause() {
-        soundAssetMap.get("jump").stop(jumpId);
-        soundAssetMap.get("plop").stop(plopId);
-        soundAssetMap.get("fire").stop(fireId);
-        soundAssetMap.get("meow").stop(meowId);
-    }
-
-    /**
-     * The core gameplay loop of this world.
-     *
-     * This method contains the specific update code for this mini-game. It does
-     * not handle collisions, as those are managed by the parent class WorldController.
-     * This method is called after input is read, but before collisions are resolved.
-     * The very last thing that it should do is apply forces to the appropriate objects.
-     *
-     * @param dt	Number of seconds since last animation frame
-     */
-    public void update(float dt){
-<<<<<<< HEAD
-=======
-        Cat cat = level.getCat();
-        cat.setMovement(InputController.getInstance().getHorizontal() *cat.getForce() * (cat.getIsClimbing() ? 0 : 1));
-        cat.setVerticalMovement(InputController.getInstance().getVertical() * cat.getForce());
-        cat.setHorizontalMovement(InputController.getInstance().getHorizontal() * cat.getForce());
-        cat.setJumping(InputController.getInstance().didPrimary());
-        cat.setMeowing(InputController.getInstance().didMeow());
-        cat.setDashing(InputController.getInstance().didDash());
-        cat.setClimbing(InputController.getInstance().didClimb() && cat.isWalled());
-
-        cat.applyForce();
-        if (cat.isJumping()) {
-            jumpId = playSound(soundAssetMap.get("jump"), jumpId, volume);
-        }
-
-        if (InputController.getInstance().didMeow() && !cat.isJumping()){
-            meowId = playSound(soundAssetMap.get("meow"), meowId, volume);
-        }
-
-        // Mob control:
-        for (AIController mobControl : mobControllers) {
-            Mob mob = mobControl.getMob();
-            mob.setPosition(mob.getX() + mobControl.getAction(), mob.getY());
-            mob.applyForce();
-        }
-
-
->>>>>>> cd00030e
-        //Raycast lasers
-        for (Laser l : level.getLasers()){
-            if (l.getActivated()) {
-                rayCastLaser(l);
-            }
-        }
-
-        // Process buttons
-        for (Activator a : level.getActivators()){
-            a.updateActivated();
-            if (level.getActivationRelations().containsKey(a.getID())){
-                for (Activatable s : level.getActivationRelations().get(a.getID())){
-                    s.updateActivated(a.isActive(), level.getWorld());
-                }
-            }
-        }
-
-        Cat cat = level.getCat();
-        level.setSpiritMode(InputController.getInstance().holdSwitch());
-        if (InputController.getInstance().didSwitch()){
-            //switch body
-            DeadBody body = level.getNextBody();
-            if (body != null){
-                level.spawnDeadBody();
-                level.setBodySwitched(true);
-                cat.setPosition(body.getPosition());
-                cat.setLinearVelocity(body.getLinearVelocity());
-                cat.setFacingRight(body.isFacingRight());
-                body.markRemoved(true);
-                level.removeDeadBody(body);
-            }
-        } else {
-            cat.setMovement(InputController.getInstance().getHorizontal() * cat.getForce() * (cat.getIsClimbing() ? 0 : 1));
-            cat.setVerticalMovement(InputController.getInstance().getVertical() * cat.getForce());
-            cat.setHorizontalMovement(InputController.getInstance().getHorizontal() * cat.getForce());
-            cat.setJumping(InputController.getInstance().didPrimary());
-            cat.setDashing(InputController.getInstance().didDash());
-            cat.setClimbing(InputController.getInstance().didClimb() && cat.isWalled());
-
-            cat.applyForce();
-            if (cat.isJumping()) {
-                jumpId = playSound(soundAssetMap.get("jump"), jumpId, volume);
-            }
-        }
-        if (InputController.getInstance().didMeow()){
-            meowId = playSound(soundAssetMap.get("meow"), meowId, volume);
-        }
-
-    }
-
-    /**
-     * Finds the points of a laser beam using raycasting. The beam will reflect off of mirrors and stop at any other
-     * obstacle (or the edge of the screen). The points are added to the <code>Laser</code> instance which will draw the
-     * beam. Also handles any collision logic involving laser beams.
-     * @param l The laser to raycast a beam out of
-     */
-    private void rayCastLaser(Laser l){
-        l.beginRayCast();
-
-        //initial beam
-        closestFraction = 1;
-        startPointCache.set(l.getRayCastStart());
-        Laser.Direction dir = l.getDirection();
-        getRayCastEnd(startPointCache, dir);
-        level.world.rayCast(LaserRayCastCallback, startPointCache, endPointCache);
-        boolean reflect = false;
-        if (closestFraction == 1) {
-            rayCastPoint = endPointCache;
-            rayCastFixture = null;
-        } else {
-            reflect = rayCastFixture.getBody().getUserData() instanceof Mirror;
-        }
-        l.addBeamPoint(new Vector2(rayCastPoint));
-
-        //reflect off of mirrors
-        while(reflect) {
-            Mirror mirror = (Mirror) rayCastFixture.getBody().getUserData();
-            dir = mirror.reflect(dir);
-            if (dir != null) {
-                closestFraction = 1;
-                startPointCache.set(rayCastPoint);
-                getRayCastEnd(startPointCache, dir);
-                level.world.rayCast(LaserRayCastCallback, startPointCache, endPointCache);
-                if (closestFraction == 1) {
-                    rayCastPoint = endPointCache;
-                    rayCastFixture = null;
-                    reflect = false;
-                } else {
-                    reflect = rayCastFixture.getBody().getUserData() instanceof Mirror;
-                }
-                l.addBeamPoint(new Vector2(rayCastPoint));
-            } else {
-                reflect = false;
-            }
-
-        }
-
-        if (level.getCat().getBody().getFixtureList().contains(rayCastFixture, true)){
-            die();
-        }
-        if (rayCastFixture != null && rayCastFixture.getBody().getUserData() instanceof DeadBody){
-            ((DeadBody) rayCastFixture.getBody().getUserData()).touchingLaser();
-        }
-    }
-
-    /**
-     * Sets the target end point of a raycast in the current level starting at a given point.
-     * Stores the result into <code>endPointCache</code> for efficiency.
-     * @param start
-     * @param dir
-     */
-    private void getRayCastEnd(Vector2 start, Laser.Direction dir){
-        switch (dir) {
-            case UP:
-                endPointCache.set(start.x,bounds.height);
-                break;
-            case LEFT:
-                endPointCache.set(0, start.y);
-                break;
-            case DOWN:
-                endPointCache.set(start.x, 0);
-                break;
-            case RIGHT:
-                endPointCache.set(bounds.width, start.y);
-                break;
-        }
-    }
-
-    /**
-     * Fixes a body to spikes
-     *
-     * @param deadbody the DeadBody to fix to the spikes
-     * @param spikes the spikes
-     * @param points the points to fix to
-     */
-    public void fixBodyToSpikes(DeadBody deadbody, Spikes spikes, Vector2[] points) {
-        switch ((int) (spikes.getAngle() * 180/Math.PI)) {
-            case 0:
-            case 90:
-            case 270:
-                WeldJointDef wjoint = new WeldJointDef();
-                for (Vector2 contactPoint : points) {
-                    wjoint.bodyA = deadbody.getBody();
-                    wjoint.bodyB = spikes.getBody();
-                    wjoint.localAnchorA.set(deadbody.getBody().getLocalPoint(contactPoint));
-                    wjoint.localAnchorB.set(spikes.getBody().getLocalPoint(contactPoint));
-                    wjoint.collideConnected = true;
-                    level.queueJoint(wjoint);
-                }
-                break;
-            case 180:
-                break;
-            default:
-                throw new RuntimeException("impossible spikes angle");
-        }
-    }
-
-    /**
-     * Called when a player dies. Removes all input but keeps velocities.
-     */
-    public void die(){
-        if (!level.getDied()) {
-            level.getCat().setJumping(false);
-            level.setDied(true);
-            // decrement lives
-            level.setNumLives(level.getNumLives()-1);
-            // 0 lives
-            if (level.getNumLives() <= 0) {
-                level.resetLives();
-                level.setFailure(true);
-            } else {
-                // create dead body
-                level.spawnDeadBody();
-            }
-        }
-    }
-
-    /**
-     * Actions carried out when the player has died
-     * The level model died is set to false
-     * The level model cat is set to its respawn position
-     */
-    public void died() {
-        level.setDied(false);
-        level.getCat().setPosition(level.getRespawnPos());
-        level.getCat().setFacingRight(true);
-    }
-
-    /**
-     * Method to ensure that a sound asset is only played once.
-     *
-     * Every time you play a sound asset, it makes a new instance of that sound.
-     * If you play the sounds to close together, you will have overlapping copies.
-     * To prevent that, you must stop the sound before you play it again.  That
-     * is the purpose of this method.  It stops the current instance playing (if
-     * any) and then returns the id of the new instance for tracking.
-     *
-     * @param sound		The sound asset to play
-     * @param soundId	The previously playing sound instance
-     *
-     * @return the new sound instance for this asset.
-     */
-    public long playSound(Sound sound, long soundId) {
-        return playSound( sound, soundId, 1.0f );
-    }
-
-    /**
-     * Method to ensure that a sound asset is only played once.
-     *
-     * Every time you play a sound asset, it makes a new instance of that sound.
-     * If you play the sounds to close together, you will have overlapping copies.
-     * To prevent that, you must stop the sound before you play it again.  That
-     * is the purpose of this method.  It stops the current instance playing (if
-     * any) and then returns the id of the new instance for tracking.
-     *
-     * @param sound		The sound asset to play
-     * @param soundId	The previously playing sound instance
-     * @param volume	The sound volume
-     *
-     * @return the new sound instance for this asset.
-     */
-    public long playSound(Sound sound, long soundId, float volume) {
-        if (soundId != -1) {
-            sound.stop( soundId );
-        }
-        return sound.play(volume);
-    }
-
-    private RayCastCallback LaserRayCastCallback = new RayCastCallback() {
-        @Override
-        /**
-         * Gets closest raycasted fixture and stores collision point and the fixture itself
-         */
-        public float reportRayFixture(Fixture fixture, Vector2 point, Vector2 normal, float fraction) {
-            if ( fraction < closestFraction ) {
-                closestFraction = fraction;
-                rayCastPoint.set(point);
-                rayCastFixture = fixture;
-            }
-
-            return 1;
-        }
-    };
-}
+package edu.cornell.gdiac.game;
+
+import com.badlogic.gdx.audio.Sound;
+import com.badlogic.gdx.graphics.g2d.BitmapFont;
+import com.badlogic.gdx.graphics.g2d.TextureRegion;
+import com.badlogic.gdx.math.Rectangle;
+import com.badlogic.gdx.math.Vector2;
+import com.badlogic.gdx.physics.box2d.Fixture;
+import com.badlogic.gdx.physics.box2d.RayCastCallback;
+import com.badlogic.gdx.physics.box2d.World;
+import com.badlogic.gdx.physics.box2d.joints.WeldJointDef;
+import com.badlogic.gdx.utils.Array;
+import com.badlogic.gdx.utils.JsonValue;
+import edu.cornell.gdiac.game.object.*;
+
+import java.util.HashMap;
+
+public class ActionController {
+    /** The boundary of the world */
+    protected Rectangle bounds;
+    /** The world scale */
+    protected Vector2 scale;
+    /** The hashmap for sounds */
+    private HashMap<String, Sound> soundAssetMap;
+    /** The JSON value constants */
+    private JsonValue JSONconstants;
+    /** The default sound volume */
+    private float volume;
+    /** The jump sound */
+    private long jumpId = -1;
+    /** The plop sound */
+    private long plopId = -1;
+    /** The pew (fire) sound */
+    private long fireId = -1;
+    /** The meow sound */
+    private long meowId = -1;
+    /** The level */
+    private Level level;
+    private Array<AIController> mobControllers;
+
+    /** fields needed for raycasting */
+    private Vector2 rayCastPoint = new Vector2();
+    private Fixture rayCastFixture;
+    private float closestFraction;
+    private Vector2 startPointCache = new Vector2();
+    private Vector2 endPointCache = new Vector2();
+    /**
+     * Creates and initialize a new instance of a ActionController
+     *
+     * @param bounds    The game bounds in Box2d coordinates
+     * @param scale	    The game scale Vector2
+     * @param volume    The volume of the game
+     */
+    public ActionController(Rectangle bounds, Vector2 scale, float volume) {
+        this.bounds = bounds;
+        this.scale = scale;
+        this.volume = volume;
+        mobControllers = new Array<>();
+    }
+
+    /** sets the volume */
+    public void setVolume(float volume) { this.volume = volume; }
+
+    /**
+     * Sets the level model
+     *
+     * @param level The Level model to be set to level
+     */
+    public void setLevel(Level level){
+        this.level = level;
+    }
+
+    public void setControllers(Level level) {
+        for (Mob mob : level.getMobArray()) {
+            mobControllers.add(new AIController(level, mob, mob.isAggressive()));
+        }
+    }
+
+    /**
+     * Sets the hashmaps for Texture Regions, Sounds, Fonts, and sets JSON value constants
+     *
+     * @param sMap the hashmap for Sounds
+     */
+    public void setAssets(HashMap<String, Sound> sMap){ soundAssetMap = sMap; }
+
+    /**
+     * Called when the Screen is paused.
+     *
+     * We need this method to stop all sounds when we pause.
+     * Pausing happens when we switch game modes.
+     */
+    public void pause() {
+        soundAssetMap.get("jump").stop(jumpId);
+        soundAssetMap.get("plop").stop(plopId);
+        soundAssetMap.get("fire").stop(fireId);
+        soundAssetMap.get("meow").stop(meowId);
+    }
+
+    /**
+     * The core gameplay loop of this world.
+     *
+     * This method contains the specific update code for this mini-game. It does
+     * not handle collisions, as those are managed by the parent class WorldController.
+     * This method is called after input is read, but before collisions are resolved.
+     * The very last thing that it should do is apply forces to the appropriate objects.
+     *
+     * @param dt	Number of seconds since last animation frame
+     */
+    public void update(float dt){
+
+        //Raycast lasers
+        for (Laser l : level.getLasers()){
+            if (l.getActivated()) {
+                rayCastLaser(l);
+            }
+        }
+
+        // Process buttons
+        for (Activator a : level.getActivators()){
+            a.updateActivated();
+            if (level.getActivationRelations().containsKey(a.getID())){
+                for (Activatable s : level.getActivationRelations().get(a.getID())){
+                    s.updateActivated(a.isActive(), level.getWorld());
+                }
+            }
+        }
+
+        // Mob control:
+        for (AIController mobControl : mobControllers) {
+            Mob mob = mobControl.getMob();
+            mob.setPosition(mob.getX() + mobControl.getAction(), mob.getY());
+            mob.applyForce();
+        }
+
+        Cat cat = level.getCat();
+        level.setSpiritMode(InputController.getInstance().holdSwitch());
+        if (InputController.getInstance().didSwitch()){
+            //switch body
+            DeadBody body = level.getNextBody();
+            if (body != null){
+                level.spawnDeadBody();
+                level.setBodySwitched(true);
+                cat.setPosition(body.getPosition());
+                cat.setLinearVelocity(body.getLinearVelocity());
+                cat.setFacingRight(body.isFacingRight());
+                body.markRemoved(true);
+                level.removeDeadBody(body);
+            }
+        } else {
+            cat.setMovement(InputController.getInstance().getHorizontal() * cat.getForce() * (cat.getIsClimbing() ? 0 : 1));
+            cat.setVerticalMovement(InputController.getInstance().getVertical() * cat.getForce());
+            cat.setHorizontalMovement(InputController.getInstance().getHorizontal() * cat.getForce());
+            cat.setJumping(InputController.getInstance().didPrimary());
+            cat.setDashing(InputController.getInstance().didDash());
+            cat.setClimbing(InputController.getInstance().didClimb() && cat.isWalled());
+
+            cat.applyForce();
+            if (cat.isJumping()) {
+                jumpId = playSound(soundAssetMap.get("jump"), jumpId, volume);
+            }
+        }
+        if (InputController.getInstance().didMeow()){
+            meowId = playSound(soundAssetMap.get("meow"), meowId, volume);
+        }
+
+    }
+
+    /**
+     * Finds the points of a laser beam using raycasting. The beam will reflect off of mirrors and stop at any other
+     * obstacle (or the edge of the screen). The points are added to the <code>Laser</code> instance which will draw the
+     * beam. Also handles any collision logic involving laser beams.
+     * @param l The laser to raycast a beam out of
+     */
+    private void rayCastLaser(Laser l){
+        l.beginRayCast();
+
+        //initial beam
+        closestFraction = 1;
+        startPointCache.set(l.getRayCastStart());
+        Laser.Direction dir = l.getDirection();
+        getRayCastEnd(startPointCache, dir);
+        level.world.rayCast(LaserRayCastCallback, startPointCache, endPointCache);
+        boolean reflect = false;
+        if (closestFraction == 1) {
+            rayCastPoint = endPointCache;
+            rayCastFixture = null;
+        } else {
+            reflect = rayCastFixture.getBody().getUserData() instanceof Mirror;
+        }
+        l.addBeamPoint(new Vector2(rayCastPoint));
+
+        //reflect off of mirrors
+        while(reflect) {
+            Mirror mirror = (Mirror) rayCastFixture.getBody().getUserData();
+            dir = mirror.reflect(dir);
+            if (dir != null) {
+                closestFraction = 1;
+                startPointCache.set(rayCastPoint);
+                getRayCastEnd(startPointCache, dir);
+                level.world.rayCast(LaserRayCastCallback, startPointCache, endPointCache);
+                if (closestFraction == 1) {
+                    rayCastPoint = endPointCache;
+                    rayCastFixture = null;
+                    reflect = false;
+                } else {
+                    reflect = rayCastFixture.getBody().getUserData() instanceof Mirror;
+                }
+                l.addBeamPoint(new Vector2(rayCastPoint));
+            } else {
+                reflect = false;
+            }
+
+        }
+
+        if (level.getCat().getBody().getFixtureList().contains(rayCastFixture, true)){
+            die();
+        }
+        if (rayCastFixture != null && rayCastFixture.getBody().getUserData() instanceof DeadBody){
+            ((DeadBody) rayCastFixture.getBody().getUserData()).touchingLaser();
+        }
+    }
+
+    /**
+     * Sets the target end point of a raycast in the current level starting at a given point.
+     * Stores the result into <code>endPointCache</code> for efficiency.
+     * @param start
+     * @param dir
+     */
+    private void getRayCastEnd(Vector2 start, Laser.Direction dir){
+        switch (dir) {
+            case UP:
+                endPointCache.set(start.x,bounds.height);
+                break;
+            case LEFT:
+                endPointCache.set(0, start.y);
+                break;
+            case DOWN:
+                endPointCache.set(start.x, 0);
+                break;
+            case RIGHT:
+                endPointCache.set(bounds.width, start.y);
+                break;
+        }
+    }
+
+    /**
+     * Fixes a body to spikes
+     *
+     * @param deadbody the DeadBody to fix to the spikes
+     * @param spikes the spikes
+     * @param points the points to fix to
+     */
+    public void fixBodyToSpikes(DeadBody deadbody, Spikes spikes, Vector2[] points) {
+        switch ((int) (spikes.getAngle() * 180/Math.PI)) {
+            case 0:
+            case 90:
+            case 270:
+                WeldJointDef wjoint = new WeldJointDef();
+                for (Vector2 contactPoint : points) {
+                    wjoint.bodyA = deadbody.getBody();
+                    wjoint.bodyB = spikes.getBody();
+                    wjoint.localAnchorA.set(deadbody.getBody().getLocalPoint(contactPoint));
+                    wjoint.localAnchorB.set(spikes.getBody().getLocalPoint(contactPoint));
+                    wjoint.collideConnected = true;
+                    level.queueJoint(wjoint);
+                }
+                break;
+            case 180:
+                break;
+            default:
+                throw new RuntimeException("impossible spikes angle");
+        }
+    }
+
+    /**
+     * Called when a player dies. Removes all input but keeps velocities.
+     */
+    public void die(){
+        if (!level.getDied()) {
+            level.getCat().setJumping(false);
+            level.setDied(true);
+            // decrement lives
+            level.setNumLives(level.getNumLives()-1);
+            // 0 lives
+            if (level.getNumLives() <= 0) {
+                level.resetLives();
+                level.setFailure(true);
+            } else {
+                // create dead body
+                level.spawnDeadBody();
+            }
+        }
+    }
+
+    /**
+     * Actions carried out when the player has died
+     * The level model died is set to false
+     * The level model cat is set to its respawn position
+     */
+    public void died() {
+        level.setDied(false);
+        level.getCat().setPosition(level.getRespawnPos());
+        level.getCat().setFacingRight(true);
+    }
+
+    /**
+     * Method to ensure that a sound asset is only played once.
+     *
+     * Every time you play a sound asset, it makes a new instance of that sound.
+     * If you play the sounds to close together, you will have overlapping copies.
+     * To prevent that, you must stop the sound before you play it again.  That
+     * is the purpose of this method.  It stops the current instance playing (if
+     * any) and then returns the id of the new instance for tracking.
+     *
+     * @param sound		The sound asset to play
+     * @param soundId	The previously playing sound instance
+     *
+     * @return the new sound instance for this asset.
+     */
+    public long playSound(Sound sound, long soundId) {
+        return playSound( sound, soundId, 1.0f );
+    }
+
+    /**
+     * Method to ensure that a sound asset is only played once.
+     *
+     * Every time you play a sound asset, it makes a new instance of that sound.
+     * If you play the sounds to close together, you will have overlapping copies.
+     * To prevent that, you must stop the sound before you play it again.  That
+     * is the purpose of this method.  It stops the current instance playing (if
+     * any) and then returns the id of the new instance for tracking.
+     *
+     * @param sound		The sound asset to play
+     * @param soundId	The previously playing sound instance
+     * @param volume	The sound volume
+     *
+     * @return the new sound instance for this asset.
+     */
+    public long playSound(Sound sound, long soundId, float volume) {
+        if (soundId != -1) {
+            sound.stop( soundId );
+        }
+        return sound.play(volume);
+    }
+
+    private RayCastCallback LaserRayCastCallback = new RayCastCallback() {
+        @Override
+        /**
+         * Gets closest raycasted fixture and stores collision point and the fixture itself
+         */
+        public float reportRayFixture(Fixture fixture, Vector2 point, Vector2 normal, float fraction) {
+            if ( fraction < closestFraction ) {
+                closestFraction = fraction;
+                rayCastPoint.set(point);
+                rayCastFixture = fixture;
+            }
+
+            return 1;
+        }
+    };
+}