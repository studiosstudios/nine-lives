package edu.cornell.gdiac.game;

import com.badlogic.gdx.Gdx;
import com.badlogic.gdx.audio.Music;
import com.badlogic.gdx.audio.Sound;
import edu.cornell.gdiac.assets.AssetDirectory;
import edu.cornell.gdiac.audio.AudioEngine;
import edu.cornell.gdiac.audio.AudioSource;
import edu.cornell.gdiac.audio.MusicQueue;
import edu.cornell.gdiac.audio.SoundEffect;
import edu.cornell.gdiac.util.PooledList;

import java.util.HashMap;

public class AudioController {

    /** The hashmap for sounds */
<<<<<<< HEAD
    private HashMap<String, Sound> levelSoundMap;
    /** The hashmap for music */
    private HashMap<String, AudioSource> levelMusicMap;
=======
    private HashMap<String, Sound> soundAssetMap;
    /** The hashmap for level music */
    private HashMap<String, AudioSource> musicAssetMap;
>>>>>>> 7fdf779e
    /** A queue to play level music */
    MusicQueue levelMusic;
    /** A queue to play stage music */
    MusicQueue stageMusic;

    /**
     * Creates a new Audio Controller
     *
     * Creates the audio engine and music queues for level and stage music
     *
     */
    public AudioController() {
        levelSoundMap = new HashMap<>();
        levelMusicMap = new HashMap<>();

        AudioEngine engine = (AudioEngine) Gdx.audio;
        levelMusic = engine.newMusicBuffer( false, 44100 );
        stageMusic = engine.newMusicBuffer( false, 44100 );

        // TODO: automate this with the volume constant in internal loading json
        levelMusic.setVolume(0.3f);
        stageMusic.setVolume(0.3f);
<<<<<<< HEAD

=======
>>>>>>> 7fdf779e
        levelMusic.setLooping(true);
        stageMusic.setLooping(true);
    }

    /**
     * Sets the volume for all music and sound effects
     *
     * @param val the value to set volume to
     */
    public void setVolume(float val) {
        levelMusic.setVolume(val);
        stageMusic.setVolume(val);
        //TODO: set volume for all sound effects
//        for (HashMap.Entry<String, Sound> entry : soundAssetMap.entrySet()) {
//            Sound sound = entry.getValue();
//            sound.setVolume(val);
//        }
    }

    /**
     * Adds an AudioSource to the level music queue
     *
     * @param audio the music to add to the level music queue
     */
<<<<<<< HEAD
    public void addLevelMusic(AudioSource audio) {
        levelMusic.addSource(audio);
    }

    /**
     * Adds an AudioSource to the stage music queue
     *
     * @param audio the music to add to the stage music queue
     */
    public void addStageMusic(AudioSource audio) {
        stageMusic.addSource(audio);
    }

    /**
=======
    public void addMusicToLevel(AudioSource audio) {
        levelMusic.addSource(audio);
    }

    /**
     * Adds an AudioSource to the stage music queue
     *
     * @param audio the music to add to the stage music queue
     */
    public void addMusicToStage(AudioSource audio) {
        stageMusic.addSource(audio);
    }

    /**
>>>>>>> 7fdf779e
     * Gathers the sound effects and puts them into the sound asset map
     *
     * @param directory which holds the asset data
     * @param names of all the sound effects to add
     */
    public void createSoundEffectMap(AssetDirectory directory, String[] names) {
        for (String n : names){
            levelSoundMap.put(n, directory.getEntry(n, SoundEffect.class));
        }
    }

    /**
     * Gathers the level music and puts them into the music asset map
     *
     * @param directory which holds the asset data
     * @param names of all the level music to add
     */
    public void createMusicMap(AssetDirectory directory, String[] names) {
        for (String n : names){
<<<<<<< HEAD
            levelMusicMap.put(n, directory.getEntry(n, AudioSource.class));
=======
            musicAssetMap.put(n, directory.getEntry(n, AudioSource.class));
>>>>>>> 7fdf779e
            levelMusic.addSource(directory.getEntry(n, AudioSource.class));
        }
    }

    /**
     * Plays the lab music
     */
    public void playLab() {
<<<<<<< HEAD
        levelMusic.setSource(1, levelMusicMap.get("bkg-lab"));
=======
        levelMusic.setSource(1, musicAssetMap.get("bkg-lab"));
>>>>>>> 7fdf779e
    }

    /**
     * Plays the forest music
     */
    public void playForest() {
<<<<<<< HEAD
        levelMusic.setSource(2, levelMusicMap.get("bkg-forest"));
=======
        levelMusic.setSource(2, musicAssetMap.get("bkg-forest"));
>>>>>>> 7fdf779e
    }

    /**
     * Plays the current level music
     */
    public void playLevelMusic() {
        levelMusic.play();
    }

    /**
     * Plays a specific level music
     *
     * @param musicName the name of the music to play
     */
    public void playLevelMusic(String musicName) {
<<<<<<< HEAD
        levelMusic.setSource( 1, levelMusicMap.get(musicName));
=======
        levelMusic.setSource( 1,musicAssetMap.get(musicName));
>>>>>>> 7fdf779e
    }

    /**
     * Plays the current stage music
     */
    public void playStageMusic() {
        stageMusic.play();
    }

    /**
     * Plays a specific sound effect
     *
     * @param soundName the name of the sound effect to play
     */
    public void playSoundEffect(String soundName) {
//        System.out.println("playing sound " + soundName);
        levelSoundMap.get(soundName).play();
    }

    /**
     * Pauses the current level music
     */
    public void pauseLevelMusic() {
        levelMusic.pause();
    }

    /**
     * Pauses the current stage music
     */
    public void pauseStageMusic() {
        stageMusic.pause();
    }

    /**
     * Returns the level music queue
     *
     * @return levelMusic
     */
    public MusicQueue getLevelMusic() {
        return levelMusic;
    }

    /**
     * Returns the stage music queue
     *
     * @return stageMusic
     */
    public MusicQueue getStageMusic() {
        return stageMusic;
    }
    /**
     * Resets the level music queue to the beginning of the queue
     *
     */
    public void resetLevelMusic() {
        levelMusic.reset();
    }

    /**
<<<<<<< HEAD
     * Resets the stage music queue to the beginning of the queue
     *
     */
    public void resetStageMusic() {
        stageMusic.reset();
    }

    /**
     * Advances the level music queue to the next AudioSource
     */
    public void nextLevelMusic() {
        levelMusic.advanceSource();
    }

    /**
     * Advances the stage music queue to the next AudioSource
     */
    public void nextStageMusic() {
        stageMusic.advanceSource();
=======
     * Pauses the current level music
     */
    public void pauseLevelMusic() {
        levelMusic.pause();
    }

    /**
     * Pauses the current stage music
     */
    public void pauseStageMusic() {
        stageMusic.pause();
    }

    /**
     * Returns the level music queue
     *
     * @return levelMusic
     */
    public MusicQueue getLevelMusic() {
        return levelMusic;
    }

    /**
     * Returns the stage music queue
     *
     * @return stageMusic
     */
    public MusicQueue getStageMusic() {
        return stageMusic;
    }

    /**
     * Resets the level music queue to the beginning of the queue
     *
     */
    public void resetLevelMusic() {
        levelMusic.reset();
    }

    /**
     * Resets the stage music queue to the beginning of the queue
     *
     */
    public void resetStageMusic() {
        stageMusic.reset();
    }

    /**
     * Advances the level music queue to the next AudioSource
     */
    public void nextLevelMusic() {
        levelMusic.advanceSource();
>>>>>>> 7fdf779e
    }

    /**
     * Advances the stage music queue to the next AudioSource
     */
    public void nextStageMusic() {
        stageMusic.advanceSource();
    }
}<|MERGE_RESOLUTION|>--- conflicted
+++ resolved
@@ -14,42 +14,40 @@
 
 public class AudioController {
 
-    /** The hashmap for sounds */
-<<<<<<< HEAD
+    /**
+     * The hashmap for sounds
+     */
     private HashMap<String, Sound> levelSoundMap;
-    /** The hashmap for music */
+    /**
+     * The hashmap for music
+     */
     private HashMap<String, AudioSource> levelMusicMap;
-=======
-    private HashMap<String, Sound> soundAssetMap;
-    /** The hashmap for level music */
-    private HashMap<String, AudioSource> musicAssetMap;
->>>>>>> 7fdf779e
-    /** A queue to play level music */
+    /**
+     * A queue to play level music
+     */
     MusicQueue levelMusic;
-    /** A queue to play stage music */
+    /**
+     * A queue to play stage music
+     */
     MusicQueue stageMusic;
 
     /**
      * Creates a new Audio Controller
-     *
+     * <p>
      * Creates the audio engine and music queues for level and stage music
-     *
      */
     public AudioController() {
         levelSoundMap = new HashMap<>();
         levelMusicMap = new HashMap<>();
 
         AudioEngine engine = (AudioEngine) Gdx.audio;
-        levelMusic = engine.newMusicBuffer( false, 44100 );
-        stageMusic = engine.newMusicBuffer( false, 44100 );
+        levelMusic = engine.newMusicBuffer(false, 44100);
+        stageMusic = engine.newMusicBuffer(false, 44100);
 
         // TODO: automate this with the volume constant in internal loading json
         levelMusic.setVolume(0.3f);
         stageMusic.setVolume(0.3f);
-<<<<<<< HEAD
-
-=======
->>>>>>> 7fdf779e
+
         levelMusic.setLooping(true);
         stageMusic.setLooping(true);
     }
@@ -74,7 +72,6 @@
      *
      * @param audio the music to add to the level music queue
      */
-<<<<<<< HEAD
     public void addLevelMusic(AudioSource audio) {
         levelMusic.addSource(audio);
     }
@@ -89,29 +86,13 @@
     }
 
     /**
-=======
-    public void addMusicToLevel(AudioSource audio) {
-        levelMusic.addSource(audio);
-    }
-
-    /**
-     * Adds an AudioSource to the stage music queue
-     *
-     * @param audio the music to add to the stage music queue
-     */
-    public void addMusicToStage(AudioSource audio) {
-        stageMusic.addSource(audio);
-    }
-
-    /**
->>>>>>> 7fdf779e
      * Gathers the sound effects and puts them into the sound asset map
      *
      * @param directory which holds the asset data
-     * @param names of all the sound effects to add
+     * @param names     of all the sound effects to add
      */
     public void createSoundEffectMap(AssetDirectory directory, String[] names) {
-        for (String n : names){
+        for (String n : names) {
             levelSoundMap.put(n, directory.getEntry(n, SoundEffect.class));
         }
     }
@@ -120,15 +101,11 @@
      * Gathers the level music and puts them into the music asset map
      *
      * @param directory which holds the asset data
-     * @param names of all the level music to add
+     * @param names     of all the level music to add
      */
     public void createMusicMap(AssetDirectory directory, String[] names) {
-        for (String n : names){
-<<<<<<< HEAD
+        for (String n : names) {
             levelMusicMap.put(n, directory.getEntry(n, AudioSource.class));
-=======
-            musicAssetMap.put(n, directory.getEntry(n, AudioSource.class));
->>>>>>> 7fdf779e
             levelMusic.addSource(directory.getEntry(n, AudioSource.class));
         }
     }
@@ -137,22 +114,14 @@
      * Plays the lab music
      */
     public void playLab() {
-<<<<<<< HEAD
         levelMusic.setSource(1, levelMusicMap.get("bkg-lab"));
-=======
-        levelMusic.setSource(1, musicAssetMap.get("bkg-lab"));
->>>>>>> 7fdf779e
     }
 
     /**
      * Plays the forest music
      */
     public void playForest() {
-<<<<<<< HEAD
         levelMusic.setSource(2, levelMusicMap.get("bkg-forest"));
-=======
-        levelMusic.setSource(2, musicAssetMap.get("bkg-forest"));
->>>>>>> 7fdf779e
     }
 
     /**
@@ -168,11 +137,7 @@
      * @param musicName the name of the music to play
      */
     public void playLevelMusic(String musicName) {
-<<<<<<< HEAD
-        levelMusic.setSource( 1, levelMusicMap.get(musicName));
-=======
-        levelMusic.setSource( 1,musicAssetMap.get(musicName));
->>>>>>> 7fdf779e
+        levelMusic.setSource(1, levelMusicMap.get(musicName));
     }
 
     /**
@@ -223,18 +188,16 @@
     public MusicQueue getStageMusic() {
         return stageMusic;
     }
+
     /**
      * Resets the level music queue to the beginning of the queue
-     *
      */
     public void resetLevelMusic() {
         levelMusic.reset();
     }
 
     /**
-<<<<<<< HEAD
      * Resets the stage music queue to the beginning of the queue
-     *
      */
     public void resetStageMusic() {
         stageMusic.reset();
@@ -252,66 +215,5 @@
      */
     public void nextStageMusic() {
         stageMusic.advanceSource();
-=======
-     * Pauses the current level music
-     */
-    public void pauseLevelMusic() {
-        levelMusic.pause();
-    }
-
-    /**
-     * Pauses the current stage music
-     */
-    public void pauseStageMusic() {
-        stageMusic.pause();
-    }
-
-    /**
-     * Returns the level music queue
-     *
-     * @return levelMusic
-     */
-    public MusicQueue getLevelMusic() {
-        return levelMusic;
-    }
-
-    /**
-     * Returns the stage music queue
-     *
-     * @return stageMusic
-     */
-    public MusicQueue getStageMusic() {
-        return stageMusic;
-    }
-
-    /**
-     * Resets the level music queue to the beginning of the queue
-     *
-     */
-    public void resetLevelMusic() {
-        levelMusic.reset();
-    }
-
-    /**
-     * Resets the stage music queue to the beginning of the queue
-     *
-     */
-    public void resetStageMusic() {
-        stageMusic.reset();
-    }
-
-    /**
-     * Advances the level music queue to the next AudioSource
-     */
-    public void nextLevelMusic() {
-        levelMusic.advanceSource();
->>>>>>> 7fdf779e
-    }
-
-    /**
-     * Advances the stage music queue to the next AudioSource
-     */
-    public void nextStageMusic() {
-        stageMusic.advanceSource();
     }
 }