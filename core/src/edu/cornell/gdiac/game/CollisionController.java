--- conflicted
+++ resolved
@@ -1,377 +1,285 @@
-package edu.cornell.gdiac.game;
-
-import com.badlogic.gdx.physics.box2d.*;
-import edu.cornell.gdiac.game.object.*;
-import edu.cornell.gdiac.game.obstacle.Obstacle;
-
-public class CollisionController implements ContactListener, ContactFilter {
-<<<<<<< HEAD
-    //TODO: consider storing a set of current contacts, to ensure no issues with undoing level states
-=======
->>>>>>> 9d3091eb
-
-    /** The Level model */
-    private Level level;
-    /** The ActionController */
-    private ActionController actionController;
-    /** Whether should return to previous level */
-    boolean shouldReturn;
-
-    /**
-     * Creates and initialize a new instance of a CollisionController
-     *
-     * @param actionController The ActionController associated with the level
-     */
-    public CollisionController(ActionController actionController){
-        this.actionController = actionController;
-        shouldReturn = false;
-    }
-
-    /**
-     * Sets the level model
-     *
-     * @param level The Level model to be set to level
-     */
-    public void setLevel(Level level){
-        this.level = level;
-    }
-
-    /**
-     * Returns whether to return to previous level
-     *
-     * @return shouldReturn
-     */
-    public boolean getReturn() { return shouldReturn; }
-
-    /**
-     * Sets whether to return to previous level
-     *
-     * @param value given to shouldReturn
-     */
-    public void setReturn(boolean value) { shouldReturn = value; }
-
-    /**
-     * Callback method for the start of a collision
-     *
-     * This method is called when we first get a collision between two objects.  We use
-     * this method to test if it is the "right" kind of collision.  In particular, we
-     * use it to test if we made it to the win door.
-     *
-     * @param contact The two bodies that collided
-     */
-    public void beginContact(Contact contact) {
-        Fixture fix1 = contact.getFixtureA();
-        Fixture fix2 = contact.getFixtureB();
-        Body body1 = fix1.getBody();
-        Body body2 = fix2.getBody();
-
-        Object fd1 = fix1.getUserData();
-        Object fd2 = fix2.getUserData();
-        try {
-            Obstacle bd1 = (Obstacle) body1.getUserData();
-            Obstacle bd2 = (Obstacle) body2.getUserData();
-
-            for (int i = 0; i < 2; i++){
-
-                //cat collisions
-                Cat cat = level.getCat();
-                if (bd1 == cat) {
-
-                    // See if we have landed on the ground.
-                    if (!fix2.isSensor() && cat.getGroundSensorName().equals(fd1)) {
-                        cat.setGrounded(true);
-                    }
-
-                    // See if we are touching a wall
-                    if (cat.getSideSensorName().equals(fd1) && bd2 instanceof Wall) {
-                        if (((Wall) bd2).isClimbable()){
-                            cat.incrementWalled();
-                        }
-                    }
-
-                    // Check for win condition
-                    if (bd2 instanceof Exit) {
-                        switch (((Exit) bd2).exitType()) {
-                            case GOAL:
-                                level.setComplete(true);
-                                break;
-                            case RETURN:
-                                setReturn(true);
-                                break;
-                        }
-                    }
-                    if (fd2 instanceof Spikes) {
-                        actionController.die();
-                    }
-                    if (fd2 instanceof Flamethrower.Flame){
-                        actionController.die();
-                    }
-                    if (bd2 instanceof Checkpoint && ((Checkpoint) bd2).getSensorName().equals(fd2)){
-                        level.updateCheckpoints(((Checkpoint) bd2));
-                    }
-                    if (bd2 instanceof Mob){
-//                    System.out.println("hit a mob");
-                        actionController.die();
-                    }
-                }
-
-<<<<<<< HEAD
-                //dead body collisions
-                if (fd1 instanceof DeadBody) {
-                    DeadBody db = (DeadBody) fd1;
-                    if (fd2 instanceof Spikes) {
-                        actionController.fixBodyToSpikes(db, (Spikes) fd2, contact.getWorldManifold().getPoints());
-                        db.addHazard();
-                    } else if (fd2 instanceof Flamethrower.Flame) {
-                        db.setBurning(true);
-                        db.addHazard();
-=======
-                if (bd2 instanceof SpiritRegion){
-                    cat.getSpiritRegions().add((SpiritRegion) bd2);
-                }
-
-                // Check for win condition
-                if (bd2 instanceof Exit) {
-                    switch (((Exit) bd2).exitType()) {
-                        case GOAL:
-                            level.setComplete(true);
-                            break;
-                        case RETURN:
-                            setReturn(true);
-                            break;
->>>>>>> 9d3091eb
-                    }
-                }
-
-                //Add ground fixture to moveable
-                if (bd1 instanceof Movable && !fix2.isSensor() && bd1 != bd2 && bd2 != cat && ((Movable) bd1).getGroundSensorName().equals(fd1)){
-                    ((Movable) bd1).getGroundFixtures().add(fix2);
-                }
-
-                // TODO: fix collisions when obstacles collide with top and bottom
-                // Mob changes direction when hits a wall
-                if (bd1 instanceof Mob && !(fd2 instanceof Activator) && !(fd2 instanceof Checkpoint)) {
-                    ((Mob) bd1).setFacingRight(!((Mob) bd1).isFacingRight());
-                }
-
-<<<<<<< HEAD
-                // Activator
-                if (fd1 instanceof Activator) {
-                    ((Activator) fd1).addPress();
-                }
-=======
-                //ensure fd1 is DeadBody
-                if (fd2 instanceof DeadBody) {
-                    //don't need to swap fd1 and fd2 because we are assuming fd1 is dead body
-                    bd2 = bd1;
-                    body2 = body1;
->>>>>>> 9d3091eb
-
-                //swap everything
-                Body bodyTemp = body1;
-                body1 = body2;
-                body2 = bodyTemp;
-
-<<<<<<< HEAD
-                Obstacle bdTemp = bd1;
-                bd1 = bd2;
-                bd2 = bdTemp;
-
-                Object fdTemp = fd1;
-                fd1 = fd2;
-                fd2 = fdTemp;
-=======
-                    Fixture temp2 = fix1;
-                    fix1 = fix2;
-                    fix2 = temp2;;
-                }
-                DeadBody db = (DeadBody) fd1;
-                if (fd2 instanceof Spikes) {
-                    actionController.fixBodyToSpikes(db, (Spikes) fd2, contact.getWorldManifold().getPoints());
-                    db.addHazard();
-                } else if (fd2 instanceof Flamethrower.Flame) {
-                    db.setBurning(true);
-                    db.addHazard();
-                }
-                if (bd2 instanceof SpiritRegion){
-                    System.out.println("add " + bd2 + " to " + db);
-                    db.getSpiritRegions().add((SpiritRegion) bd2);
-                }
-            }
-
-            // TODO: fix collisions when obstacles collide with top and bottom
-            // Mob changes direction when hits a wall
-            if (bd1 instanceof Mob && !(fd2 instanceof Activator) && !(fd2 instanceof Checkpoint)
-                    && !(bd2 instanceof SpiritRegion)) {
-                ((Mob) bd1).setFacingRight(!((Mob) bd1).isFacingRight());
-            } else if (bd2 instanceof Mob && !(fd1 instanceof Activator) && !(fd1 instanceof Checkpoint)
-                    && !(bd1 instanceof SpiritRegion)) {
-                ((Mob) bd2).setFacingRight(!((Mob) bd2).isFacingRight());
-            }
->>>>>>> 9d3091eb
-
-                Fixture fixTemp = fix1;
-                fix1 = fix2;
-                fix2 = fixTemp;
-            }
-
-        }catch (Exception e) {
-            e.printStackTrace();
-        }
-    }
-
-    /**
-     * Callback method for the start of a collision
-     *
-     * This method is called when two objects cease to touch.  The main use of this method
-     * is to determine when the character is NOT on the ground.  This is how we prevent
-     * double jumping.
-     */
-    public void endContact(Contact contact) {
-        Fixture fix1 = contact.getFixtureA();
-        Fixture fix2 = contact.getFixtureB();
-
-        Body body1 = fix1.getBody();
-        Body body2 = fix2.getBody();
-
-        Object fd1 = fix1.getUserData();
-        Object fd2 = fix2.getUserData();
-
-        try {
-            Obstacle bd1 = (Obstacle) body1.getUserData();
-            Obstacle bd2 = (Obstacle) body2.getUserData();
-
-            for (int i = 0; i < 2; i++) {
-                //cat collisions
-                Cat cat = level.getCat();
-                if (bd1 == cat) {
-
-                    if (cat.getGroundSensorName().equals(fd1) && cat != bd2) {
-//                cat.getGroundFixtures().remove(fix2);
-                        if (cat.getGroundFixtures().size == 0) {
-                            cat.setGrounded(false);
-                        }
-                    }
-
-                    // Not handling case where there may be multiple walls at once
-                    if ((cat.getSideSensorName().equals(fd1) && cat != bd2) && (bd2 instanceof Wall) && ((Wall) bd2).isClimbable()) {
-                        cat.decrementWalled();
-                    }
-                }
-
-                //dead body collisions
-                if (fd1 instanceof DeadBody) {
-                    DeadBody db = (DeadBody) fd1;
-                    if (fd2 instanceof Spikes) {
-                        db.removeHazard();
-                    } else if (fd2 instanceof Flamethrower.Flame) {
-                        db.setBurning(false);
-                        db.removeHazard();
-                    }
-                }
-
-                // Check mobs
-//        if (fd1 instanceof Mob) {
-//            ((Mob) fd1).setFacingRight(!((Mob) fd1).isFacingRight());
-//        } else if (fd2 instanceof Mob) {
-//            ((Mob) fd1).setFacingRight(!((Mob) fd1).isFacingRight());
-//        }
-
-                if (bd1 instanceof Movable && !fix2.isSensor() && bd1 != bd2 && bd2 != cat && ((Movable) bd1).getGroundSensorName().equals(fd1)) {
-                    ((Movable) bd1).getGroundFixtures().remove(fix2);
-                }
-
-
-                // Check for button
-                if (fd2 instanceof Activator) {
-                    ((Activator) fd2).removePress();
-                }
-
-<<<<<<< HEAD
-                //swap everything
-                Body bodyTemp = body1;
-                body1 = body2;
-                body2 = bodyTemp;
-=======
-            if (bd2 instanceof SpiritRegion){
-                cat.getSpiritRegions().remove((SpiritRegion) bd2);
-            }
-
-            // Not handling case where there may be multiple walls at once
-            if ((cat.getSideSensorName().equals(fd1) && cat != bd2) && (bd2 instanceof Wall) && ((Wall) bd2).isClimbable()) {
-                cat.decrementWalled();
-            }
-        }
->>>>>>> 9d3091eb
-
-                Obstacle bdTemp = bd1;
-                bd1 = bd2;
-                bd2 = bdTemp;
-
-<<<<<<< HEAD
-                Object fdTemp = fd1;
-                fd1 = fd2;
-                fd2 = fdTemp;
-=======
-            //ensure fd1 is DeadBody
-            if (fd2 instanceof DeadBody) {
-                //don't need to swap fd1 and fd2 because we are assuming fd1 is dead body
-                bd2 = bd1;
-                body2 = body1;
-
-                Object temp1 = fd1;
-                fd1 = fd2;
-                fd2 = temp1;
-
-                Fixture temp2 = fix1;
-                fix1 = fix2;
-                fix2 = temp2;
-            }
-            DeadBody db = (DeadBody) fd1;
-
-            if (bd2 instanceof SpiritRegion){
-                System.out.println("remove " + bd2 + " from " + db);
-                db.getSpiritRegions().remove((SpiritRegion) bd2);
-            }
-            if (fd2 instanceof Spikes) {
-                db.removeHazard();
-            } else if (fd2 instanceof Flamethrower.Flame) {
-                db.setBurning(false);
-                db.removeHazard();
-            }
-        }
->>>>>>> 9d3091eb
-
-                Fixture fixTemp = fix1;
-                fix1 = fix2;
-                fix2 = fixTemp;
-            }
-        } catch (Exception e) {
-            e.printStackTrace();
-        }
-    }
-
-    /** Unused ContactListener method */
-    public void postSolve(Contact contact, ContactImpulse impulse) {}
-    /** Unused ContactListener method */
-    public void preSolve(Contact contact, Manifold oldManifold) {}
-
-    /**Contact Filter method */
-    public boolean shouldCollide(Fixture fix1, Fixture fix2) {
-        Body body1 = fix1.getBody();
-        Body body2 = fix2.getBody();
-
-        Object fd1 = fix1.getUserData();
-        Object fd2 = fix2.getUserData();
-
-        Object bd1 = body1.getUserData();
-        Object bd2 = body2.getUserData();
-
-        //flame does not turn on activators
-        if (fd1 instanceof Activator && bd2 instanceof Flamethrower.Flame ||
-                fd2 instanceof Activator && bd1 instanceof Flamethrower.Flame){
-            return false;
-        }
-        return true;
-    }
-}
+package edu.cornell.gdiac.game;
+
+import com.badlogic.gdx.physics.box2d.*;
+import edu.cornell.gdiac.game.object.*;
+import edu.cornell.gdiac.game.obstacle.Obstacle;
+
+public class CollisionController implements ContactListener, ContactFilter {
+    //TODO: consider storing a set of current contacts, to ensure no issues with undoing level states
+
+    /** The Level model */
+    private Level level;
+    /** The ActionController */
+    private ActionController actionController;
+    /** Whether should return to previous level */
+    boolean shouldReturn;
+
+    /**
+     * Creates and initialize a new instance of a CollisionController
+     *
+     * @param actionController The ActionController associated with the level
+     */
+    public CollisionController(ActionController actionController){
+        this.actionController = actionController;
+        shouldReturn = false;
+    }
+
+    /**
+     * Sets the level model
+     *
+     * @param level The Level model to be set to level
+     */
+    public void setLevel(Level level){
+        this.level = level;
+    }
+
+    /**
+     * Returns whether to return to previous level
+     *
+     * @return shouldReturn
+     */
+    public boolean getReturn() { return shouldReturn; }
+
+    /**
+     * Sets whether to return to previous level
+     *
+     * @param value given to shouldReturn
+     */
+    public void setReturn(boolean value) { shouldReturn = value; }
+
+    /**
+     * Callback method for the start of a collision
+     *
+     * This method is called when we first get a collision between two objects.  We use
+     * this method to test if it is the "right" kind of collision.  In particular, we
+     * use it to test if we made it to the win door.
+     *
+     * @param contact The two bodies that collided
+     */
+    public void beginContact(Contact contact) {
+        Fixture fix1 = contact.getFixtureA();
+        Fixture fix2 = contact.getFixtureB();
+        Body body1 = fix1.getBody();
+        Body body2 = fix2.getBody();
+
+        Object fd1 = fix1.getUserData();
+        Object fd2 = fix2.getUserData();
+        try {
+            Obstacle bd1 = (Obstacle) body1.getUserData();
+            Obstacle bd2 = (Obstacle) body2.getUserData();
+
+            for (int i = 0; i < 2; i++){
+
+                //cat collisions
+                Cat cat = level.getCat();
+                if (bd1 == cat) {
+
+                    // See if we have landed on the ground.
+                    if (!fix2.isSensor() && cat.getGroundSensorName().equals(fd1)) {
+                        cat.setGrounded(true);
+                    }
+
+                    // See if we are touching a wall
+                    if (cat.getSideSensorName().equals(fd1) && bd2 instanceof Wall) {
+                        if (((Wall) bd2).isClimbable()){
+                            cat.incrementWalled();
+                        }
+                    }
+
+                    // Check for win condition
+                    if (bd2 instanceof Exit) {
+                        switch (((Exit) bd2).exitType()) {
+                            case GOAL:
+                                level.setComplete(true);
+                                break;
+                            case RETURN:
+                                setReturn(true);
+                                break;
+                        }
+                    }
+                    if (fd2 instanceof Spikes) {
+                        actionController.die();
+                    }
+                    if (fd2 instanceof Flamethrower.Flame){
+                        actionController.die();
+                    }
+                    if (bd2 instanceof Checkpoint && ((Checkpoint) bd2).getSensorName().equals(fd2)){
+                        level.updateCheckpoints(((Checkpoint) bd2));
+                    }
+                    if (bd2 instanceof Mob){
+//                    System.out.println("hit a mob");
+                        actionController.die();
+                    }
+                    if (bd2 instanceof SpiritRegion){
+                        cat.getSpiritRegions().add((SpiritRegion) bd2);
+                    }
+                }
+
+                //dead body collisions
+                if (fd1 instanceof DeadBody) {
+                    DeadBody db = (DeadBody) fd1;
+                    if (fd2 instanceof Spikes) {
+                        actionController.fixBodyToSpikes(db, (Spikes) fd2, contact.getWorldManifold().getPoints());
+                        db.addHazard();
+                    } else if (fd2 instanceof Flamethrower.Flame) {
+                        db.setBurning(true);
+                        db.addHazard();
+                    } else if (bd2 instanceof SpiritRegion){
+                        db.getSpiritRegions().add((SpiritRegion) bd2);
+                    }
+                }
+
+                //Add ground fixture to moveable
+                if (bd1 instanceof Movable && !fix2.isSensor() && bd1 != bd2 && bd2 != cat && ((Movable) bd1).getGroundSensorName().equals(fd1)){
+                    ((Movable) bd1).getGroundFixtures().add(fix2);
+                }
+
+                // TODO: fix collisions when obstacles collide with top and bottom
+                // Mob changes direction when hits a wall
+                if (bd1 instanceof Mob && !(fd2 instanceof Activator) && !(fd2 instanceof Checkpoint)) {
+                    ((Mob) bd1).setFacingRight(!((Mob) bd1).isFacingRight());
+                }
+
+                // Activator
+                if (fd1 instanceof Activator) {
+                    ((Activator) fd1).addPress();
+                }
+                //swap everything
+                Body bodyTemp = body1;
+                body1 = body2;
+                body2 = bodyTemp;
+
+                Obstacle bdTemp = bd1;
+                bd1 = bd2;
+                bd2 = bdTemp;
+
+                Object fdTemp = fd1;
+                fd1 = fd2;
+                fd2 = fdTemp;
+
+                Fixture fixTemp = fix1;
+                fix1 = fix2;
+                fix2 = fixTemp;
+            }
+
+        }catch (Exception e) {
+            e.printStackTrace();
+        }
+    }
+
+    /**
+     * Callback method for the start of a collision
+     *
+     * This method is called when two objects cease to touch.  The main use of this method
+     * is to determine when the character is NOT on the ground.  This is how we prevent
+     * double jumping.
+     */
+    public void endContact(Contact contact) {
+        Fixture fix1 = contact.getFixtureA();
+        Fixture fix2 = contact.getFixtureB();
+
+        Body body1 = fix1.getBody();
+        Body body2 = fix2.getBody();
+
+        Object fd1 = fix1.getUserData();
+        Object fd2 = fix2.getUserData();
+
+        try {
+            Obstacle bd1 = (Obstacle) body1.getUserData();
+            Obstacle bd2 = (Obstacle) body2.getUserData();
+
+            for (int i = 0; i < 2; i++) {
+                //cat collisions
+                Cat cat = level.getCat();
+                if (bd1 == cat) {
+
+                    if (cat.getGroundSensorName().equals(fd1) && cat != bd2) {
+//                cat.getGroundFixtures().remove(fix2);
+                        if (cat.getGroundFixtures().size == 0) {
+                            cat.setGrounded(false);
+                        }
+                    }
+
+                    // Not handling case where there may be multiple walls at once
+                    if ((cat.getSideSensorName().equals(fd1) && cat != bd2) && (bd2 instanceof Wall) && ((Wall) bd2).isClimbable()) {
+                        cat.decrementWalled();
+                    }
+                }
+
+                //dead body collisions
+                if (fd1 instanceof DeadBody) {
+                    DeadBody db = (DeadBody) fd1;
+                    if (fd2 instanceof Spikes) {
+                        db.removeHazard();
+                    } else if (fd2 instanceof Flamethrower.Flame) {
+                        db.setBurning(false);
+                        db.removeHazard();
+                    }
+                    if (bd2 instanceof SpiritRegion){
+                        db.getSpiritRegions().remove((SpiritRegion) bd2);
+                    }
+                }
+
+                // Check mobs
+//        if (fd1 instanceof Mob) {
+//            ((Mob) fd1).setFacingRight(!((Mob) fd1).isFacingRight());
+//        } else if (fd2 instanceof Mob) {
+//            ((Mob) fd1).setFacingRight(!((Mob) fd1).isFacingRight());
+//        }
+
+                if (bd1 instanceof Movable && !fix2.isSensor() && bd1 != bd2 && bd2 != cat && ((Movable) bd1).getGroundSensorName().equals(fd1)) {
+                    ((Movable) bd1).getGroundFixtures().remove(fix2);
+                }
+
+
+                // Check for button
+                if (fd2 instanceof Activator) {
+                    ((Activator) fd2).removePress();
+                }
+
+                //swap everything
+                Body bodyTemp = body1;
+                body1 = body2;
+                body2 = bodyTemp;
+
+                Obstacle bdTemp = bd1;
+                bd1 = bd2;
+                bd2 = bdTemp;
+
+                Object fdTemp = fd1;
+                fd1 = fd2;
+                fd2 = fdTemp;
+
+                Fixture fixTemp = fix1;
+                fix1 = fix2;
+                fix2 = fixTemp;
+            }
+        } catch (Exception e) {
+            e.printStackTrace();
+        }
+    }
+
+    /** Unused ContactListener method */
+    public void postSolve(Contact contact, ContactImpulse impulse) {}
+    /** Unused ContactListener method */
+    public void preSolve(Contact contact, Manifold oldManifold) {}
+
+    /**Contact Filter method */
+    public boolean shouldCollide(Fixture fix1, Fixture fix2) {
+        Body body1 = fix1.getBody();
+        Body body2 = fix2.getBody();
+
+        Object fd1 = fix1.getUserData();
+        Object fd2 = fix2.getUserData();
+
+        Object bd1 = body1.getUserData();
+        Object bd2 = body2.getUserData();
+
+        //flame does not turn on activators
+        if (fd1 instanceof Activator && bd2 instanceof Flamethrower.Flame ||
+                fd2 instanceof Activator && bd1 instanceof Flamethrower.Flame){
+            return false;
+        }
+        return true;
+    }
+}