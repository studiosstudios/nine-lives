package edu.cornell.gdiac.game;

import com.badlogic.gdx.Gdx;
import com.badlogic.gdx.math.*;
import com.badlogic.gdx.graphics.*;
import com.badlogic.gdx.graphics.g2d.*;
import com.badlogic.gdx.graphics.glutils.*;
import com.badlogic.gdx.physics.box2d.*;
import com.badlogic.gdx.utils.viewport.ExtendViewport;
import com.badlogic.gdx.utils.viewport.Viewport;
import com.badlogic.gdx.utils.Array;
import edu.cornell.gdiac.math.Path2;
import edu.cornell.gdiac.math.PathExtruder;
import edu.cornell.gdiac.math.PathFactory;
import edu.cornell.gdiac.math.PolyFactory;
import edu.cornell.gdiac.math.*;

import java.util.ArrayList;

/**
 * Primary view class for the game, abstracting the basic graphics calls.
 * <br><br>
 * This version of GameCanvas only supports both rectangular and polygonal Sprite
 * drawing.  It also supports a debug mode that draws polygonal outlines.  However,
 * that mode must be done in a separate begin/end pass.
 * <br><br>
 * Adapted from Walker M. White's GameCanvas.java in Cornell CS 3152, Spring 2023.
 */
public class GameCanvas {
	/** Enumeration to track which pass we are in */
	private enum DrawPass {
		/** We are not drawing */
		INACTIVE,
		/** We are drawing sprites */
		STANDARD,
		/** We are drawing outlines */
		DEBUG
	}
	
	/**
	 * Enumeration of supported BlendStates.
	 * <br><br>
	 * For reasons of convenience, we do not allow user-defined blend functions.
	 * 99% of the time, we find that the following blend modes are sufficient
	 * (particularly with 2D games).
	 */
	public enum BlendState {
		/** Alpha blending on, assuming the colors have pre-multiplied alpha (DEFAULT) */
		ALPHA_BLEND,
		/** Alpha blending on, assuming the colors have no pre-multiplied alpha */
		NO_PREMULT,
		/** Color values are added together, causing a white-out effect */
		ADDITIVE,
		/** Color values are draw on top of one another with no transparency support */
		OPAQUE
	}	

	private final float STANDARD_WIDTH = 1024f;
	private final float STANDARD_HEIGHT = 576f;
	
	/** Drawing context to handle textures AND POLYGONS as sprites */
	private PolygonSpriteBatch spriteBatch;

	/** Path rendering */
	private PathFactory pathFactory;

	/** extruder for path rendering */
	private PathExtruder extruder;

	/** Polygon rendering */
	private PolyFactory polyFactory;

	/** region used for drawing paths */
	private TextureRegion region;

	/** draws beziers */
	private SplinePather pather;
	
	/** Rendering context for the debug outlines */
	private ShapeRenderer debugRender;
	
	/** Track whether we are active (for error checking) */
	private DrawPass active;
	
	/** The current color blending mode */
	private BlendState blend;
	
	/** Camera for the underlying SpriteBatch */
	private Camera camera;

	/** ExtendViewport, used during gameplay */
	private Viewport extendView;

	/** Value to cache window width (if we are currently full screen) */
	int width;
	/** Value to cache window height (if we are currently full screen) */
	int height;

	// CACHE OBJECTS
	/** Affine cache for current sprite to draw */
	private Affine2 local;
	/** Affine cache for all sprites this drawing pass */
	private Matrix4 global;
	private Vector2 vertex;
	/** Cache object to handle raw textures */
	private TextureRegion holder;
<<<<<<< HEAD
	private final float CAMERA_ZOOM = 0.8f;
=======
	private final float CAMERA_ZOOM = 0.6f;
>>>>>>> 1d0ec900

	/**
	 * Creates a new GameCanvas determined by the application configuration.
	 * <br><br>
	 * Width, height, and fullscreen are taken from the LWGJApplicationConfig
	 * object used to start the application.  This constructor initializes all
	 * the necessary graphics objects.
	 */
	public GameCanvas() {
		active = DrawPass.INACTIVE;
		spriteBatch = new PolygonSpriteBatch();
		debugRender = new ShapeRenderer();
		pathFactory = new PathFactory();
		polyFactory = new PolyFactory();
		pather = new SplinePather();
		extruder = new PathExtruder();
		region = new TextureRegion(new Texture("white.png"));
		
		// Set the projection matrix (for proper scaling)
		camera = new Camera(STANDARD_WIDTH, STANDARD_HEIGHT, CAMERA_ZOOM);
		extendView = new ExtendViewport(STANDARD_WIDTH, STANDARD_HEIGHT, STANDARD_WIDTH, STANDARD_HEIGHT, camera.getCamera());
		extendView.apply(true);
		spriteBatch.setProjectionMatrix(camera.getCamera().combined);
		debugRender.setProjectionMatrix(camera.getCamera().combined);

		// Initialize the cache objects
		holder = new TextureRegion();
		local  = new Affine2();
		global = new Matrix4();
		vertex = new Vector2();
	}
	/**
	* Eliminate any resources that should be garbage collected manually.
	*/
	public void dispose() {
		if (active != DrawPass.INACTIVE) {
			Gdx.app.error("GameCanvas", "Cannot dispose while drawing active", new IllegalStateException());
			return;
		}
		spriteBatch.dispose();
		spriteBatch = null;
		debugRender.dispose();
		debugRender = null;
		local  = null;
		global = null;
		vertex = null;
		holder = null;
	}

	/**
	 * Returns the width of this canvas
	 * <br><br>
	 * This currently gets its value from Gdx.graphics.getWidth()
	 *
	 * @return the width of this canvas
	 */
	public int getWidth() {
		return Gdx.graphics.getWidth();
	}
	
	/**
	 * Changes the width of this canvas
	 * <br><br>
	 * This method raises an IllegalStateException if called while drawing is
	 * active (e.g. in-between a begin-end pair).
	 *
	 * @param width the canvas width
	 */
	public void setWidth(int width) {
		if (active != DrawPass.INACTIVE) {
			Gdx.app.error("GameCanvas", "Cannot alter property while drawing active", new IllegalStateException());
			return;
		}
		this.width = width;
		if (!isFullscreen()) {
			Gdx.graphics.setWindowedMode(width, getHeight());
		}
		resize();
	}
	
	/**
	 * Returns the height of this canvas
	 * <br><br>
	 * This currently gets its value from Gdx.graphics.getHeight()
	 *
	 * @return the height of this canvas
	 */
	public int getHeight() {
		return Gdx.graphics.getHeight();
	}
	
	/**
	 * Changes the height of this canvas
	 * <br><br>
	 * This method raises an IllegalStateException if called while drawing is
	 * active (e.g. in-between a begin-end pair).
	 *
	 * @param height the canvas height
	 */
	public void setHeight(int height) {
		if (active != DrawPass.INACTIVE) {
			Gdx.app.error("GameCanvas", "Cannot alter property while drawing active", new IllegalStateException());
			return;
		}
		this.height = height;
		if (!isFullscreen()) {
			Gdx.graphics.setWindowedMode(getWidth(), height);	
		}
		resize();
	}
	
	/**
	 * Returns the dimensions of this canvas
	 *
	 * @return the dimensions of this canvas
	 */
	public Vector2 getSize() {
		return new Vector2(Gdx.graphics.getWidth(),Gdx.graphics.getHeight());
	}

	/**
	 * Changes the width and height of this canvas
	 * <br><br>
	 * This method raises an IllegalStateException if called while drawing is
	 * active (e.g. in-between a begin-end pair).
	 *
	 * @param width the canvas width
	 * @param height the canvas height
	 */
	public void setSize(int width, int height) {
		if (active != DrawPass.INACTIVE) {
			Gdx.app.error("GameCanvas", "Cannot alter property while drawing active", new IllegalStateException());
			return;
		}
		this.width = width;
		this.height = height;
		if (!isFullscreen()) {
			Gdx.graphics.setWindowedMode(width, height);
		}
		resize();

	}

	/**
	 * @return Instance of Camera wrapper
	 */
	public Camera getCamera(){
		return camera;
	}
	/**
	 * Returns whether this canvas is currently fullscreen.
	 *
	 * @return whether this canvas is currently fullscreen.
	 */	 
	public boolean isFullscreen() {
		return Gdx.graphics.isFullscreen(); 
	}
	
	/**
	 * Sets whether this canvas should change to fullscreen.
	 * <br><br>
	 * If desktop is true, it will use the current desktop resolution for
	 * fullscreen, and not the width and height set in the configuration
	 * object at the start of the application. This parameter has no effect
	 * if fullscreen is false.
	 * <br><br>
	 * This method raises an IllegalStateException if called while drawing is
	 * active (e.g. in-between a begin-end pair).
	 *
	 * @param value Whether this canvas should change to fullscreen.
	 * @param desktop 	 Whether to use the current desktop resolution
	 */	 
	public void setFullscreen(boolean fullscreen, boolean desktop) {
		if (active != DrawPass.INACTIVE) {
			Gdx.app.error("GameCanvas", "Cannot alter property while drawing active", new IllegalStateException());
			return;
		}
		if (fullscreen) {
			Gdx.graphics.setFullscreenMode(Gdx.graphics.getDisplayMode());
		} else {
			Gdx.graphics.setWindowedMode(width, height);
		}
	}

	/** Activates the ExtendViewport for drawing to canvas */
	public void applyViewport() {
		extendView.apply(true);
	}

	/**
	 * Resets the SpriteBatch camera when this canvas is resized.
	 * <br><br>
	 * If you do not call this when the window is resized, you will get
	 * weird scaling issues.
	 */
	 public void resize() {
		spriteBatch.getProjectionMatrix().setToOrtho2D(0, 0, getWidth(), getHeight());
		 extendView.update(getWidth(), getHeight(), true);
	}
	
	/**
	 * Returns the current color blending state for this canvas.
	 * <br><br>
	 * Textures draw to this canvas will be composited according
	 * to the rules of this blend state.
	 *
	 * @return the current color blending state for this canvas
	 */
	public BlendState getBlendState() {
		return blend;
	}
	
	/**
	 * Sets the color blending state for this canvas.
	 * <br><br>
	 * Any texture draw after this call will use the rules of this blend
	 * state to composite with other textures.  Unlike the other setters, if it is 
	 * perfectly safe to use this setter while  drawing is active (e.g. in-between 
	 * a begin-end pair).  
	 *
	 * @param state the color blending rule
	 */
	public void setBlendState(BlendState state) {
		if (state == blend) {
			return;
		}
		switch (state) {
		case NO_PREMULT:
			spriteBatch.setBlendFunction(GL20.GL_SRC_ALPHA,GL20.GL_ONE_MINUS_SRC_ALPHA);
			break;
		case ALPHA_BLEND:
			spriteBatch.setBlendFunction(GL20.GL_ONE,GL20.GL_ONE_MINUS_SRC_ALPHA);
			break;
		case ADDITIVE:
			spriteBatch.setBlendFunction(GL20.GL_SRC_ALPHA,GL20.GL_ONE);
			break;
		case OPAQUE:
			spriteBatch.setBlendFunction(GL20.GL_ONE,GL20.GL_ZERO);
			break;
		}
		blend = state;
	}
	
	/**
	 * Clear the screen, so we can start a new animation frame
	 */
	public void clear() {
    		// Clear the screen
		Gdx.gl.glClearColor(0, 0, 0, 1.0f);
		Gdx.gl.glClear(GL20.GL_COLOR_BUFFER_BIT);
	}

	/**
	 * Start a standard drawing sequence.
	 * <br><br>
	 * Nothing is flushed to the graphics card until the method end() is called.
	 *
	 * @param affine the global transform apply to the camera
	 */
	public void begin(Affine2 affine) {
		global.setAsAffine(affine);
		global.mulLeft(camera.getCamera().combined);
		spriteBatch.setProjectionMatrix(global);

		setBlendState(BlendState.NO_PREMULT);
		spriteBatch.begin();
		active = DrawPass.STANDARD;
	}

	/**
	 * Start a standard drawing sequence.
	 * <br><br>
	 * Nothing is flushed to the graphics card until the method end() is called.
	 *
	 * @param sx the amount to scale the x-axis
	 * @param sy the amount to scale the y-axis
	 */
	public void begin(float sx, float sy) {
		global.idt();
		global.scl(sx,sy,1.0f);
		global.mulLeft(camera.getCamera().combined);
		spriteBatch.setProjectionMatrix(global);

		spriteBatch.begin();
		active = DrawPass.STANDARD;
	}
    
	/**
	 * Start a standard drawing sequence.
	 * <br><br>
	 * Nothing is flushed to the graphics card until the method end() is called.
	 */
	public void begin() {
		spriteBatch.setProjectionMatrix(camera.getCamera().combined);
		spriteBatch.begin();
		active = DrawPass.STANDARD;
	}

	/**
	 * Ends a drawing sequence, flushing textures to the graphics card.
	 */
	public void end() {
		spriteBatch.end();
		active = DrawPass.INACTIVE;
	}

	//////////////////////////////////////////////////////////////////////////////////////
	//////////////////////////////// DRAWING MODES ///////////////////////////////////////
	//////////////////////////////////////////////////////////////////////////////////////

	/**
	 * Draws the texture at the given position.
	 * <br><br>
	 * Unless otherwise transformed by the global transform (@see begin(Affine2)),
	 * the texture will be unscaled.  The bottom left of the texture will be positioned
	 * at the given coordinates.
	 *
	 * @param image The texture to draw
	 * @param x 	The x-coordinate of the bottom left corner
	 * @param y 	The y-coordinate of the bottom left corner
	 */
	public void draw(Texture image, float x, float y) {
		if (active != DrawPass.STANDARD) {
			Gdx.app.error("GameCanvas", "Cannot draw without active begin()", new IllegalStateException());
			return;
		}

		// Unlike Lab 1, we can shortcut without a master drawing method
		spriteBatch.setColor(Color.WHITE);
		spriteBatch.draw(image, x,  y);
	}
	
	/**
	 * Draws the tinted texture at the given position.
	 * <br><br>
	 * The texture colors will be multiplied by the given color.  This will turn
	 * any white into the given color.  Other colors will be similarly affected.
	 * <br><br>
	 * Unless otherwise transformed by the global transform (@see begin(Affine2)),
	 * the texture will be unscaled.  The bottom left of the texture will be positioned
	 * at the given coordinates.
	 *
	 * @param image The texture to draw
	 * @param tint  The color tint
	 * @param x 	The x-coordinate of the bottom left corner
	 * @param y 	The y-coordinate of the bottom left corner
	 * @param width	The texture width
	 * @param height The texture height
	 */
	public void draw(Texture image, Color tint, float x, float y, float width, float height) {
		if (active != DrawPass.STANDARD) {
			Gdx.app.error("GameCanvas", "Cannot draw without active begin()", new IllegalStateException());
			return;
		}
		
		// Unlike Lab 1, we can shortcut without a master drawing method
    		spriteBatch.setColor(tint);
		spriteBatch.draw(image, x + camera.centerLevelTranslation().x,  y + camera.centerLevelTranslation().y, width, height);
	}
	
	/**
	 * Draws the tinted texture at the given position.
	 * <br><br>
	 * The texture colors will be multiplied by the given color.  This will turn
	 * any white into the given color.  Other colors will be similarly affected.
	 * <br><br>
	 * Unless otherwise transformed by the global transform (@see begin(Affine2)),
	 * the texture will be unscaled.  The bottom left of the texture will be positioned
	 * at the given coordinates.
	 *
	 * @param image The texture to draw
	 * @param tint  The color tint
	 * @param ox 	The x-coordinate of texture origin (in pixels)
	 * @param oy 	The y-coordinate of texture origin (in pixels)
	 * @param x 	The x-coordinate of the texture origin (on screen)
	 * @param y 	The y-coordinate of the texture origin (on screen)
	 * @param width	The texture width
	 * @param height The texture height
	 */
	public void draw(Texture image, Color tint, float ox, float oy, float x, float y, float width, float height) {
		if (active != DrawPass.STANDARD) {
			Gdx.app.error("GameCanvas", "Cannot draw without active begin()", new IllegalStateException());
			return;
		}
		
		// Call the master drawing method (more efficient that base method)
		holder.setRegion(image);
		draw(holder, tint, x-ox, y-oy, width, height);
	}


	/**
	 * Draws the tinted texture with the given transformations
	 * <br><br>
	 * The texture colors will be multiplied by the given color.  This will turn
	 * any white into the given color.  Other colors will be similarly affected.
	 * <br><br>
	 * The transformations are BEFORE after the global transform (@see begin(Affine2)).  
	 * As a result, the specified texture origin will be applied to all transforms 
	 * (both the local and global).
	 * <br><br>
	 * The local transformations in this method are applied in the following order: 
	 * scaling, then rotation, then translation (e.g. placement at (sx,sy)).
	 *
	 * @param image The texture to draw
	 * @param tint  The color tint
	 * @param ox 	The x-coordinate of texture origin (in pixels)
	 * @param oy 	The y-coordinate of texture origin (in pixels)
	 * @param x 	The x-coordinate of the texture origin (on screen)
	 * @param y 	The y-coordinate of the texture origin (on screen)
	 * @param angle The rotation angle (in degrees) about the origin.
	 * @param sx 	The x-axis scaling factor
	 * @param sy 	The y-axis scaling factor
	 */	
	public void draw(Texture image, Color tint, float ox, float oy, 
					float x, float y, float angle, float sx, float sy) {
		if (active != DrawPass.STANDARD) {
			Gdx.app.error("GameCanvas", "Cannot draw without active begin()", new IllegalStateException());
			return;
		}
		
		// Call the master drawing method (more efficient that base method)
		holder.setRegion(image);
		draw(holder,tint,ox,oy,x,y,angle,sx,sy);
	}
	
	/**
	 * Draws the tinted texture with the given transformations
	 * <br><br>
	 * The texture colors will be multiplied by the given color.  This will turn
	 * any white into the given color.  Other colors will be similarly affected.
	 * <br><br>
	 * The transformations are BEFORE after the global transform (@see begin(Affine2)).  
	 * As a result, the specified texture origin will be applied to all transforms 
	 * (both the local and global).
	 * <br><br>
	 * The local transformations in this method are applied in the following order: 
	 * scaling, then rotation, then translation (e.g. placement at (sx,sy)).
	 *
	 * @param image The texture to draw
	 * @param tint  The color tint
	 * @param ox 	The x-coordinate of texture origin (in pixels)
	 * @param oy 	The y-coordinate of texture origin (in pixels)
	 * @param transform  The image transform
	 */	
	public void draw(Texture image, Color tint, float ox, float oy, Affine2 transform) {
		if (active != DrawPass.STANDARD) {
			Gdx.app.error("GameCanvas", "Cannot draw without active begin()", new IllegalStateException());
			return;
		}
		
		// Call the master drawing method (we have to for transforms)
		holder.setRegion(image);
		draw(holder,tint,ox,oy,transform);
	}
	
	/**
	 * Draws the texture region (filmstrip) at the given position.
	 * <br><br>
	 * A texture region is a single texture file that can hold one or more textures.
	 * It is used for filmstrip animation.
	 * <br><br>
	 * Unless otherwise transformed by the global transform (@see begin(Affine2)),
	 * the texture will be unscaled.  The bottom left of the texture will be positioned
	 * at the given coordinates.
	 *
	 * @param region The texture to draw
	 * @param x 	The x-coordinate of the bottom left corner
	 * @param y 	The y-coordinate of the bottom left corner
	 */
	public void draw(TextureRegion region, float x, float y) {
		if (active != DrawPass.STANDARD) {
			Gdx.app.error("GameCanvas", "Cannot draw without active begin()", new IllegalStateException());
			return;
		}
		x = x + camera.centerLevelTranslation().x;
		y = y + camera.centerLevelTranslation().y;
		// Unlike Lab 1, we can shortcut without a master drawing method
    		spriteBatch.setColor(Color.WHITE);
		spriteBatch.draw(region, x,  y);
	}

	/**
	 * Draws the tinted texture at the given position.
	 * <br><br>
	 * The texture colors will be multiplied by the given color.  This will turn
	 * any white into the given color.  Other colors will be similarly affected.
	 * <br><br>
	 * Unless otherwise transformed by the global transform (@see begin(Affine2)),
	 * the texture will be unscaled.  The bottom left of the texture will be positioned
	 * at the given coordinates.
	 *region
	 * @param region The texture to draw
	 * @param tint  The color tint
	 * @param x 	The x-coordinate of the bottom left corner
	 * @param y 	The y-coordinate of the bottom left corner
	 * @param width	The texture width
	 * @param height The texture height
	 */
	public void draw(TextureRegion region, Color tint, float x, float y, float width, float height) {
		if (active != DrawPass.STANDARD) {
			Gdx.app.error("GameCanvas", "Cannot draw without active begin()", new IllegalStateException());
			return;
		}
		
		// Unlike Lab 1, we can shortcut without a master drawing method
    		spriteBatch.setColor(tint);
		spriteBatch.draw(region, x,  y, width, height);
	}
	
	/**
	 * Draws the tinted texture at the given position.
	 * <br><br>
	 * The texture colors will be multiplied by the given color.  This will turn
	 * any white into the given color.  Other colors will be similarly affected.
	 * <br><br>
	 * Unless otherwise transformed by the global transform (@see begin(Affine2)),
	 * the texture will be unscaled.  The bottom left of the texture will be positioned
	 * at the given coordinates.
	 *
	 * @param region The texture to draw
	 * @param tint  The color tint
	 * @param ox 	The x-coordinate of texture origin (in pixels)
	 * @param oy 	The y-coordinate of texture origin (in pixels)
	 * @param x 	The x-coordinate of the texture origin (on screen)
	 * @param y 	The y-coordinate of the texture origin (on screen)
	 * @param width	The texture width
	 * @param height The texture height
	 */	
	public void draw(TextureRegion region, Color tint, float ox, float oy, float x, float y, float width, float height) {
		if (active != DrawPass.STANDARD) {
			Gdx.app.error("GameCanvas", "Cannot draw without active begin()", new IllegalStateException());
			return;
		}
		
		// Unlike Lab 1, we can shortcut without a master drawing method
    		spriteBatch.setColor(tint);
		spriteBatch.draw(region, x-ox, y-oy, width, height);
	}

	/**
	 * Draws the tinted texture region (filmstrip) with the given transformations
	 * <br><br>
	 * A texture region is a single texture file that can hold one or more textures.
	 * It is used for filmstrip animation.
	 * <br><br>
	 * The texture colors will be multiplied by the given color.  This will turn
	 * any white into the given color.  Other colors will be similarly affected.
	 * <br><br>
	 * The transformations are BEFORE after the global transform (@see begin(Affine2)).  
	 * As a result, the specified texture origin will be applied to all transforms 
	 * (both the local and global).
	 * <br><br>
	 * The local transformations in this method are applied in the following order: 
	 * scaling, then rotation, then translation (e.g. placement at (sx,sy)).
	 *
	 * @param region The texture to draw
	 * @param tint  The color tint
	 * @param ox 	The x-coordinate of texture origin (in pixels)
	 * @param oy 	The y-coordinate of texture origin (in pixels)
	 * @param x 	The x-coordinate of the texture origin (on screen)
	 * @param y 	The y-coordinate of the texture origin (on screen)
	 * @param angle The rotation angle (in degrees) about the origin.
	 * @param sx 	The x-axis scaling factor
	 * @param sy 	The y-axis scaling factor
	 */	
	public void draw(TextureRegion region, Color tint, float ox, float oy, 
					 float x, float y, float angle, float sx, float sy) {
		if (active != DrawPass.STANDARD) {
			Gdx.app.error("GameCanvas", "Cannot draw without active begin()", new IllegalStateException());
			return;
		}
		x = x + camera.centerLevelTranslation().x;
		y = y + camera.centerLevelTranslation().y;

		// BUG: The draw command for texture regions does not work properly.
		// There is a workaround, but it will break if the bug is fixed.
		// For now, it is better to set the affine transform directly.
		computeTransform(ox,oy,x,y,angle,sx,sy);
		spriteBatch.setColor(tint);
		spriteBatch.draw(region, region.getRegionWidth(), region.getRegionHeight(), local);
	}

	/**
	 * Draws the tinted texture with the given transformations
	 * <br><br>
	 * The texture colors will be multiplied by the given color.  This will turn
	 * any white into the given color.  Other colors will be similarly affected.
	 * <br><br>
	 * The transformations are BEFORE after the global transform (@see begin(Affine2)).  
	 * As a result, the specified texture origin will be applied to all transforms 
	 * (both the local and global).
	 * <br><br>
	 * The local transformations in this method are applied in the following order: 
	 * scaling, then rotation, then translation (e.g. placement at (sx,sy)).
	 *
	 * @param region The region to draw
	 * @param tint  The color tint
	 * @param ox 	The x-coordinate of texture origin (in pixels)
	 * @param oy 	The y-coordinate of texture origin (in pixels)
	 * @param affine  The image transform
	 */	
	public void draw(TextureRegion region, Color tint, float ox, float oy, Affine2 affine) {
		if (active != DrawPass.STANDARD) {
			Gdx.app.error("GameCanvas", "Cannot draw without active begin()", new IllegalStateException());
			return;
		}

		local.set(affine);
		local.translate(-ox,-oy);				
		spriteBatch.setColor(tint);
		spriteBatch.draw(region, region.getRegionWidth(), region.getRegionHeight(), local);
	}

	/**
	 * Draws the polygonal region with the given transformations
	 * <br><br>
	 * A polygon region is a texture region with attached vertices so that it draws a
	 * textured polygon. The polygon vertices are relative to the texture file.
	 * <br><br>
	 * The transformations are BEFORE after the global transform (@see begin(Affine2)).  
	 * As a result, the specified texture origin will be applied to all transforms 
	 * (both the local and global).
	 * <br><br>
	 * The local transformations in this method are applied in the following order: 
	 * scaling, then rotation, then translation (e.g. placement at (sx,sy)).
	 *
	 * @param region The polygon to draw
	 * @param x 	The x-coordinate of the bottom left corner
	 * @param y 	The y-coordinate of the bottom left corner
	 */	
	public void draw(PolygonRegion region, float x, float y) {
		if (active != DrawPass.STANDARD) {
			Gdx.app.error("GameCanvas", "Cannot draw without active begin()", new IllegalStateException());
			return;
		}
		
		// Unlike Lab 1, we can shortcut without a master drawing method
    		spriteBatch.setColor(Color.WHITE);
		spriteBatch.draw(region, x,  y);
	}
	
	/**
	 * Draws the polygonal region with the given transformations
	 * <br><br>
	 * A polygon region is a texture region with attached vertices so that it draws a
	 * textured polygon. The polygon vertices are relative to the texture file.
	 * <br><br>
	 * The texture colors will be multiplied by the given color.  This will turn
	 * any white into the given color.  Other colors will be similarly affected.
	 * <br><br>
	 * The transformations are BEFORE after the global transform (@see begin(Affine2)).  
	 * As a result, the specified texture origin will be applied to all transforms 
	 * (both the local and global).
	 * <br><br>
	 * The local transformations in this method are applied in the following order: 
	 * scaling, then rotation, then translation (e.g. placement at (sx,sy)).
	 *
	 * @param region The polygon to draw
	 * @param tint  The color tint
	 * @param x 	The x-coordinate of the bottom left corner
	 * @param y 	The y-coordinate of the bottom left corner
	 * @param width	The texture width
	 * @param height The texture height
	 */	
	public void draw(PolygonRegion region, Color tint, float x, float y, float width, float height) {
		if (active != DrawPass.STANDARD) {
			Gdx.app.error("GameCanvas", "Cannot draw without active begin()", new IllegalStateException());
			return;
		}
		
		// Unlike Lab 1, we can shortcut without a master drawing method
    		spriteBatch.setColor(tint);
		spriteBatch.draw(region, x,  y, width, height);
	}
	
	/**
	 * Draws the polygonal region with the given transformations
	 * <br><br>
	 * A polygon region is a texture region with attached vertices so that it draws a
	 * textured polygon. The polygon vertices are relative to the texture file.
	 * <br><br>
	 * The texture colors will be multiplied by the given color.  This will turn
	 * any white into the given color.  Other colors will be similarly affected.
	 * <br><br>
	 * The transformations are BEFORE after the global transform (@see begin(Affine2)).  
	 * As a result, the specified texture origin will be applied to all transforms 
	 * (both the local and global).
	 * <br><br>
	 * The local transformations in this method are applied in the following order: 
	 * scaling, then rotation, then translation (e.g. placement at (sx,sy)).
	 *
	 * @param region The polygon to draw
	 * @param tint  The color tint
	 * @param ox 	The x-coordinate of texture origin (in pixels)
	 * @param oy 	The y-coordinate of texture origin (in pixels)
	 * @param x 	The x-coordinate of the texture origin (on screen)
	 * @param y 	The y-coordinate of the texture origin (on screen)
	 * @param width	The texture width
	 * @param height The texture height
	 */	
	public void draw(PolygonRegion region, Color tint, float ox, float oy, float x, float y, float width, float height) {
		if (active != DrawPass.STANDARD) {
			Gdx.app.error("GameCanvas", "Cannot draw without active begin()", new IllegalStateException());
			return;
		}
		
		// Unlike Lab 1, we can shortcut without a master drawing method
    		spriteBatch.setColor(tint);
		spriteBatch.draw(region, x-ox, y-oy, width, height);
	}
	
	/**
	 * Draws the polygonal region with the given transformations
	 * <br><br>
	 * A polygon region is a texture region with attached vertices so that it draws a
	 * textured polygon. The polygon vertices are relative to the texture file.
	 * <br><br>
	 * The texture colors will be multiplied by the given color.  This will turn
	 * any white into the given color.  Other colors will be similarly affected.
	 * <br><br>
	 * The transformations are BEFORE after the global transform (@see begin(Affine2)).  
	 * As a result, the specified texture origin will be applied to all transforms 
	 * (both the local and global).
	 * <br><br>
	 * The local transformations in this method are applied in the following order: 
	 * scaling, then rotation, then translation (e.g. placement at (sx,sy)).
	 *
	 * @param region The polygon to draw
	 * @param tint  The color tint
	 * @param ox 	The x-coordinate of texture origin (in pixels)
	 * @param oy 	The y-coordinate of texture origin (in pixels)
	 * @param x 	The x-coordinate of the texture origin (on screen)
	 * @param y 	The y-coordinate of the texture origin (on screen)
	 * @param angle The rotation angle (in degrees) about the origin.
	 * @param sx 	The x-axis scaling factor
	 * @param sy 	The y-axis scaling factor
	 */	
	public void draw(PolygonRegion region, Color tint, float ox, float oy, 
					 float x, float y, float angle, float sx, float sy) {
		if (active != DrawPass.STANDARD) {
			Gdx.app.error("GameCanvas", "Cannot draw without active begin()", new IllegalStateException());
			return;
		}
		x = x + camera.centerLevelTranslation().x;
		y = y + camera.centerLevelTranslation().y;
		TextureRegion bounds = region.getRegion();
		spriteBatch.setColor(tint);
		spriteBatch.draw(region, x, y, ox, oy, 
				 bounds.getRegionWidth(), bounds.getRegionHeight(),
				 sx, sy, 180.0f*angle/(float)Math.PI);
	}

	/**
	 * Draws the polygonal region with the given transformations
	 * <br><br>
	 * A polygon region is a texture region with attached vertices so that it draws a
	 * textured polygon. The polygon vertices are relative to the texture file.
	 * <br><br>
	 * The texture colors will be multiplied by the given color.  This will turn
	 * any white into the given color.  Other colors will be similarly affected.
	 * <br><br>
	 * The transformations are BEFORE after the global transform (@see begin(Affine2)).  
	 * As a result, the specified texture origin will be applied to all transforms 
	 * (both the local and global).
	 * <br><br>
	 * The local transformations in this method are applied in the following order: 
	 * scaling, then rotation, then translation (e.g. placement at (sx,sy)).
	 *
	 * @param region The polygon to draw
	 * @param tint  The color tint
	 * @param ox 	The x-coordinate of texture origin (in pixels)
	 * @param oy 	The y-coordinate of texture origin (in pixels)
	 * @param affine  The image transform
	 */	
	public void draw(PolygonRegion region, Color tint, float ox, float oy, Affine2 affine) {
		if (active != DrawPass.STANDARD) {
			Gdx.app.error("GameCanvas", "Cannot draw without active begin()", new IllegalStateException());
			return;
		}

		local.set(affine);
		local.translate(-ox,-oy);
		computeVertices(local,region.getVertices());

		spriteBatch.setColor(tint);
		spriteBatch.draw(region, 0, 0);
		
		// Invert and restore
		local.inv();
		computeVertices(local,region.getVertices());
	}
	
	/**
	 * Transform the given vertices by the affine transform
	 */
	private void computeVertices(Affine2 affine, float[] vertices) {
		for(int ii = 0; ii < vertices.length; ii += 2) {
			vertex.set(vertices[2*ii], vertices[2*ii+1]);
			affine.applyTo(vertex);
			vertices[2*ii  ] = vertex.x;
			vertices[2*ii+1] = vertex.y;
		}
	}

	/**
	* Draws text on the screen.
	*
	* @param text The string to draw
	* @param font The font to use
	* @param x The x-coordinate of the lower-left corner
	* @param y The y-coordinate of the lower-left corner
	*/
	public void drawText(String text, BitmapFont font, float x, float y) {
		if (active != DrawPass.STANDARD) {
			Gdx.app.error("GameCanvas", "Cannot draw without active begin()", new IllegalStateException());
			return;
		}
		GlyphLayout layout = new GlyphLayout(font,text);
		font.draw(spriteBatch, layout, x, y);
	}

	/**
	* Draws text centered on the screen.
	*
	* @param text The string to draw
	* @param font The font to use
	* @param offset The y-value offset from the center of the screen.
	*/
	public void drawTextCentered(String text, BitmapFont font, float offset) {
		if (active != DrawPass.STANDARD) {
			Gdx.app.error("GameCanvas", "Cannot draw without active begin()", new IllegalStateException());
			return;
		}

		GlyphLayout layout = new GlyphLayout(font,text);
		float x = (getWidth()  - layout.width) / 2.0f;
		float y = (getHeight() + layout.height) / 2.0f;
		font.draw(spriteBatch, layout, x, y+offset);
	}
    
	/**
	* Start the debug drawing sequence.
	* <br><br>
	* Nothing is flushed to the graphics card until the method end() is called.
	*
	* @param affine the global transform apply to the camera
	*/
	public void beginDebug(Affine2 affine) {
		global.setAsAffine(affine);
		global.mulLeft(camera.getCamera().combined);
		debugRender.setProjectionMatrix(global);

		debugRender.begin(ShapeRenderer.ShapeType.Line);
		active = DrawPass.DEBUG;
	}
    
	/**
	* Start the debug drawing sequence.
	* <br><br>
	* Nothing is flushed to the graphics card until the method end() is called.
	*
	* @param sx the amount to scale the x-axis
	* @param sy the amount to scale the y-axis
	*/
	public void beginDebug(float sx, float sy) {
		global.idt();
		global.scl(sx,sy,1.0f);
		global.mulLeft(camera.getCamera().combined);
		debugRender.setProjectionMatrix(global);

		debugRender.begin(ShapeRenderer.ShapeType.Line);
		active = DrawPass.DEBUG;
	}

	/**
	 * Start the debug drawing sequence.
	 * <br><br>
	 * Nothing is flushed to the graphics card until the method end() is called.
	 */
	public void beginDebug() {
		debugRender.setProjectionMatrix(camera.getCamera().combined);
		debugRender.begin(ShapeRenderer.ShapeType.Filled);
		debugRender.setColor(Color.RED);
		debugRender.circle(0, 0, 10);
		debugRender.end();

		debugRender.begin(ShapeRenderer.ShapeType.Line);
		active = DrawPass.DEBUG;
	}

	/**
	 * Ends the debug drawing sequence, flushing textures to the graphics card.
	 */
	public void endDebug() {
		debugRender.end();
		active = DrawPass.INACTIVE;
	}
    
	/**
	* Draws the outline of the given shape in the specified color
	*
	* @param shape The Box2D shape
	* @param color The outline color
	* @param x  The x-coordinate of the shape position
	* @param y  The y-coordinate of the shape position
	*/
	public void drawPhysics(PolygonShape shape, Color color, float x, float y) {
		if (active != DrawPass.DEBUG) {
			Gdx.app.error("GameCanvas", "Cannot draw without active beginDebug()", new IllegalStateException());
			return;
		}

		float x0, y0, x1, y1;
		debugRender.setColor(color);
		for(int ii = 0; ii < shape.getVertexCount()-1; ii++) {
			shape.getVertex(ii  ,vertex);
			x0 = x+vertex.x; y0 = y+vertex.y;
			shape.getVertex(ii+1,vertex);
			x1 = x+vertex.x; y1 = y+vertex.y;
			debugRender.line(x0, y0, x1, y1);
		}
		// Close the loop
		shape.getVertex(shape.getVertexCount()-1,vertex);
		x0 = x+vertex.x; y0 = y+vertex.y;
		shape.getVertex(0,vertex);
		x1 = x+vertex.x; y1 = y+vertex.y;
		debugRender.line(x0, y0, x1, y1);
	}

	/**
	* Draws the outline of the given shape in the specified color
	*
	* @param shape The Box2D shape
	* @param color The outline color
	* @param x  The x-coordinate of the shape position
	* @param y  The y-coordinate of the shape position
	* @param angle  The shape angle of rotation
	*/
	public void drawPhysics(PolygonShape shape, Color color, float x, float y, float angle) {
		if (active != DrawPass.DEBUG) {
			Gdx.app.error("GameCanvas", "Cannot draw without active beginDebug()", new IllegalStateException());
			return;
		}

		local.setToTranslation(x,y);
		local.rotateRad(angle);

		float x0, y0, x1, y1;
		debugRender.setColor(color);
		for(int ii = 0; ii < shape.getVertexCount()-1; ii++) {
			shape.getVertex(ii  ,vertex);
			local.applyTo(vertex);
			x0 = vertex.x; y0 = vertex.y;
			shape.getVertex(ii+1,vertex);
			local.applyTo(vertex);
			x1 = vertex.x; y1 = vertex.y;
			debugRender.line(x0, y0, x1, y1);
		}
		// Close the loop
		shape.getVertex(shape.getVertexCount()-1,vertex);
		local.applyTo(vertex);
		x0 = vertex.x; y0 = vertex.y;
		shape.getVertex(0,vertex);
		local.applyTo(vertex);
		x1 = vertex.x; y1 = vertex.y;
		debugRender.line(x0, y0, x1, y1);
	}

	/**
	* Draws the outline of the given shape in the specified color
	*
	* @param shape The Box2D shape
	* @param color The outline color
	* @param x  The x-coordinate of the shape position
	* @param y  The y-coordinate of the shape position
	* @param angle  The shape angle of rotation
	* @param sx The amount to scale the x-axis
	*/
	public void drawPhysics(PolygonShape shape, Color color, float x, float y, float angle, float sx, float sy) {
		if (active != DrawPass.DEBUG) {
			Gdx.app.error("GameCanvas", "Cannot draw without active beginDebug()", new IllegalStateException());
			return;
		}

		local.setToScaling(sx,sy);
		local.translate(x,y);
		local.rotateRad(angle);

		float x0, y0, x1, y1;
		debugRender.setColor(color);
		for(int ii = 0; ii < shape.getVertexCount()-1; ii++) {
			shape.getVertex(ii  ,vertex);
			local.applyTo(vertex);
			x0 = vertex.x; y0 = vertex.y;
			shape.getVertex(ii+1,vertex);
			local.applyTo(vertex);
			x1 = vertex.x; y1 = vertex.y;
			debugRender.line(x0, y0, x1, y1);
		}
		// Close the loop
		shape.getVertex(shape.getVertexCount()-1,vertex);
		local.applyTo(vertex);
		x0 = vertex.x; y0 = vertex.y;
		shape.getVertex(0,vertex);
		local.applyTo(vertex);
		x1 = vertex.x; y1 = vertex.y;
		debugRender.line(x0, y0, x1, y1);
	}
    
	/**
	* Draws the outline of the given shape in the specified color
	* <br><br>
	* The position of the circle is ignored.  Only the radius is used. To move the
	* circle, change the x and y parameters.
	*
	* @param shape The Box2D shape
	* @param color The outline color
	* @param x  The x-coordinate of the shape position
	* @param y  The y-coordinate of the shape position
	*/
	public void drawPhysics(CircleShape shape, Color color, float x, float y) {
		if (active != DrawPass.DEBUG) {
			Gdx.app.error("GameCanvas", "Cannot draw without active beginDebug()", new IllegalStateException());
			return;
		}

		debugRender.setColor(color);
		debugRender.circle(x, y, shape.getRadius(),12);
	}
    
	/**
	* Draws the outline of the given shape in the specified color
	* <br><br>
	* The position of the circle is ignored.  Only the radius is used. To move the
	* circle, change the x and y parameters.
	*
	* @param shape The Box2D shape
	* @param color The outline color
	* @param x  The x-coordinate of the shape position
	* @param y  The y-coordinate of the shape position
	* @param sx The amount to scale the x-axis
	*/
	public void drawPhysics(CircleShape shape, Color color, float x, float y, float sx, float sy) {
		if (active != DrawPass.DEBUG) {
			Gdx.app.error("GameCanvas", "Cannot draw without active beginDebug()", new IllegalStateException());
			return;
		}

		float x0 = x*sx;
		float y0 = y*sy;
		float w = shape.getRadius()*sx;
		float h = shape.getRadius()*sy;
		debugRender.setColor(color);
		debugRender.ellipse(x0-w, y0-h, 2*w, 2*h, 12);
	}

	/**
	 * Draws a line of a specific color between two points in the debug pass.
	 *
	 * @param p1 Endpoint of the line
	 * @param p2 Endpoint of the line
	 * @param color The outline color
	 * @param sx The amount to scale the x-axis
	 * @param sy The amount to scale the y-axis
	 */
	public void drawLineDebug(Vector2 p1, Vector2 p2, Color color, float sx, float sy){
		if (active != DrawPass.DEBUG) {
			Gdx.app.error("GameCanvas", "Cannot draw without active beginDebug()", new IllegalStateException());
			return;
		}
		debugRender.setColor(color);
		debugRender.line(p1.scl(new Vector2(sx, sy)), p2.scl(new Vector2(sx, sy)));
	}

	/**
	 * Draws a line of a specific color between two points using PathFactory.
	 *
	 * @param p1 Endpoint of the line
	 * @param p2 Endpoint of the line
	 * @param color The outline color
	 * @param sx The amount to scale the x-axis
	 * @param sy The amount to scale the y-axis
	 */
	public void drawFactoryLine(Vector2 p1, Vector2 p2, float thickness, Color color, float sx, float sy){
		if (active != DrawPass.STANDARD) {
			Gdx.app.error("GameCanvas", "Cannot draw without active begin", new IllegalStateException());
			return;
		}
		float xTranslate = camera.centerLevelTranslation().x;
		float yTranslate = camera.centerLevelTranslation().y;
		Path2 path = pathFactory.makeLine(xTranslate, yTranslate, (p2.x-p1.x)*sx+xTranslate, (p2.y-p1.y)*sy+yTranslate);
		extruder.set(path);
		extruder.calculate(thickness);
		spriteBatch.setColor(color);
		spriteBatch.draw(extruder.getPolygon().makePolyRegion(region), p1.x*sx, p1.y*sx);
	}

	/**
	 * Draws a path of a specified by an array of points.
	 *
	 * @param points The array of points
	 * @param color The outline color
	 * @param sx The amount to scale the x-axis
	 * @param sy The amount to scale the y-axis
	 */
	public void drawFactoryPath(Array<Vector2> points, float thickness, Color color, float sx, float sy){
		if (active != DrawPass.STANDARD) {
			Gdx.app.error("GameCanvas", "Cannot draw without active begin", new IllegalStateException());
			return;
		}
		Vector2 start = points.get(0);
		for(int i=1; i< points.size; i++){
			drawFactoryLine(start, points.get(i), thickness, color, sx, sy);
			start = points.get(i);
		}
		points.iterator();
	}

	public void drawRectangle(float x, float y, float w, float h, Color color, float sx, float sy){
		if (active != DrawPass.STANDARD) {
			Gdx.app.error("GameCanvas", "Cannot draw without active begin", new IllegalStateException());
			return;
		}
		PolygonRegion rect = polyFactory.makeRect(x*sx, y*sy, w*sx, h*sy).makePolyRegion(region);
		spriteBatch.setColor(color);
		spriteBatch.draw(rect, 0,0);
	}
	/**
	 *
	 */
	public void drawSpline(Array<Vector2> points, float thickness, Color color, float sx, float sy){
		if (active != DrawPass.STANDARD) {
			Gdx.app.error("GameCanvas", "Cannot draw without active begin", new IllegalStateException());
			return;
		}

		if (points.size <= 2 || points.size % 3 != 1){
			Gdx.app.error("GameCanvas", "Incorrect number of points for spline", new IllegalStateException());
			return;
		}
		float[] vert = getPoints(points, sx, sy);
		Spline2 spline2 = new Spline2(vert);
		pather = new SplinePather(spline2);
		pather.calculate();
		Path2 splinePath = pather.getPath();
		extruder.set(splinePath);
		extruder.calculate(thickness);
		spriteBatch.setColor(color);
		spriteBatch.draw(extruder.getPolygon().makePolyRegion(region), camera.centerLevelTranslation().x, camera.centerLevelTranslation().y);
	}

	private float[] getPoints(Array<Vector2> points, float sx, float sy){
		float[] vert = new float[points.size*2];
		for (int i=0; i<points.size; i++){
			vert[2*i] = points.get(i).x*sx;
			vert[2*i+1] = points.get(i).y*sy;
		}
		return vert;
	}
    
	/**
	 * Compute the affine transform (and store it in local) for this image.
	 * 
	 * @param ox 	The x-coordinate of texture origin (in pixels)
	 * @param oy 	The y-coordinate of texture origin (in pixels)
	 * @param x 	The x-coordinate of the texture origin (on screen)
	 * @param y 	The y-coordinate of the texture origin (on screen)
	 * @param angle The rotation angle (in degrees) about the origin.
	 * @param sx 	The x-axis scaling factor
	 * @param sy 	The y-axis scaling factor
	 */
	private void computeTransform(float ox, float oy, float x, float y, float angle, float sx, float sy) {
		local.setToTranslation(x,y);
		local.rotate(180.0f*angle/(float)Math.PI);
		local.scale(sx,sy);
		local.translate(-ox,-oy);
	}
}<|MERGE_RESOLUTION|>--- conflicted
+++ resolved
@@ -104,11 +104,7 @@
 	private Vector2 vertex;
 	/** Cache object to handle raw textures */
 	private TextureRegion holder;
-<<<<<<< HEAD
-	private final float CAMERA_ZOOM = 0.8f;
-=======
 	private final float CAMERA_ZOOM = 0.6f;
->>>>>>> 1d0ec900
 
 	/**
 	 * Creates a new GameCanvas determined by the application configuration.
