--- conflicted
+++ resolved
@@ -9,16 +9,13 @@
 import com.badlogic.gdx.utils.viewport.ExtendViewport;
 import com.badlogic.gdx.utils.viewport.Viewport;
 import com.badlogic.gdx.utils.Array;
-<<<<<<< HEAD
 import edu.cornell.gdiac.math.Path2;
 import edu.cornell.gdiac.math.PathExtruder;
 import edu.cornell.gdiac.math.PathFactory;
 import edu.cornell.gdiac.math.PolyFactory;
-=======
 import edu.cornell.gdiac.math.*;
 
 import java.util.ArrayList;
->>>>>>> 9d3091eb
 
 /**
  * Primary view class for the game, abstracting the basic graphics calls.
@@ -121,11 +118,8 @@
 		spriteBatch = new PolygonSpriteBatch();
 		debugRender = new ShapeRenderer();
 		pathFactory = new PathFactory();
-<<<<<<< HEAD
 		polyFactory = new PolyFactory();
-=======
 		pather = new SplinePather();
->>>>>>> 9d3091eb
 		extruder = new PathExtruder();
 		region = new TextureRegion(new Texture("white.png"));
 		
@@ -1224,23 +1218,24 @@
 		points.iterator();
 	}
 
-<<<<<<< HEAD
 	public void drawRectangle(float x, float y, float w, float h, Color color, float sx, float sy){
-=======
-	/**
-	 *
-	 */
-	public void drawSpline(Array<Vector2> points, float thickness, Color color, float sx, float sy){
->>>>>>> 9d3091eb
 		if (active != DrawPass.STANDARD) {
 			Gdx.app.error("GameCanvas", "Cannot draw without active begin", new IllegalStateException());
 			return;
 		}
-<<<<<<< HEAD
 		PolygonRegion rect = polyFactory.makeRect(x*sx, y*sy, w*sx, h*sy).makePolyRegion(region);
 		spriteBatch.setColor(color);
 		spriteBatch.draw(rect, 0,0);
-=======
+	}
+	/**
+	 *
+	 */
+	public void drawSpline(Array<Vector2> points, float thickness, Color color, float sx, float sy){
+		if (active != DrawPass.STANDARD) {
+			Gdx.app.error("GameCanvas", "Cannot draw without active begin", new IllegalStateException());
+			return;
+		}
+
 		if (points.size <= 2 || points.size % 3 != 1){
 			Gdx.app.error("GameCanvas", "Incorrect number of points for spline", new IllegalStateException());
 			return;
@@ -1263,7 +1258,6 @@
 			vert[2*i+1] = points.get(i).y*sy;
 		}
 		return vert;
->>>>>>> 9d3091eb
 	}
     
 	/**
