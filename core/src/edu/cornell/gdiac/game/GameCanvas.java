package edu.cornell.gdiac.game;

import com.badlogic.gdx.Gdx;
import com.badlogic.gdx.math.*;
import com.badlogic.gdx.graphics.*;
import com.badlogic.gdx.graphics.g2d.*;
import com.badlogic.gdx.graphics.glutils.*;
import com.badlogic.gdx.physics.box2d.*;
import com.badlogic.gdx.utils.viewport.FitViewport;
import com.badlogic.gdx.utils.viewport.Viewport;
import com.badlogic.gdx.utils.Array;
import edu.cornell.gdiac.math.Path2;
import edu.cornell.gdiac.math.PathExtruder;
import edu.cornell.gdiac.math.PathFactory;
import edu.cornell.gdiac.math.PolyFactory;
import edu.cornell.gdiac.math.*;

/**
 * Primary view class for the game, abstracting the basic graphics calls.
 * <br><br>
 * This version of GameCanvas only supports both rectangular and polygonal Sprite
 * drawing.  It also supports a debug mode that draws polygonal outlines.  However,
 * that mode must be done in a separate begin/end pass.
 * <br><br>
 * Adapted from Walker M. White's GameCanvas.java in Cornell CS 3152, Spring 2023.
 */
public class GameCanvas {
	/** Enumeration to track which pass we are in */
	private enum DrawPass {
		/** We are not drawing */
		INACTIVE,
		/** We are drawing sprites */
		STANDARD,
		/** We are drawing outlines */
		DEBUG
	}
	
	/**
	 * Enumeration of supported BlendStates.
	 * <br><br>
	 * For reasons of convenience, we do not allow user-defined blend functions.
	 * 99% of the time, we find that the following blend modes are sufficient
	 * (particularly with 2D games).
	 */
	public enum BlendState {
		/** Alpha blending on, assuming the colors have pre-multiplied alpha (DEFAULT) */
		ALPHA_BLEND,
		/** Alpha blending on, assuming the colors have no pre-multiplied alpha */
		NO_PREMULT,
		/** Color values are added together, causing a white-out effect */
		ADDITIVE,
		/** Color values are draw on top of one another with no transparency support */
		OPAQUE
	}	

	public static final float STANDARD_WIDTH = 1024f;
	public static final float STANDARD_HEIGHT = 576f;
	
	/** Drawing context to handle textures AND POLYGONS as sprites */
	private PolygonSpriteBatch spriteBatch;

	/** Path rendering */
	private PathFactory pathFactory;

	/** extruder for path rendering */
	private PathExtruder extruder;

	/** Polygon rendering */
	private PolyFactory polyFactory;

	/** region used for drawing paths */
	private TextureRegion region;

	/** draws beziers */
	private SplinePather pather;
	
	/** Rendering context for the debug outlines */
	private ShapeRenderer debugRender;
	
	/** Track whether we are active (for error checking) */
	private DrawPass active;
	
	/** The current color blending mode */
	private BlendState blend;
	
	/** Camera for the underlying SpriteBatch */
	private Camera camera;

	/** ExtendViewport, used during gameplay */
	private Viewport viewport;

	/** Value to cache window width (if we are currently full screen) */
	int width;
	/** Value to cache window height (if we are currently full screen) */
	int height;

	// CACHE OBJECTS
	/** Affine cache for current sprite to draw */
	private Affine2 local;
	/** Affine cache for all sprites this drawing pass */
	private Matrix4 global;
	private Vector2 vertex;
	/** Cache object to handle raw textures */
	private TextureRegion holder;

	/**
	 * Creates a new GameCanvas determined by the application configuration.
	 * <br><br>
	 * Width, height, and fullscreen are taken from the LWGJApplicationConfig
	 * object used to start the application.  This constructor initializes all
	 * the necessary graphics objects.
	 */
	public GameCanvas() {
		active = DrawPass.INACTIVE;
		spriteBatch = new PolygonSpriteBatch();
		debugRender = new ShapeRenderer();
		pathFactory = new PathFactory();
		polyFactory = new PolyFactory();
		pather = new SplinePather();
		extruder = new PathExtruder();
		region = new TextureRegion(new Texture("shared/white.png"));
		
		// Set the projection matrix (for proper scaling)
<<<<<<< HEAD
		camera = new Camera(STANDARD_WIDTH, STANDARD_HEIGHT);
		extendView = new ExtendViewport(STANDARD_WIDTH, STANDARD_HEIGHT, STANDARD_WIDTH, STANDARD_HEIGHT, camera.getCamera());
		extendView.apply(true);
=======
		camera = new Camera(STANDARD_WIDTH, STANDARD_HEIGHT, CAMERA_ZOOM);
//		camera = new Camera(getWidth(), getHeight(), CAMERA_ZOOM);
		viewport = new FitViewport(STANDARD_WIDTH, STANDARD_HEIGHT, camera.getCamera());
//		viewport = new FitViewport(getWidth(), getHeight(), camera.getCamera());
		viewport.apply(true);
>>>>>>> b20119ee
		spriteBatch.setProjectionMatrix(camera.getCamera().combined);
		debugRender.setProjectionMatrix(camera.getCamera().combined);

		// Initialize the cache objects
		holder = new TextureRegion();
		local  = new Affine2();
		global = new Matrix4();
		vertex = new Vector2();
	}
	/**
	* Eliminate any resources that should be garbage collected manually.
	*/
	public void dispose() {
		if (active != DrawPass.INACTIVE) {
			Gdx.app.error("GameCanvas", "Cannot dispose while drawing active", new IllegalStateException());
			return;
		}
		spriteBatch.dispose();
		spriteBatch = null;
		debugRender.dispose();
		debugRender = null;
		local  = null;
		global = null;
		vertex = null;
		holder = null;
	}

	/**
	 * Returns the width of this canvas
	 * <br><br>
	 * This currently gets its value from Gdx.graphics.getWidth()
	 *
	 * @return the width of this canvas
	 */
	public int getWidth() {
		return Gdx.graphics.getWidth();
	}
	
	/**
	 * Changes the width of this canvas
	 * <br><br>
	 * This method raises an IllegalStateException if called while drawing is
	 * active (e.g. in-between a begin-end pair).
	 *
	 * @param width the canvas width
	 */
	public void setWidth(int width) {
		if (active != DrawPass.INACTIVE) {
			Gdx.app.error("GameCanvas", "Cannot alter property while drawing active", new IllegalStateException());
			return;
		}
		this.width = width;
		if (!isFullscreen()) {
			Gdx.graphics.setWindowedMode(width, getHeight());
		}
		resize();
	}
	
	/**
	 * Returns the height of this canvas
	 * <br><br>
	 * This currently gets its value from Gdx.graphics.getHeight()
	 *
	 * @return the height of this canvas
	 */
	public int getHeight() {
		return Gdx.graphics.getHeight();
	}
	
	/**
	 * Changes the height of this canvas
	 * <br><br>
	 * This method raises an IllegalStateException if called while drawing is
	 * active (e.g. in-between a begin-end pair).
	 *
	 * @param height the canvas height
	 */
	public void setHeight(int height) {
		if (active != DrawPass.INACTIVE) {
			Gdx.app.error("GameCanvas", "Cannot alter property while drawing active", new IllegalStateException());
			return;
		}
		this.height = height;
		if (!isFullscreen()) {
			Gdx.graphics.setWindowedMode(getWidth(), height);	
		}
		resize();
	}
	
	/**
	 * Returns the dimensions of this canvas
	 *
	 * @return the dimensions of this canvas
	 */
	public Vector2 getSize() {
		return new Vector2(Gdx.graphics.getWidth(),Gdx.graphics.getHeight());
	}

	/**
	 * Changes the width and height of this canvas
	 * <br><br>
	 * This method raises an IllegalStateException if called while drawing is
	 * active (e.g. in-between a begin-end pair).
	 *
	 * @param width the canvas width
	 * @param height the canvas height
	 */
	public void setSize(int width, int height) {
		if (active != DrawPass.INACTIVE) {
			Gdx.app.error("GameCanvas", "Cannot alter property while drawing active", new IllegalStateException());
			return;
		}
		this.width = width;
		this.height = height;
		if (!isFullscreen()) {
			Gdx.graphics.setWindowedMode(width, height);
		}
		resize();

	}

	/**
	 * @return Instance of Camera wrapper
	 */
	public Camera getCamera(){
		return camera;
	}
	/**
	 * Returns whether this canvas is currently fullscreen.
	 *
	 * @return whether this canvas is currently fullscreen.
	 */	 
	public boolean isFullscreen() {
		return Gdx.graphics.isFullscreen(); 
	}
	
	/**
	 * Sets whether this canvas should change to fullscreen.
	 * <br><br>
	 * If desktop is true, it will use the current desktop resolution for
	 * fullscreen, and not the width and height set in the configuration
	 * object at the start of the application. This parameter has no effect
	 * if fullscreen is false.
	 * <br><br>
	 * This method raises an IllegalStateException if called while drawing is
	 * active (e.g. in-between a begin-end pair).
	 *
//	 * @param value Whether this canvas should change to fullscreen.
	 * @param desktop 	 Whether to use the current desktop resolution
	 */	 
	public void setFullscreen(boolean fullscreen, boolean desktop) {
		if (active != DrawPass.INACTIVE) {
			Gdx.app.error("GameCanvas", "Cannot alter property while drawing active", new IllegalStateException());
			return;
		}
		if (fullscreen) {
			Gdx.graphics.setFullscreenMode(Gdx.graphics.getDisplayMode());
		} else {
			Gdx.graphics.setWindowedMode(width, height);
		}
	}

	/** Activates the ExtendViewport for drawing to canvas */
<<<<<<< HEAD
	public void applyViewport() {
		extendView.apply(false);
=======
	public void applyViewport(boolean centered) {
		viewport.apply(centered);
	}

	public Viewport getViewport() {
		return viewport;
>>>>>>> b20119ee
	}

	/**
	 * Resets the SpriteBatch camera when this canvas is resized.
	 * <br><br>
	 * If you do not call this when the window is resized, you will get
	 * weird scaling issues.
	 */
	 public void resize() {
		spriteBatch.getProjectionMatrix().setToOrtho2D(0, 0, getWidth(), getHeight());
		 viewport.update(getWidth(), getHeight(), true);
	}
	
	/**
	 * Returns the current color blending state for this canvas.
	 * <br><br>
	 * Textures draw to this canvas will be composited according
	 * to the rules of this blend state.
	 *
	 * @return the current color blending state for this canvas
	 */
	public BlendState getBlendState() {
		return blend;
	}
	
	/**
	 * Sets the color blending state for this canvas.
	 * <br><br>
	 * Any texture draw after this call will use the rules of this blend
	 * state to composite with other textures.  Unlike the other setters, if it is 
	 * perfectly safe to use this setter while  drawing is active (e.g. in-between 
	 * a begin-end pair).  
	 *
	 * @param state the color blending rule
	 */
	public void setBlendState(BlendState state) {
		if (state == blend) {
			return;
		}
		switch (state) {
		case NO_PREMULT:
			spriteBatch.setBlendFunction(GL20.GL_SRC_ALPHA,GL20.GL_ONE_MINUS_SRC_ALPHA);
			break;
		case ALPHA_BLEND:
			spriteBatch.setBlendFunction(GL20.GL_ONE,GL20.GL_ONE_MINUS_SRC_ALPHA);
			break;
		case ADDITIVE:
			spriteBatch.setBlendFunction(GL20.GL_SRC_ALPHA,GL20.GL_ONE);
			break;
		case OPAQUE:
			spriteBatch.setBlendFunction(GL20.GL_ONE,GL20.GL_ZERO);
			break;
		}
		blend = state;
	}

	/**
	 * Clear the screen, so we can start a new animation frame
	 */
	public void clear() {
    		// Clear the screen
		Gdx.gl.glClearColor(0, 0, 0, 1.0f);
		Gdx.gl.glClear(GL20.GL_COLOR_BUFFER_BIT);
	}

	/**
	 * Start a standard drawing sequence.
	 * <br><br>
	 * Nothing is flushed to the graphics card until the method end() is called.
	 *
	 * @param affine the global transform apply to the camera
	 */
	public void begin(Affine2 affine) {
		global.setAsAffine(affine);
		global.mulLeft(camera.getCamera().combined);
		spriteBatch.setProjectionMatrix(global);

		setBlendState(BlendState.NO_PREMULT);
		spriteBatch.begin();
		active = DrawPass.STANDARD;
	}

	/**
	 * Start a standard drawing sequence.
	 * <br><br>
	 * Nothing is flushed to the graphics card until the method end() is called.
	 *
	 * @param sx the amount to scale the x-axis
	 * @param sy the amount to scale the y-axis
	 */
	public void begin(float sx, float sy) {
		global.idt();
		global.scl(sx,sy,1.0f);
		global.mulLeft(camera.getCamera().combined);
		spriteBatch.setProjectionMatrix(global);

		spriteBatch.begin();
		active = DrawPass.STANDARD;
	}
    
	/**
	 * Start a standard drawing sequence.
	 * <br><br>
	 * Nothing is flushed to the graphics card until the method end() is called.
	 */
	public void begin() {
		spriteBatch.setProjectionMatrix(camera.getCamera().combined);
		spriteBatch.begin();
		viewport.apply();
		active = DrawPass.STANDARD;
	}

	/**
	 * Ends a drawing sequence, flushing textures to the graphics card.
	 */
	public void end() {
		spriteBatch.end();
		active = DrawPass.INACTIVE;
	}

	//////////////////////////////////////////////////////////////////////////////////////
	//////////////////////////////// DRAWING MODES ///////////////////////////////////////
	//////////////////////////////////////////////////////////////////////////////////////

	/**
	 * Draws the texture at the given position.
	 * <br><br>
	 * Unless otherwise transformed by the global transform (@see begin(Affine2)),
	 * the texture will be unscaled.  The bottom left of the texture will be positioned
	 * at the given coordinates.
	 *
	 * @param image The texture to draw
	 * @param x 	The x-coordinate of the bottom left corner
	 * @param y 	The y-coordinate of the bottom left corner
	 */
	public void draw(Texture image, float x, float y) {
		if (active != DrawPass.STANDARD) {
			Gdx.app.error("GameCanvas", "Cannot draw without active begin()", new IllegalStateException());
			return;
		}

		// Unlike Lab 1, we can shortcut without a master drawing method
		spriteBatch.setColor(Color.WHITE);
		spriteBatch.draw(image, x,  y);
	}
	
	/**
	 * Draws the tinted texture at the given position.
	 * <br><br>
	 * The texture colors will be multiplied by the given color.  This will turn
	 * any white into the given color.  Other colors will be similarly affected.
	 * <br><br>
	 * Unless otherwise transformed by the global transform (@see begin(Affine2)),
	 * the texture will be unscaled.  The bottom left of the texture will be positioned
	 * at the given coordinates.
	 *
	 * @param image The texture to draw
	 * @param tint  The color tint
	 * @param x 	The x-coordinate of the bottom left corner
	 * @param y 	The y-coordinate of the bottom left corner
	 * @param width	The texture width
	 * @param height The texture height
	 */
	public void draw(Texture image, Color tint, float x, float y, float width, float height) {
		if (active != DrawPass.STANDARD) {
			Gdx.app.error("GameCanvas", "Cannot draw without active begin()", new IllegalStateException());
			return;
		}
		
		// Unlike Lab 1, we can shortcut without a master drawing method
    		spriteBatch.setColor(tint);
		spriteBatch.draw(image, x + camera.centerLevelTranslation().x,  y + camera.centerLevelTranslation().y, width, height);
	}
	
	/**
	 * Draws the tinted texture at the given position.
	 * <br><br>
	 * The texture colors will be multiplied by the given color.  This will turn
	 * any white into the given color.  Other colors will be similarly affected.
	 * <br><br>
	 * Unless otherwise transformed by the global transform (@see begin(Affine2)),
	 * the texture will be unscaled.  The bottom left of the texture will be positioned
	 * at the given coordinates.
	 *
	 * @param image The texture to draw
	 * @param tint  The color tint
	 * @param ox 	The x-coordinate of texture origin (in pixels)
	 * @param oy 	The y-coordinate of texture origin (in pixels)
	 * @param x 	The x-coordinate of the texture origin (on screen)
	 * @param y 	The y-coordinate of the texture origin (on screen)
	 * @param width	The texture width
	 * @param height The texture height
	 */
	public void draw(Texture image, Color tint, float ox, float oy, float x, float y, float width, float height) {
		if (active != DrawPass.STANDARD) {
			Gdx.app.error("GameCanvas", "Cannot draw without active begin()", new IllegalStateException());
			return;
		}
		
		// Call the master drawing method (more efficient that base method)
		holder.setRegion(image);
		draw(holder, tint, x-ox, y-oy, width, height);
	}


	/**
	 * Draws the tinted texture with the given transformations
	 * <br><br>
	 * The texture colors will be multiplied by the given color.  This will turn
	 * any white into the given color.  Other colors will be similarly affected.
	 * <br><br>
	 * The transformations are BEFORE after the global transform (@see begin(Affine2)).  
	 * As a result, the specified texture origin will be applied to all transforms 
	 * (both the local and global).
	 * <br><br>
	 * The local transformations in this method are applied in the following order: 
	 * scaling, then rotation, then translation (e.g. placement at (sx,sy)).
	 *
	 * @param image The texture to draw
	 * @param tint  The color tint
	 * @param ox 	The x-coordinate of texture origin (in pixels)
	 * @param oy 	The y-coordinate of texture origin (in pixels)
	 * @param x 	The x-coordinate of the texture origin (on screen)
	 * @param y 	The y-coordinate of the texture origin (on screen)
	 * @param angle The rotation angle (in degrees) about the origin.
	 * @param sx 	The x-axis scaling factor
	 * @param sy 	The y-axis scaling factor
	 */	
	public void draw(Texture image, Color tint, float ox, float oy, 
					float x, float y, float angle, float sx, float sy) {
		if (active != DrawPass.STANDARD) {
			Gdx.app.error("GameCanvas", "Cannot draw without active begin()", new IllegalStateException());
			return;
		}
		
		// Call the master drawing method (more efficient that base method)
		holder.setRegion(image);
		draw(holder,tint,ox,oy,x,y,angle,sx,sy);
	}
	
	/**
	 * Draws the tinted texture with the given transformations
	 * <br><br>
	 * The texture colors will be multiplied by the given color.  This will turn
	 * any white into the given color.  Other colors will be similarly affected.
	 * <br><br>
	 * The transformations are BEFORE after the global transform (@see begin(Affine2)).  
	 * As a result, the specified texture origin will be applied to all transforms 
	 * (both the local and global).
	 * <br><br>
	 * The local transformations in this method are applied in the following order: 
	 * scaling, then rotation, then translation (e.g. placement at (sx,sy)).
	 *
	 * @param image The texture to draw
	 * @param tint  The color tint
	 * @param ox 	The x-coordinate of texture origin (in pixels)
	 * @param oy 	The y-coordinate of texture origin (in pixels)
	 * @param transform  The image transform
	 */	
	public void draw(Texture image, Color tint, float ox, float oy, Affine2 transform) {
		if (active != DrawPass.STANDARD) {
			Gdx.app.error("GameCanvas", "Cannot draw without active begin()", new IllegalStateException());
			return;
		}
		
		// Call the master drawing method (we have to for transforms)
		holder.setRegion(image);
		draw(holder,tint,ox,oy,transform);
	}
	
	/**
	 * Draws the texture region (filmstrip) at the given position.
	 * <br><br>
	 * A texture region is a single texture file that can hold one or more textures.
	 * It is used for filmstrip animation.
	 * <br><br>
	 * Unless otherwise transformed by the global transform (@see begin(Affine2)),
	 * the texture will be unscaled.  The bottom left of the texture will be positioned
	 * at the given coordinates.
	 *
	 * @param region The texture to draw
	 * @param x 	The x-coordinate of the bottom left corner
	 * @param y 	The y-coordinate of the bottom left corner
	 */
	public void draw(TextureRegion region, float x, float y) {
		if (active != DrawPass.STANDARD) {
			Gdx.app.error("GameCanvas", "Cannot draw without active begin()", new IllegalStateException());
			return;
		}
		x = x + camera.centerLevelTranslation().x;
		y = y + camera.centerLevelTranslation().y;
		// Unlike Lab 1, we can shortcut without a master drawing method
    		spriteBatch.setColor(Color.WHITE);
		spriteBatch.draw(region, x,  y);
	}

	/**
	 * Draws the tinted texture at the given position.
	 * <br><br>
	 * The texture colors will be multiplied by the given color.  This will turn
	 * any white into the given color.  Other colors will be similarly affected.
	 * <br><br>
	 * Unless otherwise transformed by the global transform (@see begin(Affine2)),
	 * the texture will be unscaled.  The bottom left of the texture will be positioned
	 * at the given coordinates.
	 *region
	 * @param region The texture to draw
	 * @param tint  The color tint
	 * @param x 	The x-coordinate of the bottom left corner
	 * @param y 	The y-coordinate of the bottom left corner
	 * @param width	The texture width
	 * @param height The texture height
	 */
	public void draw(TextureRegion region, Color tint, float x, float y, float width, float height) {
		if (active != DrawPass.STANDARD) {
			Gdx.app.error("GameCanvas", "Cannot draw without active begin()", new IllegalStateException());
			return;
		}
		
		// Unlike Lab 1, we can shortcut without a master drawing method
    		spriteBatch.setColor(tint);
		spriteBatch.draw(region, x,  y, width, height);
	}
	
	/**
	 * Draws the tinted texture at the given position.
	 * <br><br>
	 * The texture colors will be multiplied by the given color.  This will turn
	 * any white into the given color.  Other colors will be similarly affected.
	 * <br><br>
	 * Unless otherwise transformed by the global transform (@see begin(Affine2)),
	 * the texture will be unscaled.  The bottom left of the texture will be positioned
	 * at the given coordinates.
	 *
	 * @param region The texture to draw
	 * @param tint  The color tint
	 * @param ox 	The x-coordinate of texture origin (in pixels)
	 * @param oy 	The y-coordinate of texture origin (in pixels)
	 * @param x 	The x-coordinate of the texture origin (on screen)
	 * @param y 	The y-coordinate of the texture origin (on screen)
	 * @param width	The texture width
	 * @param height The texture height
	 */	
	public void draw(TextureRegion region, Color tint, float ox, float oy, float x, float y, float width, float height) {
		if (active != DrawPass.STANDARD) {
			Gdx.app.error("GameCanvas", "Cannot draw without active begin()", new IllegalStateException());
			return;
		}
		
		// Unlike Lab 1, we can shortcut without a master drawing method
    		spriteBatch.setColor(tint);
		spriteBatch.draw(region, x-ox, y-oy, width, height);
	}

	/**
	 * Draws the tinted texture region (filmstrip) with the given transformations
	 * <br><br>
	 * A texture region is a single texture file that can hold one or more textures.
	 * It is used for filmstrip animation.
	 * <br><br>
	 * The texture colors will be multiplied by the given color.  This will turn
	 * any white into the given color.  Other colors will be similarly affected.
	 * <br><br>
	 * The transformations are BEFORE after the global transform (@see begin(Affine2)).  
	 * As a result, the specified texture origin will be applied to all transforms 
	 * (both the local and global).
	 * <br><br>
	 * The local transformations in this method are applied in the following order: 
	 * scaling, then rotation, then translation (e.g. placement at (sx,sy)).
	 *
	 * @param region The texture to draw
	 * @param tint  The color tint
	 * @param ox 	The x-coordinate of texture origin (in pixels)
	 * @param oy 	The y-coordinate of texture origin (in pixels)
	 * @param x 	The x-coordinate of the texture origin (on screen)
	 * @param y 	The y-coordinate of the texture origin (on screen)
	 * @param angle The rotation angle (in degrees) about the origin.
	 * @param sx 	The x-axis scaling factor
	 * @param sy 	The y-axis scaling factor
	 */	
	public void draw(TextureRegion region, Color tint, float ox, float oy, 
					 float x, float y, float angle, float sx, float sy) {
		if (active != DrawPass.STANDARD) {
			Gdx.app.error("GameCanvas", "Cannot draw without active begin()", new IllegalStateException());
			return;
		}
		x = x + camera.centerLevelTranslation().x;
		y = y + camera.centerLevelTranslation().y;

		// BUG: The draw command for texture regions does not work properly.
		// There is a workaround, but it will break if the bug is fixed.
		// For now, it is better to set the affine transform directly.
		computeTransform(ox,oy,x,y,angle,sx,sy);
		spriteBatch.setColor(tint);
		spriteBatch.draw(region, region.getRegionWidth(), region.getRegionHeight(), local);
	}

	/**
	 * Draws the tinted texture with the given transformations
	 * <br><br>
	 * The texture colors will be multiplied by the given color.  This will turn
	 * any white into the given color.  Other colors will be similarly affected.
	 * <br><br>
	 * The transformations are BEFORE after the global transform (@see begin(Affine2)).  
	 * As a result, the specified texture origin will be applied to all transforms 
	 * (both the local and global).
	 * <br><br>
	 * The local transformations in this method are applied in the following order: 
	 * scaling, then rotation, then translation (e.g. placement at (sx,sy)).
	 *
	 * @param region The region to draw
	 * @param tint  The color tint
	 * @param ox 	The x-coordinate of texture origin (in pixels)
	 * @param oy 	The y-coordinate of texture origin (in pixels)
	 * @param affine  The image transform
	 */	
	public void draw(TextureRegion region, Color tint, float ox, float oy, Affine2 affine) {
		if (active != DrawPass.STANDARD) {
			Gdx.app.error("GameCanvas", "Cannot draw without active begin()", new IllegalStateException());
			return;
		}

		local.set(affine);
		local.translate(-ox,-oy);				
		spriteBatch.setColor(tint);
		spriteBatch.draw(region, region.getRegionWidth(), region.getRegionHeight(), local);
	}

	/**
	 * Draws the polygonal region with the given transformations
	 * <br><br>
	 * A polygon region is a texture region with attached vertices so that it draws a
	 * textured polygon. The polygon vertices are relative to the texture file.
	 * <br><br>
	 * The transformations are BEFORE after the global transform (@see begin(Affine2)).  
	 * As a result, the specified texture origin will be applied to all transforms 
	 * (both the local and global).
	 * <br><br>
	 * The local transformations in this method are applied in the following order: 
	 * scaling, then rotation, then translation (e.g. placement at (sx,sy)).
	 *
	 * @param region The polygon to draw
	 * @param x 	The x-coordinate of the bottom left corner
	 * @param y 	The y-coordinate of the bottom left corner
	 */	
	public void draw(PolygonRegion region, float x, float y) {
		if (active != DrawPass.STANDARD) {
			Gdx.app.error("GameCanvas", "Cannot draw without active begin()", new IllegalStateException());
			return;
		}
		
		// Unlike Lab 1, we can shortcut without a master drawing method
    		spriteBatch.setColor(Color.WHITE);
		spriteBatch.draw(region, x,  y);
	}
	
	/**
	 * Draws the polygonal region with the given transformations
	 * <br><br>
	 * A polygon region is a texture region with attached vertices so that it draws a
	 * textured polygon. The polygon vertices are relative to the texture file.
	 * <br><br>
	 * The texture colors will be multiplied by the given color.  This will turn
	 * any white into the given color.  Other colors will be similarly affected.
	 * <br><br>
	 * The transformations are BEFORE after the global transform (@see begin(Affine2)).  
	 * As a result, the specified texture origin will be applied to all transforms 
	 * (both the local and global).
	 * <br><br>
	 * The local transformations in this method are applied in the following order: 
	 * scaling, then rotation, then translation (e.g. placement at (sx,sy)).
	 *
	 * @param region The polygon to draw
	 * @param tint  The color tint
	 * @param x 	The x-coordinate of the bottom left corner
	 * @param y 	The y-coordinate of the bottom left corner
	 * @param width	The texture width
	 * @param height The texture height
	 */	
	public void draw(PolygonRegion region, Color tint, float x, float y, float width, float height) {
		if (active != DrawPass.STANDARD) {
			Gdx.app.error("GameCanvas", "Cannot draw without active begin()", new IllegalStateException());
			return;
		}
		
		// Unlike Lab 1, we can shortcut without a master drawing method
    		spriteBatch.setColor(tint);
		spriteBatch.draw(region, x,  y, width, height);
	}
	
	/**
	 * Draws the polygonal region with the given transformations
	 * <br><br>
	 * A polygon region is a texture region with attached vertices so that it draws a
	 * textured polygon. The polygon vertices are relative to the texture file.
	 * <br><br>
	 * The texture colors will be multiplied by the given color.  This will turn
	 * any white into the given color.  Other colors will be similarly affected.
	 * <br><br>
	 * The transformations are BEFORE after the global transform (@see begin(Affine2)).  
	 * As a result, the specified texture origin will be applied to all transforms 
	 * (both the local and global).
	 * <br><br>
	 * The local transformations in this method are applied in the following order: 
	 * scaling, then rotation, then translation (e.g. placement at (sx,sy)).
	 *
	 * @param region The polygon to draw
	 * @param tint  The color tint
	 * @param ox 	The x-coordinate of texture origin (in pixels)
	 * @param oy 	The y-coordinate of texture origin (in pixels)
	 * @param x 	The x-coordinate of the texture origin (on screen)
	 * @param y 	The y-coordinate of the texture origin (on screen)
	 * @param width	The texture width
	 * @param height The texture height
	 */	
	public void draw(PolygonRegion region, Color tint, float ox, float oy, float x, float y, float width, float height) {
		if (active != DrawPass.STANDARD) {
			Gdx.app.error("GameCanvas", "Cannot draw without active begin()", new IllegalStateException());
			return;
		}
		
		// Unlike Lab 1, we can shortcut without a master drawing method
    		spriteBatch.setColor(tint);
		spriteBatch.draw(region, x-ox, y-oy, width, height);
	}
	
	/**
	 * Draws the polygonal region with the given transformations
	 * <br><br>
	 * A polygon region is a texture region with attached vertices so that it draws a
	 * textured polygon. The polygon vertices are relative to the texture file.
	 * <br><br>
	 * The texture colors will be multiplied by the given color.  This will turn
	 * any white into the given color.  Other colors will be similarly affected.
	 * <br><br>
	 * The transformations are BEFORE after the global transform (@see begin(Affine2)).  
	 * As a result, the specified texture origin will be applied to all transforms 
	 * (both the local and global).
	 * <br><br>
	 * The local transformations in this method are applied in the following order: 
	 * scaling, then rotation, then translation (e.g. placement at (sx,sy)).
	 *
	 * @param region The polygon to draw
	 * @param tint  The color tint
	 * @param ox 	The x-coordinate of texture origin (in pixels)
	 * @param oy 	The y-coordinate of texture origin (in pixels)
	 * @param x 	The x-coordinate of the texture origin (on screen)
	 * @param y 	The y-coordinate of the texture origin (on screen)
	 * @param angle The rotation angle (in degrees) about the origin.
	 * @param sx 	The x-axis scaling factor
	 * @param sy 	The y-axis scaling factor
	 */	
	public void draw(PolygonRegion region, Color tint, float ox, float oy, 
					 float x, float y, float angle, float sx, float sy) {
		if (active != DrawPass.STANDARD) {
			Gdx.app.error("GameCanvas", "Cannot draw without active begin()", new IllegalStateException());
			return;
		}
		x = x + camera.centerLevelTranslation().x;
		y = y + camera.centerLevelTranslation().y;
		TextureRegion bounds = region.getRegion();
		spriteBatch.setColor(tint);
		spriteBatch.draw(region, x, y, ox, oy, 
				 bounds.getRegionWidth(), bounds.getRegionHeight(),
				 sx, sy, 180.0f*angle/(float)Math.PI);
	}

	/**
	 * Draws the polygonal region with the given transformations
	 * <br><br>
	 * A polygon region is a texture region with attached vertices so that it draws a
	 * textured polygon. The polygon vertices are relative to the texture file.
	 * <br><br>
	 * The texture colors will be multiplied by the given color.  This will turn
	 * any white into the given color.  Other colors will be similarly affected.
	 * <br><br>
	 * The transformations are BEFORE after the global transform (@see begin(Affine2)).  
	 * As a result, the specified texture origin will be applied to all transforms 
	 * (both the local and global).
	 * <br><br>
	 * The local transformations in this method are applied in the following order: 
	 * scaling, then rotation, then translation (e.g. placement at (sx,sy)).
	 *
	 * @param region The polygon to draw
	 * @param tint  The color tint
	 * @param ox 	The x-coordinate of texture origin (in pixels)
	 * @param oy 	The y-coordinate of texture origin (in pixels)
	 * @param affine  The image transform
	 */	
	public void draw(PolygonRegion region, Color tint, float ox, float oy, Affine2 affine) {
		if (active != DrawPass.STANDARD) {
			Gdx.app.error("GameCanvas", "Cannot draw without active begin()", new IllegalStateException());
			return;
		}

		local.set(affine);
		local.translate(-ox,-oy);
		computeVertices(local,region.getVertices());

		spriteBatch.setColor(tint);
		spriteBatch.draw(region, 0, 0);
		
		// Invert and restore
		local.inv();
		computeVertices(local,region.getVertices());
	}
	
	/**
	 * Transform the given vertices by the affine transform
	 */
	private void computeVertices(Affine2 affine, float[] vertices) {
		for(int ii = 0; ii < vertices.length; ii += 2) {
			vertex.set(vertices[2*ii], vertices[2*ii+1]);
			affine.applyTo(vertex);
			vertices[2*ii  ] = vertex.x;
			vertices[2*ii+1] = vertex.y;
		}
	}

	/**
	* Draws text on the screen.
	*
	* @param text The string to draw
	* @param font The font to use
	* @param x The x-coordinate of the lower-left corner
	* @param y The y-coordinate of the lower-left corner
	*/
	public void drawText(String text, BitmapFont font, float x, float y) {
		if (active != DrawPass.STANDARD) {
			Gdx.app.error("GameCanvas", "Cannot draw without active begin()", new IllegalStateException());
			return;
		}
		GlyphLayout layout = new GlyphLayout(font,text);
		font.draw(spriteBatch, layout, x, y);
	}

	/**
	* Draws text centered on the screen.
	*
	* @param text The string to draw
	* @param font The font to use
	* @param offset The y-value offset from the center of the screen.
	*/
	public void drawTextCentered(String text, BitmapFont font, float offset) {
		if (active != DrawPass.STANDARD) {
			Gdx.app.error("GameCanvas", "Cannot draw without active begin()", new IllegalStateException());
			return;
		}

		GlyphLayout layout = new GlyphLayout(font,text);
		float x = (getWidth()  - layout.width) / 2.0f;
		float y = (getHeight() + layout.height) / 2.0f;
		font.draw(spriteBatch, layout, x, y+offset);
	}
    
	/**
	* Start the debug drawing sequence.
	* <br><br>
	* Nothing is flushed to the graphics card until the method end() is called.
	*
	* @param affine the global transform apply to the camera
	*/
	public void beginDebug(Affine2 affine) {
		global.setAsAffine(affine);
		global.mulLeft(camera.getCamera().combined);
		debugRender.setProjectionMatrix(global);

		debugRender.begin(ShapeRenderer.ShapeType.Line);
		active = DrawPass.DEBUG;
	}
    
	/**
	* Start the debug drawing sequence.
	* <br><br>
	* Nothing is flushed to the graphics card until the method end() is called.
	*
	* @param sx the amount to scale the x-axis
	* @param sy the amount to scale the y-axis
	*/
	public void beginDebug(float sx, float sy) {
		global.idt();
		global.scl(sx,sy,1.0f);
		global.mulLeft(camera.getCamera().combined);
		debugRender.setProjectionMatrix(global);

		debugRender.begin(ShapeRenderer.ShapeType.Line);
		active = DrawPass.DEBUG;
	}

	/**
	 * Start the debug drawing sequence.
	 * <br><br>
	 * Nothing is flushed to the graphics card until the method end() is called.
	 */
	public void beginDebug() {
		debugRender.setProjectionMatrix(camera.getCamera().combined);
		debugRender.begin(ShapeRenderer.ShapeType.Filled);
		debugRender.setColor(Color.RED);
		debugRender.circle(0, 0, 10);
		debugRender.end();

		debugRender.begin(ShapeRenderer.ShapeType.Line);
		active = DrawPass.DEBUG;
	}

	/**
	 * Ends the debug drawing sequence, flushing textures to the graphics card.
	 */
	public void endDebug() {
		debugRender.end();
		active = DrawPass.INACTIVE;
	}
    
	/**
	* Draws the outline of the given shape in the specified color
	*
	* @param shape The Box2D shape
	* @param color The outline color
	* @param x  The x-coordinate of the shape position
	* @param y  The y-coordinate of the shape position
	*/
	public void drawPhysics(PolygonShape shape, Color color, float x, float y) {
		if (active != DrawPass.DEBUG) {
			Gdx.app.error("GameCanvas", "Cannot draw without active beginDebug()", new IllegalStateException());
			return;
		}

		float x0, y0, x1, y1;
		debugRender.setColor(color);
		for(int ii = 0; ii < shape.getVertexCount()-1; ii++) {
			shape.getVertex(ii  ,vertex);
			x0 = x+vertex.x; y0 = y+vertex.y;
			shape.getVertex(ii+1,vertex);
			x1 = x+vertex.x; y1 = y+vertex.y;
			debugRender.line(x0, y0, x1, y1);
		}
		// Close the loop
		shape.getVertex(shape.getVertexCount()-1,vertex);
		x0 = x+vertex.x; y0 = y+vertex.y;
		shape.getVertex(0,vertex);
		x1 = x+vertex.x; y1 = y+vertex.y;
		debugRender.line(x0, y0, x1, y1);
	}

	/**
	* Draws the outline of the given shape in the specified color
	*
	* @param shape The Box2D shape
	* @param color The outline color
	* @param x  The x-coordinate of the shape position
	* @param y  The y-coordinate of the shape position
	* @param angle  The shape angle of rotation
	*/
	public void drawPhysics(PolygonShape shape, Color color, float x, float y, float angle) {
		if (active != DrawPass.DEBUG) {
			Gdx.app.error("GameCanvas", "Cannot draw without active beginDebug()", new IllegalStateException());
			return;
		}

		local.setToTranslation(x,y);
		local.rotateRad(angle);

		float x0, y0, x1, y1;
		debugRender.setColor(color);
		for(int ii = 0; ii < shape.getVertexCount()-1; ii++) {
			shape.getVertex(ii  ,vertex);
			local.applyTo(vertex);
			x0 = vertex.x; y0 = vertex.y;
			shape.getVertex(ii+1,vertex);
			local.applyTo(vertex);
			x1 = vertex.x; y1 = vertex.y;
			debugRender.line(x0, y0, x1, y1);
		}
		// Close the loop
		shape.getVertex(shape.getVertexCount()-1,vertex);
		local.applyTo(vertex);
		x0 = vertex.x; y0 = vertex.y;
		shape.getVertex(0,vertex);
		local.applyTo(vertex);
		x1 = vertex.x; y1 = vertex.y;
		debugRender.line(x0, y0, x1, y1);
	}

	/**
	* Draws the outline of the given shape in the specified color
	*
	* @param shape The Box2D shape
	* @param color The outline color
	* @param x  The x-coordinate of the shape position
	* @param y  The y-coordinate of the shape position
	* @param angle  The shape angle of rotation
	* @param sx The amount to scale the x-axis
	*/
	public void drawPhysics(PolygonShape shape, Color color, float x, float y, float angle, float sx, float sy) {
		if (active != DrawPass.DEBUG) {
			Gdx.app.error("GameCanvas", "Cannot draw without active beginDebug()", new IllegalStateException());
			return;
		}

		local.setToScaling(sx,sy);
		local.translate(x,y);
		local.rotateRad(angle);

		float x0, y0, x1, y1;
		debugRender.setColor(color);
		for(int ii = 0; ii < shape.getVertexCount()-1; ii++) {
			shape.getVertex(ii  ,vertex);
			local.applyTo(vertex);
			x0 = vertex.x; y0 = vertex.y;
			shape.getVertex(ii+1,vertex);
			local.applyTo(vertex);
			x1 = vertex.x; y1 = vertex.y;
			debugRender.line(x0, y0, x1, y1);
		}
		// Close the loop
		shape.getVertex(shape.getVertexCount()-1,vertex);
		local.applyTo(vertex);
		x0 = vertex.x; y0 = vertex.y;
		shape.getVertex(0,vertex);
		local.applyTo(vertex);
		x1 = vertex.x; y1 = vertex.y;
		debugRender.line(x0, y0, x1, y1);
	}
    
	/**
	* Draws the outline of the given shape in the specified color
	* <br><br>
	* The position of the circle is ignored.  Only the radius is used. To move the
	* circle, change the x and y parameters.
	*
	* @param shape The Box2D shape
	* @param color The outline color
	* @param x  The x-coordinate of the shape position
	* @param y  The y-coordinate of the shape position
	*/
	public void drawPhysics(CircleShape shape, Color color, float x, float y) {
		if (active != DrawPass.DEBUG) {
			Gdx.app.error("GameCanvas", "Cannot draw without active beginDebug()", new IllegalStateException());
			return;
		}

		debugRender.setColor(color);
		debugRender.circle(x, y, shape.getRadius(),12);
	}
    
	/**
	* Draws the outline of the given shape in the specified color
	* <br><br>
	* The position of the circle is ignored.  Only the radius is used. To move the
	* circle, change the x and y parameters.
	*
	* @param shape The Box2D shape
	* @param color The outline color
	* @param x  The x-coordinate of the shape position
	* @param y  The y-coordinate of the shape position
	* @param sx The amount to scale the x-axis
	*/
	public void drawPhysics(CircleShape shape, Color color, float x, float y, float sx, float sy) {
		if (active != DrawPass.DEBUG) {
			Gdx.app.error("GameCanvas", "Cannot draw without active beginDebug()", new IllegalStateException());
			return;
		}

		float x0 = x*sx;
		float y0 = y*sy;
		float w = shape.getRadius()*sx;
		float h = shape.getRadius()*sy;
		debugRender.setColor(color);
		debugRender.ellipse(x0-w, y0-h, 2*w, 2*h, 12);
	}

	/**
	 * Draws a line of a specific color between two points in the debug pass.
	 *
	 * @param p1 Endpoint of the line
	 * @param p2 Endpoint of the line
	 * @param color The outline color
	 * @param sx The amount to scale the x-axis
	 * @param sy The amount to scale the y-axis
	 */
	public void drawLineDebug(Vector2 p1, Vector2 p2, Color color, float sx, float sy){
		if (active != DrawPass.DEBUG) {
			Gdx.app.error("GameCanvas", "Cannot draw without active beginDebug()", new IllegalStateException());
			return;
		}
		debugRender.setColor(color);
		debugRender.line(p1.scl(new Vector2(sx, sy)), p2.scl(new Vector2(sx, sy)));
	}

	/**
	 * Draws a line of a specific color between two points using PathFactory.
	 *
	 * @param p1 Endpoint of the line
	 * @param p2 Endpoint of the line
	 * @param color The outline color
	 * @param sx The amount to scale the x-axis
	 * @param sy The amount to scale the y-axis
	 */
	public void drawFactoryLine(Vector2 p1, Vector2 p2, float thickness, Color color, float sx, float sy){
		if (active != DrawPass.STANDARD) {
			Gdx.app.error("GameCanvas", "Cannot draw without active begin", new IllegalStateException());
			return;
		}
//		float xTranslate = camera.centerLevelTranslation().x;
//		float yTranslate = camera.centerLevelTranslation().y;
		Path2 path = pathFactory.makeLine(0, 0, (p2.x-p1.x)*sx+0, (p2.y-p1.y)*sy+0);
		extruder.set(path);
		extruder.calculate(thickness);
		spriteBatch.setColor(color);
		spriteBatch.draw(extruder.getPolygon().makePolyRegion(region), p1.x*sx, p1.y*sx);
	}

	/**
	 * Draws a path of a specified by an array of points.
	 *
	 * @param points The array of points
	 * @param color The outline color
	 * @param sx The amount to scale the x-axis
	 * @param sy The amount to scale the y-axis
	 */
	public void drawFactoryPath(Array<Vector2> points, float thickness, Color color, float sx, float sy){
		if (active != DrawPass.STANDARD) {
			Gdx.app.error("GameCanvas", "Cannot draw without active begin", new IllegalStateException());
			return;
		}
		Vector2 start = points.get(0);
		for(int i=1; i< points.size; i++){
			drawFactoryLine(start, points.get(i), thickness, color, sx, sy);
			start = points.get(i);
		}
		points.iterator();
	}

	public void drawRectangle(float x, float y, float w, float h, Color color, float sx, float sy){
		if (active != DrawPass.STANDARD) {
			Gdx.app.error("GameCanvas", "Cannot draw without active begin", new IllegalStateException());
			return;
		}
		PolygonRegion rect = polyFactory.makeRect(x*sx, y*sy, w*sx, h*sy).makePolyRegion(region);
		spriteBatch.setColor(color);
		spriteBatch.draw(rect, 0,0);
	}
	/**
	 *
	 */
	public void drawSpline(Array<Vector2> points, float thickness, Color color, float sx, float sy){
		if (active != DrawPass.STANDARD) {
			Gdx.app.error("GameCanvas", "Cannot draw without active begin", new IllegalStateException());
			return;
		}

		if (points.size <= 2 || points.size % 3 != 1){
			Gdx.app.error("GameCanvas", "Incorrect number of points for spline", new IllegalStateException());
			return;
		}
		float[] vert = getPoints(points, sx, sy);
		Spline2 spline2 = new Spline2(vert);
		pather = new SplinePather(spline2);
		pather.calculate();
		Path2 splinePath = pather.getPath();
		extruder.set(splinePath);
		extruder.calculate(thickness);
		spriteBatch.setColor(color);
		spriteBatch.draw(extruder.getPolygon().makePolyRegion(region), camera.centerLevelTranslation().x, camera.centerLevelTranslation().y);
	}

	private float[] getPoints(Array<Vector2> points, float sx, float sy){
		float[] vert = new float[points.size*2];
		for (int i=0; i<points.size; i++){
			vert[2*i] = points.get(i).x*sx;
			vert[2*i+1] = points.get(i).y*sy;
		}
		return vert;
	}
    
	/**
	 * Compute the affine transform (and store it in local) for this image.
	 * 
	 * @param ox 	The x-coordinate of texture origin (in pixels)
	 * @param oy 	The y-coordinate of texture origin (in pixels)
	 * @param x 	The x-coordinate of the texture origin (on screen)
	 * @param y 	The y-coordinate of the texture origin (on screen)
	 * @param angle The rotation angle (in degrees) about the origin.
	 * @param sx 	The x-axis scaling factor
	 * @param sy 	The y-axis scaling factor
	 */
	private void computeTransform(float ox, float oy, float x, float y, float angle, float sx, float sy) {
		local.setToTranslation(x,y);
		local.rotate(180.0f*angle/(float)Math.PI);
		local.scale(sx,sy);
		local.translate(-ox,-oy);
	}
}<|MERGE_RESOLUTION|>--- conflicted
+++ resolved
@@ -121,17 +121,11 @@
 		region = new TextureRegion(new Texture("shared/white.png"));
 		
 		// Set the projection matrix (for proper scaling)
-<<<<<<< HEAD
 		camera = new Camera(STANDARD_WIDTH, STANDARD_HEIGHT);
-		extendView = new ExtendViewport(STANDARD_WIDTH, STANDARD_HEIGHT, STANDARD_WIDTH, STANDARD_HEIGHT, camera.getCamera());
-		extendView.apply(true);
-=======
-		camera = new Camera(STANDARD_WIDTH, STANDARD_HEIGHT, CAMERA_ZOOM);
 //		camera = new Camera(getWidth(), getHeight(), CAMERA_ZOOM);
 		viewport = new FitViewport(STANDARD_WIDTH, STANDARD_HEIGHT, camera.getCamera());
 //		viewport = new FitViewport(getWidth(), getHeight(), camera.getCamera());
 		viewport.apply(true);
->>>>>>> b20119ee
 		spriteBatch.setProjectionMatrix(camera.getCamera().combined);
 		debugRender.setProjectionMatrix(camera.getCamera().combined);
 
@@ -295,17 +289,12 @@
 	}
 
 	/** Activates the ExtendViewport for drawing to canvas */
-<<<<<<< HEAD
-	public void applyViewport() {
-		extendView.apply(false);
-=======
 	public void applyViewport(boolean centered) {
 		viewport.apply(centered);
 	}
 
 	public Viewport getViewport() {
 		return viewport;
->>>>>>> b20119ee
 	}
 
 	/**
