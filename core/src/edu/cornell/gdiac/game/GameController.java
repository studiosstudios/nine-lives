--- conflicted
+++ resolved
@@ -1,1103 +1,1099 @@
-package edu.cornell.gdiac.game;
-
-import box2dLight.RayHandler;
-import com.badlogic.gdx.Gdx;
-import com.badlogic.gdx.Screen;
-import com.badlogic.gdx.math.*;
-import com.badlogic.gdx.utils.*;
-import com.badlogic.gdx.graphics.*;
-import com.badlogic.gdx.graphics.g2d.*;
-import com.badlogic.gdx.physics.box2d.*;
-import edu.cornell.gdiac.assets.AssetDirectory;
-import edu.cornell.gdiac.game.object.*;
-import edu.cornell.gdiac.game.obstacle.*;
-import edu.cornell.gdiac.game.stage.HudStage;
-import edu.cornell.gdiac.util.ScreenListener;
-
-import java.util.HashMap;
-
-/**
- * Gameplay controller handling the in-game operations of the current level.
- * <br><br>
- * Adapted from Walker M. White's PlatformController.java in Cornell CS 3152, Spring 2023.
- */
-public class GameController implements Screen {
-    /** Listener that will update the player mode when we are done */
-    private ScreenListener listener;
-    /** Exit code for quitting the game */
-    public static final int EXIT_QUIT = 0;
-    /** Default drawscale */
-    protected static final float DEFAULT_SCALE = 32;
-    /** The default value of gravity (going down) */
-    protected static final float DEFAULT_GRAVITY = -4.9f;
-    /** The Box2D world */
-    protected World world;
-    /** The world scale */
-    protected Vector2 scale;
-    /** The amount of time for a physics engine step. */
-    public static final float WORLD_STEP = 1/60.0f;
-    /** Number of velocity iterations for the constraint solvers */
-    public static final int WORLD_VELOC = 6;
-    /** Number of position iterations for the constraint solvers */
-    public static final int WORLD_POSIT = 2;
-    /** Whether debug mode is active */
-    private boolean debug;
-    /** The default sound volume */
-    private float volume;
-    /** JSON representing the level */
-    private JsonValue levelJV;
-    /** Whether to return to previous level */
-    private boolean ret;
-    /** Reference to the game canvas */
-    protected GameCanvas canvas;
-    /** The maximum number of lives in the game */
-    private static final int MAX_NUM_LIVES = 9;
-    /** The hashmap for texture regions */
-    private HashMap<String, TextureRegion> textureRegionAssetMap;
-//    /** The hashmap for sounds */
-//    private HashMap<String, Sound> soundAssetMap;
-
-    /** The hashmap for fonts */
-    private HashMap<String, BitmapFont> fontAssetMap;
-    /** The JSON value constants */
-    private JsonValue constants;
-    /** The BitmapFont for the displayFont */
-    protected BitmapFont displayFont;
-    /** The JSON value constants */
-    private JsonValue constantsJSON;
-    /** The ActionController */
-    private ActionController actionController;
-    /** The CollisionController */
-    private CollisionController collisionController;
-    /** The current level model */
-    private Level currLevel;
-    /** The next level */
-    private Level nextLevel;
-    /** The previous level */
-    private Level prevLevel;
-    /**
-     * Array of levels. Will always be of length 3, storing currLevel, nextLevel and prevLevel. We use both an array and
-     * three variables to handle level switching and to decrease verbosity and increase readability.
-     */
-    private Level[] levels;
-    /** The index of the current level in levels array.*/
-    private int currLevelIndex;
-    /** The total number of levels in the game */
-    private int numLevels;
-    /** The current level index */
-    private int levelNum;
-    /** JSON for the previous level */
-    private JsonValue prevJV;
-    /** JSON for the next level */
-    private JsonValue nextJV;
-    /** The AssetDirectory */
-    private AssetDirectory directory;
-
-    /** Temporary list of activatables to pan to */
-    private Array<Activatable> panTarget = new Array<>();
-    /** Keeps track of time held at activatable upon pan **/
-    private float panTime;
-    /** Time held at activatable upon pan**/
-    final float PAN_HOLD = 50f; //about 17ms per PAN_HOLD unit (holds 0.85 second)
-    /** Keeps track of amount of time delayed after respawn **/
-    private float respawnDelay;
-    /** Whether level was just reset (matters for respawn behavior) **/
-    private boolean justReset;
-    final float RESPAWN_DELAY = 60f; //about 17ms per RESPAWN_DELAY unit (holds 1 second-0.5s on dead body, 0.5s on respawned cat)
-    /** The lab background texture */
-    private Texture background;
-    /** Ticks since the player has undone */
-    private float undoTime;
-    /** The max value of undoTime such that undoing will undo to the previous checkpoint and not the current checkpoint.*/
-    private static final float MAX_UNDO_TIME = 120f;
-    public StageController stageController = null;
-    public boolean paused = false;
-    public HudStage hud;
-    /** Number of frames in spirit mode. */
-    private int spiritModeTicks;
-    /** Number of frames required for VFX effects to reach maximum strength. */
-    private final static int MAX_SPIRIT_MODE_TICKS = 30;
-    /** Strength of VFX effects - always between 0 and 1. */
-    private float effectSize;
-    public AudioController audioController;
-    /** only not null if quick launched from Tiled */
-    private JsonValue quickLaunchLevel;
-    private boolean LIGHTS_ACTIVE = true;
-<<<<<<< HEAD
-=======
-
->>>>>>> 710a3996
-    private Color spiritModeColor = new Color(1, 1, 1, 1);
-
-    /**
-     * PLAY: User has all controls and is in game
-     * PLAYER_PAN: Camera zooms out and player is free to pan around the level (all other gameplay controls stripped from user)
-     * PAN: Camera movement not controlled by player (e.g. when activator is pressed or at beginning of level)
-     * RESPAWN: Camera focuses on dead body for half of RESPAWN_DELAY and focuses on newly respawned cat for half of RESPAWN_DELAY
-     */
-    enum GameState {
-        PLAY,
-        PLAYER_PAN,
-        PAN,
-        RESPAWN
-    }
-    /** State of gameplay used for camera */
-    public static GameState gameState;
-    /** If we have respawned in preUpdate(). Needed in postUpdate() for saving level state. */
-    private boolean justRespawned;
-    /** The color of the flash animation after resetting/undoing */
-    private Color flashColor = new Color(1, 1, 1, 0);
-
-    /** RayHandler that takes care of Box2DLights. This MUST be associated with the active World at all times. */
-    private RayHandler rayHandler;
-
-    /**
-     * Points <code>currLevel</code>, <code>nextLevel</code> and <code>prevLevel</code> to the correct elements of the
-     * <code>levels</code> array, based on <code>currLevelIndex</code>.
-     */
-    private void setLevels(){
-        currLevel = levels[currLevelIndex];
-        nextLevel = levels[(currLevelIndex + 1) % 3];
-        prevLevel = levels[Math.floorMod(currLevelIndex - 1, 3)];
-    }
-
-    /**
-     * Sets the canvas associated with this controller
-     * <br><br>
-     * The canvas is shared across all controllers.  Setting this value will compute
-     * the drawing scale from the canvas size.
-     *
-     * @param canvas the canvas associated with this controller
-     */
-    public void setCanvas(GameCanvas canvas) {
-        this.canvas = canvas;
-        collisionController.setCamera(canvas.getCamera());
-    }
-
-    /**
-     * Returns the level model
-     *
-     * @return level
-     */
-    public Level getCurrLevel() {
-        return currLevel;
-    }
-
-    /**
-     * Returns the canvas associated with this controller
-     * <br><br>
-     * The canvas is shared across all controllers
-     *
-     * @return the canvas associated with this controller
-     */
-    public GameCanvas getCanvas() {
-        return canvas;
-    }
-
-    /**
-     * Returns true if returning to prev level
-     *
-     * @return true if returning to previous level
-     */
-    public boolean isRet() { return ret; }
-
-    /**
-     * Sets whether to return to the previous level
-     *
-     * @param value to set ret to
-     */
-    public void setRet(boolean value){
-        ret = value;
-    }
-
-    /**
-     * Gets the JSON for the currently active level
-     * @return JSON for currently active level
-     */
-    public JsonValue getJSON() { return levelJV; }
-
-    /**
-     * Sets the JSON to be used for the currently active level
-     * @param level Sets JSON for currently active level
-     */
-    public void setJSON(JsonValue level) { levelJV = level; }
-
-    /**
-     * Sets the ScreenListener for this mode
-     * <br><br>
-     * The ScreenListener will respond to requests to quit.
-     */
-    public void setScreenListener(ScreenListener listener) {
-        this.listener = listener;
-    }
-
-    /**
-     * Sets the hashmaps for Texture Regions, Sounds, Fonts, and sets JSON value constants
-     *
-     * @param tMap the hashmap for Texture Regions
-     * @param fMap the hashmap for Fonts
-     * @param constants the JSON value for constants
-     */
-    public void setAssets(HashMap<String, TextureRegion> tMap, HashMap<String, BitmapFont> fMap,
-                          JsonValue constants){
-        //for now levelcontroller will have access to these assets, but in the future we may see that it is unnecessary
-        textureRegionAssetMap = tMap;
-        fontAssetMap = fMap;
-        constantsJSON = constants;
-        setConstants(constants);
-        displayFont = fMap.get("retro");
-
-        //send the relevant assets to classes that need them
-//        actionController.setAssets(sMap);
-        for (Level l : levels){
-            l.setAssets(tMap);
-        }
-    }
-
-    /**
-     * Sets the static constants for all objects.
-     *
-     * @param constants  Constants JSON
-     */
-    private static void setConstants(JsonValue constants){
-        DeadBody.setConstants(constants.get("deadBody"));
-        Flamethrower.setConstants(constants.get("flamethrowers"));
-        PushableBox.setConstants(constants.get("boxes"));
-        Spikes.setConstants(constants.get("spikes"));
-        Activator.setConstants(constants.get("activators"));
-        Laser.setConstants(constants.get("lasers"));
-        NoveLight.setConstants(constants.get("lights"));
-        Checkpoint.setConstants(constants.get("checkpoint"));
-        Mirror.setConstants(constants.get("mirrors"));
-        Wall.setConstants(constants.get("walls"));
-        Platform.setConstants(constants.get("platforms"));
-        Cat.setConstants(constants.get("cat"));
-        Exit.setConstants(constants.get("exits"));
-        Door.setConstants(constants.get("doors"));
-        Mob.setConstants(constants.get("mobs"));
-        Goal.setConstants(constants.get("goal"));
-    }
-
-    /**
-     * Creates a new game world with the default values.
-     * <br><br>
-     * The game world is scaled so that the screen coordinates do not agree
-     * with the Box2D coordinates.  The bounds are in terms of the Box2d
-     * world, not the screen.
-     */
-    protected GameController(int numLevels, AudioController audioController) {
-        this(new Vector2(0,DEFAULT_GRAVITY), new Vector2(DEFAULT_SCALE,DEFAULT_SCALE), numLevels, audioController);
-    }
-
-    /**
-     * Creates a new game world with the default values.
-     * <br><br>
-     * The game world is scaled so that the screen coordinates do not agree
-     * with the Box2D coordinates.  The bounds are in terms of the Box2d
-     * world, not the screen.
-     */
-    protected GameController(String filepath, AudioController audioController) {
-        this(new Vector2(0,DEFAULT_GRAVITY), new Vector2(DEFAULT_SCALE,DEFAULT_SCALE), 1, audioController);
-        JsonReader json = new JsonReader();
-        quickLaunchLevel = json.parse(Gdx.files.internal(filepath));
-    }
-
-    /**
-     * Creates and initialize a new instance of a GameController
-     * <br><br>
-     * The game world is scaled so that the screen coordinates do not agree
-     * with the Box2D coordinates.  The bounds are in terms of the Box2D
-     * world, not the screen.
-     */
-    protected GameController(Vector2 gravity, Vector2 scale, int numLevels, AudioController audioController) {
-        this.audioController = audioController;
-        this.scale = scale;
-        debug = false;
-        setRet(false);
-        world = new World(gravity, true);
-
-        this.numLevels = numLevels;
-        levelNum = 1;
-        levels = new Level[3];
-        for (int i = 0; i < 3; i++){
-            levels[i] = new Level(world, scale, MAX_NUM_LIVES, rayHandler);
-        }
-        currLevelIndex = 1;
-
-        setLevels();
-        actionController = new ActionController(scale, audioController);
-        actionController.setLevel(levels[currLevelIndex]);
-        collisionController = new CollisionController(actionController);
-        collisionController.setLevel(levels[currLevelIndex]);
-
-        gameState = GameState.PLAY;
-        panTime = 0;
-        respawnDelay = 0;
-
-        AssetDirectory internal = new AssetDirectory("jsons/loading.json");
-        internal.loadAssets();
-        internal.finishLoading();
-
-        hud = new HudStage(internal, true);
-        hud.lives = currLevel.getNumLives();
-    }
-
-    /**
-     * Steps the level
-     * <br><br>
-     * The previous level is set to the current level<br>
-     * The current level is set to the next level<br>
-     * The next level is loaded in<br>
-     */
-    public void nextLevel(){
-        levelNum++;
-        prevJV = getJSON();
-        setJSON(nextJV);
-        setRet(false);
-
-        currLevelIndex = (currLevelIndex + 1) % 3;
-        currLevel.setComplete(false);
-        setLevels();
-//        respawn();
-        currLevel.setCat(prevLevel.getCat());
-        prevLevel.removeCat();
-
-        nextLevel.dispose();
-        if (levelNum < numLevels) {
-            nextJV = tiledJSON(levelNum + 1);
-            nextLevel.populateTiled(nextJV, currLevel.bounds.x + currLevel.bounds.width, currLevel.bounds.y, levelNum + 1, currLevel.goalY, true);
-        }
-        initCurrLevel(true);
-        collisionController.setDidChange(true);
-//        collisionController.setLevel(levels[currLevelIndex]);
-//        actionController.setLevel(levels[currLevelIndex]);
-    }
-
-    /**
-     * Steps the level
-     * <br><br>
-     * The next level is set to the current level<br>
-     * The current level is set to the previous level<br>
-     * The previous level is loaded in<br>
-     */
-    public void prevLevel(){
-        levelNum--;
-        nextJV = getJSON();
-        setJSON(prevJV);
-        setRet(false);
-        if (levelNum > 1) {
-            prevJV = tiledJSON(levelNum - 1);
-        }
-        currLevelIndex = Math.floorMod(currLevelIndex - 1,  3);
-        setLevels();
-
-        currLevel.setCat(nextLevel.getCat());
-        nextLevel.removeCat();
-
-        prevLevel.dispose();
-        if (levelNum > 1) {
-            prevJV = tiledJSON(levelNum - 1);
-            prevLevel.populateTiled(prevJV, currLevel.bounds.x, currLevel.bounds.y, levelNum - 1, currLevel.returnY, false);
-        }
-
-        initCurrLevel(true);
-        collisionController.setDidChange(true);
-//        collisionController.setLevel(levels[currLevelIndex]);
-//        actionController.setLevel(levels[currLevelIndex]);
-    }
-
-    /**
-     * Loads in the JSON of a level
-     *
-     * @param levelNum the number associated with the level to be loaded in
-     * @return JSON of the level
-     */
-    private JsonValue tiledJSON(int levelNum){
-        return quickLaunchLevel == null ? directory.getEntry("tiledLevel" + levelNum, JsonValue.class) : quickLaunchLevel;
-    }
-
-    /**
-     * Gather the assets for this controller.
-     * <br><br>
-     * This method extracts the asset variables from the given asset directory. It
-     * should only be called after the asset directory is completed.
-     * <br><br>
-     * Whenever you add an asset to the game, you will need to:<br>
-     * 1. Place it in the correct location in the assets/ directory<br>
-     * 2. Add it to the assets.json file in the form of "file-name: file-path"<br>
-     * 3. Add "file-name" to the correct String array within this method to be accessible from the
-     *    corresponding map (For example, if its a sound asset, add it to the array preceding the soundAssetMap<br><br>
-     * Note the naming conventions that file names follow:<br>
-     * 1. Use hyphens<br>
-     * 2. For sprites that are for animations, affix their name with "-anim"<br>
-     * 3. For textures that serve as backgrounds, prefix their names with "bg-"<br>
-     * 4. Make sure to use the file name (with h yphens) for the assets.json key, and the texture map key as well<br>
-     *
-     * @param directory	Reference to global asset manager.
-     */
-    public void gatherAssets(AssetDirectory directory) {
-        // Allocate the tiles
-        // Creating the hashmaps
-        textureRegionAssetMap = new HashMap<>();
-//        soundAssetMap = new HashMap<>();
-        fontAssetMap = new HashMap<>();
-
-        // List of textures we extract. These should be the SAME NAME as the keys in the assets.json.
-        // A couple naming conventions: use hyphens, affix animation sprites with "-anim".
-        String[] names = {
-                // CAT
-                "cat", "walk-anim", "jump-anim", "idle-sit-anim", "idle-stand-anim", "meow-anim",
-                "trans-anim","climb-anim","corpse", "corpse2", "corpse3","corpse-burnt","trans2-anim","jump-mid",
-                // SPIKES
-                "spikes",
-                // BUTTONS & SWITCHES
-                "button-base", "button-top", "switch-top", "switch-base",
-                // FLAMETHROWERS
-                "flamethrower", "flame", "flame-anim",
-                // LASERS
-                "laser",
-                // CHECKPOINTS
-                "checkpoint-anim", "checkpoint-active-anim", "checkpoint-base", "checkpoint-base-active",
-                // GOAL
-                "goal", "goal-active",
-                // ROBOT & MOBS
-                "robot", "robot-anim",
-                // SPIRIT BOUNDARIES
-                "spirit-anim", "spirit-photon", "spirit-photon-cat", "spirit-region",
-                // ACTIVATABLE LIGHTS
-                "ceiling-light", "wall-light",
-                // TILESETS
-                "metal-tileset", "climbable-tileset", "steel", "windows-tileset", "forest-tileset", "forestLeaves-tileset",
-                // DOORS & PLATFORMS
-                "door", "platform",
-                // BOX
-                "box",
-                // BACKGROUNDS
-                "bg-lab", "bg-forest",
-                // DECOR
-                "tutorial-burn", "tutorial-camera", "tutorial-checkpoint", "tutorial-dash", "tutorial-pause",
-                "tutorial-side-spikes", "tutorial-spikes", "tutorial-switch", "tutorial-walk-jump",
-                "tutorial-jump-dash", "tutorial-undo",
-                "cabinet-left", "cabinet-mid", "cabinet-right", "goggles", "microscope",
-                "cat-vinci", "cat-tank-pink", "cat-tank-green","shelf", "wall-bottom", "wall-top"
-                }; // Unsure if this is actually being used
-        for (String n : names){
-//            System.out.println(n);
-//            System.out.println(directory.getEntry(n, Texture.class));
-            textureRegionAssetMap.put(n, new TextureRegion(directory.getEntry(n, Texture.class)));
-        }
-
-        names = new String[]{"jump", "dash", "metal-landing", "meow-1", "meow-2", "meow-3"};
-        audioController.createSoundEffectMap(directory, names);
-
-        names = new String[]{"bkg-lab-1", "bkg-forest-1"};
-        audioController.createMusicMap(directory, names);
-
-//        audioController.playLab();
-//        audioController.playLevelMusic();
-
-        names = new String[]{"retro"};
-        for (String n : names){
-            fontAssetMap.put(n, directory.getEntry(n, BitmapFont.class));
-        }
-
-        constants = directory.getEntry("constants", JsonValue.class);
-        this.directory = directory;
-
-        background = textureRegionAssetMap.get("bg-lab").getTexture();
-
-        setAssets(textureRegionAssetMap, fontAssetMap, constants);
-        setJSON(tiledJSON(1));
-        nextJV = tiledJSON(2);
-
-        //Set controls
-        InputController.getInstance().setControls(directory.getEntry("controls", JsonValue.class));
-
-//		InputController.getInstance().writeTo("debug-input/recent.txt");
-//		InputController.getInstance().readFrom("debug-input/recent.txt");
-}
-
-    /**
-     * Handles respawning the cat after their death
-     * <br><br>
-     * The level model died is set to false<br>
-     * The level model cat is set to its respawn position
-     * @param  cameraMovement true if we want respawn camera movement, false otherwise
-     */
-    public void respawn(boolean cameraMovement) {
-        currLevel.setDied(false);
-        Cat cat = currLevel.getCat();
-        cat.reset();
-        cat.setActive(false);
-        cat.setFacingRight(currLevel.getCheckpoint() != null ? currLevel.getCheckpoint().facingRight() : true);
-        cat.setPosition(currLevel.getRespawnPos());
-        justRespawned = cameraMovement;
-    }
-
-    /**
-     * Resets the status of the game so that we can play again.
-     */
-    protected void reset(){ init(levelNum); }
-
-    /**
-     * Initializes the game from a given level number.
-     *
-     * Note that this method simply repopulates the existing levels. Care needs to be taken to
-     * properly dispose the level so that the level reset is clean.
-     */
-    protected void init(int levelNum) {
-        this.levelNum = levelNum;
-
-        prevLevel.dispose();
-        currLevel.dispose();
-        nextLevel.dispose();
-        Vector2 gravity = new Vector2( world.getGravity() );
-        world.dispose();
-        world = new World(gravity, true);
-        if (rayHandler != null) {
-            rayHandler.dispose();
-        }
-//        RayHandler.useDiffuseLight(true);
-//        RayHandler.useDiffuseLight(false);
-
-        rayHandler = new RayHandler(world);
-        rayHandler.setAmbientLight(0.85f);
-//        rayHandler.setShadows(true);
-
-        justRespawned = true;
-        justReset = true;
-        currLevelIndex = 1;
-        setLevels();
-        prevLevel.setWorld(world);
-        currLevel.setWorld(world);
-        nextLevel.setWorld(world);
-        prevLevel.setRayHandler(rayHandler);
-        currLevel.setRayHandler(rayHandler);
-        nextLevel.setRayHandler(rayHandler);
-        world.setContactListener(collisionController);
-        world.setContactFilter(collisionController);
-        collisionController.setReturn(false);
-        setRet(false);
-
-        levelJV = tiledJSON(levelNum);
-        currLevel.populateTiled(levelJV, levelNum);
-        if (levelNum < numLevels) {
-            nextJV = tiledJSON(levelNum + 1);
-            nextLevel.populateTiled(nextJV, currLevel.bounds.x + currLevel.bounds.width, currLevel.bounds.y, levelNum + 1, currLevel.goalY, true);
-        }
-        if (levelNum > 1) {
-            prevJV = tiledJSON(levelNum - 1);
-            prevLevel.populateTiled(prevJV, currLevel.bounds.x, currLevel.bounds.y, levelNum - 1, currLevel.returnY, false);
-        }
-
-        initCurrLevel(false);
-
-        if (audioController.getCurrMusic().equals("metal") && currLevel.getBiome().equals("forest")) {
-            System.out.println("switch to forest");
-            audioController.playForest();
-        }
-        else if (audioController.getCurrMusic().equals("forest") && currLevel.getBiome().equals("metal")) {
-            System.out.println("switch to lab");
-            audioController.playLab();
-        }
-    }
-
-    /**
-     * Prepares the game for a new level: resets controllers, camera and stored states.
-     *
-     * @param cameraGlide True if the camera should glide to its new location.
-     */
-    private void initCurrLevel(boolean cameraGlide){
-        collisionController.setLevel(currLevel);
-        actionController.setLevel(currLevel);
-        actionController.setMobControllers(currLevel);
-        if (currLevel.levelStates().size == 0) currLevel.saveState();
-        canvas.getCamera().setLevelBounds(currLevel.bounds, scale, true);
-        canvas.getCamera().setGameplayBounds(currLevel.bounds, scale, true);
-        canvas.getCamera().updateCamera(currLevel.getCat().getPosition().x*scale.x, currLevel.getCat().getPosition().y*scale.y, cameraGlide, canvas.getCamera().getGameplayBounds());
-        currLevel.unpause();
-        nextLevel.pause();
-        prevLevel.pause();
-        undoTime = 0;
-
-        if (audioController.getCurrMusic().equals("metal") && currLevel.getBiome().equals("forest")) {
-            audioController.playForest();
-        }
-        else if (audioController.getCurrMusic().equals("forest") && currLevel.getBiome().equals("metal")) {
-            audioController.playLab();
-        }
-
-        resume();
-    }
-
-    /**
-     * Dispose of all (non-static) resources allocated to this mode.
-     */
-    public void dispose() {
-        prevLevel.dispose();
-        currLevel.dispose();
-        nextLevel.dispose();
-        world.dispose();
-        rayHandler.dispose();
-        rayHandler = null;
-        scale  = null;
-        canvas = null;
-    }
-
-    /**
-     * Returns whether to process the update loop
-     * <br><br>
-     * At the start of the update loop, we check if it is time
-     * to switch to a new game mode.  If not, the update proceeds
-     * normally.
-     *
-     * @param dt Number of seconds since last animation frame
-     *
-     * @return whether to process the update loop
-     */
-    public boolean preUpdate(float dt) {
-
-        if (listener == null) {
-            return true;
-        }
-
-        InputController input = InputController.getInstance();
-        input.readInput();
-        // Toggle debug
-        if (input.didDebug()) {
-            debug = !debug;
-//            canvas.getCamera().debugCamera(debug);
-        }
-
-        if (!currLevel.isFailure() && currLevel.getDied()) {
-            flashColor.set(0, 0, 0, 1);
-            respawn(true);
-        }
-
-        if (input.didExit()){
-            pause();
-            listener.exitScreen(this, EXIT_QUIT);
-            return false;
-        }
-
-        if (input.holdSwitch()) {
-            spiritModeTicks++;
-            updateVFX(true, input.switchPressed(), dt);
-        } else {
-            updateVFX(false, false, dt);
-            spiritModeTicks = 0;
-        }
-
-        if (currLevel.isFailure() || input.didReset()) {
-            if (currLevel.isFailure()) flashColor.set(1, 0, 0, 1);
-            reset();
-        } else if (currLevel.isComplete() && levelNum < numLevels) {
-            pause();
-            nextLevel();
-            return false;
-        } else if (isRet() && levelNum > 1) {
-            pause();
-            prevLevel();
-            return false;
-        }  else if (input.didNext() && levelNum < numLevels) {
-            pause();
-//            nextLevel();
-            init(levelNum + 1);
-            return false;
-        }  else if (input.didPrev() && levelNum > 1) {
-            pause();
-//            prevLevel();
-            init(levelNum - 1);
-            return false;
-        }
-        return true;
-    }
-
-    /**
-     * The core gameplay loop of this world.
-     * <br><br>
-     * This method contains the specific update code for this mini-game. It does
-     * not handle collisions, as those are managed by the parent class WorldController.
-     * This method is called after input is read, but before collisions are resolved.
-     * The very last thing that it should do is apply forces to the appropriate objects.
-     *
-     * @param dt	Number of seconds since last animation frame
-     */
-    public void update(float dt) {
-//        System.out.println(currLevel.getGoal());
-        if (collisionController.getReturn()) {
-            setRet(true);
-        }
-        actionController.update(dt);
-
-        currLevel.getSpiritLine().setOuterColor(spiritModeColor);
-        flashColor.a -= flashColor.a/10;
-        updateCamera();
-
-        hud.lives = currLevel.getNumLives();
-        hud.updateLives();
-    }
-
-
-    /**
-     * Processes physics
-     * <br><br>
-     * Once the update phase is over, but before we draw, we are ready to handle
-     * physics.  The primary method is the step() method in world.  This implementation
-     * works for all applications and should not need to be overwritten.
-     *
-     * @param dt	Number of seconds since last animation frame
-     */
-    public void postUpdate(float dt) {
-        // Add any objects created by actions
-        currLevel.addQueuedObjects();
-        currLevel.addQueuedJoints();
-
-        // Turn the physics engine crank.
-        world.step(WORLD_STEP,WORLD_VELOC,WORLD_POSIT);
-
-        // Update objects
-        actionController.postUpdate(dt);
-        justRespawned = false;
-        justReset = false;
-
-        if (InputController.getInstance().didUndo()) {
-            Array<Level.LevelState> levelStates = currLevel.levelStates();
-            if (undoTime < MAX_UNDO_TIME && levelStates.size > 1) {
-                levelStates.pop();
-            }
-            loadLevelState(levelStates.peek(), false);
-            undoTime = 0;
-            flashColor.set(1, 1, 1, 1);
-        }
-    }
-
-    /**
-     * Updates parameters for the vfx depending on how long the player has been in spirit mode.
-     *
-     * @param increasing    true if effect strength should increase
-     * @param justPressed   if the switch button was just pressed
-     * @param dt            time since last frame
-     */
-    private void updateVFX(boolean increasing, boolean justPressed, float dt){
-
-        if (!increasing) {
-            effectSize += -effectSize/10f;
-            if (effectSize - 0.05f < 0) effectSize = 0;
-        } else {
-            if (spiritModeTicks <= MAX_SPIRIT_MODE_TICKS) {
-                effectSize = (float) Math.sin(Math.PI * (double) (spiritModeTicks / 2f / MAX_SPIRIT_MODE_TICKS));
-            } else {
-                effectSize = 1;
-            }
-        }
-
-        Color targetColor = currLevel.getCat().getSpiritRegionColor();
-        spiritModeColor.r += (targetColor.r - spiritModeColor.r) * 0.05f;
-        spiritModeColor.g += (targetColor.g - spiritModeColor.g) * 0.05f;
-        spiritModeColor.b += (targetColor.b - spiritModeColor.b) * 0.05f;
-
-    }
-
-    /**
-     * Updates GameState and moves camera accordingly
-     */
-    public void updateCamera(){
-        Camera cam = canvas.getCamera();
-        InputController input = InputController.getInstance();
-        //resetting automatically resets camera to cat
-        if(justReset){
-            gameState = GameState.PLAY;
-        }
-        if(input.didPan()){
-            gameState = GameState.PLAYER_PAN;
-            //move camera
-            cam.updateCamera(cam.getX()+input.getCamHorizontal(),cam.getY()+ input.getCamVertical(),false, cam.getLevelBounds());
-        }
-        else if(gameState == GameState.PLAYER_PAN){
-            gameState = GameState.PLAY;
-        }
-
-        for (Activator a : currLevel.getActivators()){
-            if (a.isPressed() && a.getPan()){
-                a.setPan(false);
-                if(currLevel.getActivationRelations().containsKey(a.getID())){
-                    panTarget = currLevel.getActivationRelations().get(a.getID());
-                }
-                gameState = GameState.PAN;
-            }
-        }
-        if(gameState == GameState.PLAY){
-            panTime = 0;
-            respawnDelay = 0;
-            undoTime++;
-
-            input.setDisableAll(false);
-            float x_pos = currLevel.getCat().getPosition().x*scale.x;
-            float y_pos = currLevel.getCat().getPosition().y*scale.y;
-            if(justRespawned && !justReset) {
-                gameState = GameState.RESPAWN;
-            }
-            else {
-                currLevel.getCat().setActive(true);
-                //zoom normal when in play state and not panning and not switching bodies
-                if (!input.holdSwitch() && !input.didPan()) {
-                    cam.setZoom(false, -1f);
-                }
-                DeadBody nextDeadBody = currLevel.getNextBody();
-                if (input.holdSwitch() && nextDeadBody != null) {
-                    cam.setGlideMode("SWITCH_BODY");
-                    cam.switchBodyCam(nextDeadBody.getX() * scale.x, nextDeadBody.getY() * scale.y);
-                } else {
-                    if(cam.getGlideMode() == "SWITCH_BODY")
-                        cam.setGlideMode("NORMAL");
-                    cam.updateCamera(x_pos, y_pos, true, cam.getGameplayBounds());
-                }
-            }
-
-            /** Handles cat dying in cameraRegion and respawning in non-cameraRegion **/
-            if(currLevel.getCameraRegions().isEmpty() && currLevel.getCat().isActive()){
-                canvas.getCamera().setDefaultZoom(Camera.CAMERA_ZOOM);
-                cam.setGameplayBounds(cam.getLevelBounds(), currLevel.getScale(), false);
-            }
-        }
-        if(gameState == GameState.PAN) {
-            cam.updateCamera(panTarget.get(0).getXPos() * scale.x, panTarget.get(0).getYPos() * scale.y, true, cam.getLevelBounds());
-            if (!cam.isGliding()) {
-                panTime += 1;
-                if (panTime == PAN_HOLD) {
-                    gameState = GameState.PLAY;
-                }
-            }
-        }
-        if(gameState == GameState.PLAYER_PAN){
-            cam.setZoom(true, 1.0f);
-        }
-        if(gameState == GameState.RESPAWN){
-
-            float xPos = currLevel.getRespawnPos().x*scale.x;
-            float yPos = currLevel.getRespawnPos().y*scale.y;
-            input.setDisableAll(true);
-            respawnDelay += 1;
-            if(currLevel.getdeadBodyArray().size > 0 && respawnDelay < RESPAWN_DELAY/2){
-                xPos = currLevel.getdeadBodyArray().get(currLevel.getdeadBodyArray().size-1).getX()*scale.x;
-                yPos = currLevel.getdeadBodyArray().get(currLevel.getdeadBodyArray().size-1).getY()*scale.y;
-            }
-            cam.updateCamera(xPos, yPos, true, cam.getGameplayBounds());
-            if(respawnDelay == RESPAWN_DELAY){
-                respawnDelay = 0;
-                input.setDisableAll(false);
-                gameState = GameState.PLAY;
-                currLevel.getCat().setActive(true);
-                currLevel.getCat().setLightActive(true);
-                currLevel.getCat().setPosition(currLevel.getRespawnPos());
-            }
-        }
-    }
-    @Override
-    public void render(float delta) {
-        //FOR DEBUGGING
-//		delta = 1/60f;
-//		if (Gdx.input.isKeyPressed(Input.Keys.F)){
-//			try {
-//				Thread.sleep(500);
-//			} catch (InterruptedException e) {
-//				Thread.currentThread().interrupt();
-//			}
-//		}
-//        System.out.println("before:" + canvas.getCamera().getCamera().position);
-        if (!paused) {
-            if (preUpdate(delta)) {
-                update(delta); // This is the one that must be defined.
-                postUpdate(delta);
-            }
-        }
-
-        if (LIGHTS_ACTIVE) {
-            updateRayHandlerCombinedMatrix();
-            rayHandler.update();
-        }
-
-        if (paused) { updateCamera(); }
-        // Main game draw
-        draw(delta);
-
-
-        // Menu draw
-        hud.draw();
-        if (paused && stageController != null) { stageController.render(delta); }
-    }
-
-    /**
-     * Updates the RayHandler's combined matrix to properly reflect the camera's current position
-     * and viewport dimensions.
-     * <br>
-     * We need to do this because it is inconvenient to scale the position of box2dlights by our world
-     * scale every time they move, especially when they can be attached to bodies. Handling the scaling
-     * in the combined matrix takes care of the transformation for us for all lights.
-     */
-    private void updateRayHandlerCombinedMatrix() {
-        OrthographicCamera c = canvas.getCamera().getCamera();
-        Matrix4 combined = c.combined.cpy();
-        combined.scl(DEFAULT_SCALE);
-        rayHandler.setCombinedMatrix(
-                combined,
-                c.position.x / 32,
-                c.position.y / 32,
-                c.viewportWidth / 32,
-                c.viewportHeight / 32
-        );
-    }
-
-    /**
-     * Called when the Screen is resized.
-     * <br><br>
-     * This can happen at any point during a non-paused state but will never happen
-     * before a call to show().
-     *
-     * @param width  The new width in pixels
-     * @param height The new height in pixels
-     */
-    @Override
-    public void resize(int width, int height) {
-        hud.getViewport().update(width, height, true);
-    }
-
-    /**
-     * Called when the Screen is paused.
-     * <br><br>
-     * We need this method to stop all sounds when we pause.
-     * Pausing happens when we switch game modes.
-     */
-    public void pause() {
-        audioController.pauseLevelMusic();
-        paused = true;
-        actionController.pause();
-    }
-
-    /**
-     * Called when the Screen is resumed from a paused state.
-     * <br><br>
-     * This is usually when it regains focus.
-     */
-    public void resume() {
-        audioController.playLevelMusic();
-        paused = false;
-        stageController = null;
-    }
-
-    /**
-     * Called when this screen becomes the current screen for a Game.
-     */
-    public void show() {
-        // Useless if called in outside animation loop
-    }
-
-    /**
-     * Called when this screen is no longer the current screen for a Game.
-     */
-    public void hide() {
-        // Useless if called in outside animation loop
-    }
-
-    /**
-     * Draw the physics objects to the canvas
-     * <br><br>
-     * For simple worlds, this method is enough by itself.  It will need
-     * to be overridden if the world needs fancy backgrounds or the like.
-     * <br><br>
-     * The method draws all objects in the order that they were added.
-     *
-     * @param dt	Number of seconds since last animation frame
-     */
-    public void draw(float dt) {
-
-        canvas.clear();
-        canvas.beginFrameBuffer();
-        canvas.applyViewport(false);
-        if (currLevel.getBiome() != null && currLevel.getBiome().equals("metal")) {
-            background = textureRegionAssetMap.get("bg-lab").getTexture();
-        } else {
-            background = textureRegionAssetMap.get("bg-forest").getTexture();
-        }
-
-        if (effectSize > 0) { canvas.setGreyscaleShader(effectSize); }
-        canvas.draw(background, Color.WHITE, canvas.getCamera().getX() - canvas.getWidth()/2f, canvas.getCamera().getY()  - canvas.getHeight()/2f, canvas.getWidth(), canvas.getHeight());
-
-        if (true) { //TODO: only draw when necessary
-            prevLevel.draw(canvas, false, effectSize);
-            nextLevel.draw(canvas, false, effectSize);
-        }
-        currLevel.draw(canvas, gameState != GameState.RESPAWN, effectSize);
-
-        canvas.endFrameBuffer();
-
-        canvas.drawLightsToBuffer(rayHandler);
-
-        if (effectSize > 0) {
-            canvas.setSpiritModeShader(1.8f - 0.525f * effectSize, 0.3f,
-                    spiritModeColor, spiritModeColor, spiritModeTicks/60f);
-        }
-        canvas.drawFrameBuffer();
-
-        if (effectSize > 0) canvas.setShader(null);
-        canvas.drawRectangle(canvas.getCamera().getX() - canvas.getWidth()/2f, canvas.getCamera().getY()  - canvas.getHeight()/2f, canvas.getWidth(), canvas.getHeight(), flashColor, 1, 1);
-
-        canvas.end();
-
-        if (debug) {
-            canvas.beginDebug();
-            if (levelNum > 1) prevLevel.drawDebug(canvas);
-            currLevel.drawDebug(canvas);
-            if (levelNum < numLevels) nextLevel.drawDebug(canvas);
-            canvas.endDebug();
-        }
-
-    }
-
-    /**
-     * Loads in a previously stored level state. The <code>LevelState</code> that is loaded in must
-     * consist of references to the same objects as the current level, i.e. the saved level cannot
-     * have been reset or disposed.
-     * @param state LevelState to load in
-     * @param cameraMovement true if we want camera movement upon respawn, false otherwise
-     */
-    private void loadLevelState(Level.LevelState state, boolean cameraMovement){
-        currLevel.setNumLives(state.numLives);
-        for (Obstacle obs : currLevel.getObjects()){
-
-            if (obs instanceof DeadBody){
-                //need to remove and rebuild dead body array because number of dead bodies can change between saved states
-                DeadBody db = (DeadBody) obs;
-                currLevel.removeDeadBody(db);
-            } else {
-
-                obs.loadState(state.obstacleData.get(obs));
-
-                if (obs instanceof Spikes){
-                    ((Spikes) obs).destroyJoints(world);
-                }
-            }
-        }
-
-        // rebuild dead body array
-        for (ObjectMap<String, Object> dbState : state.deadBodyData){
-            DeadBody db = currLevel.loadDeadBodyState(dbState);
-            HashMap<Spikes, Vector2> jointInfo = (HashMap<Spikes, Vector2>) dbState.get("jointInfo");
-            for (Spikes s : jointInfo.keySet()){
-                actionController.fixBodyToSpikes(db, s, new Vector2[]{db.getBody().getWorldPoint(jointInfo.get(s))});
-            }
-        }
-
-        if (state.checkpoint != null) {
-            currLevel.updateCheckpoints(state.checkpoint, false);
-        } else {
-            currLevel.resetCheckpoints();
-        }
-        if (currLevel.getCheckpoint() != null) {
-            respawn(cameraMovement);
-            currLevel.getCat().setActive(true);
-        }
-        currLevel.getCat().setPosition(currLevel.getRespawnPos());
-    }
+package edu.cornell.gdiac.game;
+
+import box2dLight.RayHandler;
+import com.badlogic.gdx.Gdx;
+import com.badlogic.gdx.Screen;
+import com.badlogic.gdx.math.*;
+import com.badlogic.gdx.utils.*;
+import com.badlogic.gdx.graphics.*;
+import com.badlogic.gdx.graphics.g2d.*;
+import com.badlogic.gdx.physics.box2d.*;
+import edu.cornell.gdiac.assets.AssetDirectory;
+import edu.cornell.gdiac.game.object.*;
+import edu.cornell.gdiac.game.obstacle.*;
+import edu.cornell.gdiac.game.stage.HudStage;
+import edu.cornell.gdiac.util.ScreenListener;
+
+import java.util.HashMap;
+
+/**
+ * Gameplay controller handling the in-game operations of the current level.
+ * <br><br>
+ * Adapted from Walker M. White's PlatformController.java in Cornell CS 3152, Spring 2023.
+ */
+public class GameController implements Screen {
+    /** Listener that will update the player mode when we are done */
+    private ScreenListener listener;
+    /** Exit code for quitting the game */
+    public static final int EXIT_QUIT = 0;
+    /** Default drawscale */
+    protected static final float DEFAULT_SCALE = 32;
+    /** The default value of gravity (going down) */
+    protected static final float DEFAULT_GRAVITY = -4.9f;
+    /** The Box2D world */
+    protected World world;
+    /** The world scale */
+    protected Vector2 scale;
+    /** The amount of time for a physics engine step. */
+    public static final float WORLD_STEP = 1/60.0f;
+    /** Number of velocity iterations for the constraint solvers */
+    public static final int WORLD_VELOC = 6;
+    /** Number of position iterations for the constraint solvers */
+    public static final int WORLD_POSIT = 2;
+    /** Whether debug mode is active */
+    private boolean debug;
+    /** The default sound volume */
+    private float volume;
+    /** JSON representing the level */
+    private JsonValue levelJV;
+    /** Whether to return to previous level */
+    private boolean ret;
+    /** Reference to the game canvas */
+    protected GameCanvas canvas;
+    /** The maximum number of lives in the game */
+    private static final int MAX_NUM_LIVES = 9;
+    /** The hashmap for texture regions */
+    private HashMap<String, TextureRegion> textureRegionAssetMap;
+//    /** The hashmap for sounds */
+//    private HashMap<String, Sound> soundAssetMap;
+
+    /** The hashmap for fonts */
+    private HashMap<String, BitmapFont> fontAssetMap;
+    /** The JSON value constants */
+    private JsonValue constants;
+    /** The BitmapFont for the displayFont */
+    protected BitmapFont displayFont;
+    /** The JSON value constants */
+    private JsonValue constantsJSON;
+    /** The ActionController */
+    private ActionController actionController;
+    /** The CollisionController */
+    private CollisionController collisionController;
+    /** The current level model */
+    private Level currLevel;
+    /** The next level */
+    private Level nextLevel;
+    /** The previous level */
+    private Level prevLevel;
+    /**
+     * Array of levels. Will always be of length 3, storing currLevel, nextLevel and prevLevel. We use both an array and
+     * three variables to handle level switching and to decrease verbosity and increase readability.
+     */
+    private Level[] levels;
+    /** The index of the current level in levels array.*/
+    private int currLevelIndex;
+    /** The total number of levels in the game */
+    private int numLevels;
+    /** The current level index */
+    private int levelNum;
+    /** JSON for the previous level */
+    private JsonValue prevJV;
+    /** JSON for the next level */
+    private JsonValue nextJV;
+    /** The AssetDirectory */
+    private AssetDirectory directory;
+
+    /** Temporary list of activatables to pan to */
+    private Array<Activatable> panTarget = new Array<>();
+    /** Keeps track of time held at activatable upon pan **/
+    private float panTime;
+    /** Time held at activatable upon pan**/
+    final float PAN_HOLD = 50f; //about 17ms per PAN_HOLD unit (holds 0.85 second)
+    /** Keeps track of amount of time delayed after respawn **/
+    private float respawnDelay;
+    /** Whether level was just reset (matters for respawn behavior) **/
+    private boolean justReset;
+    final float RESPAWN_DELAY = 60f; //about 17ms per RESPAWN_DELAY unit (holds 1 second-0.5s on dead body, 0.5s on respawned cat)
+    /** The lab background texture */
+    private Texture background;
+    /** Ticks since the player has undone */
+    private float undoTime;
+    /** The max value of undoTime such that undoing will undo to the previous checkpoint and not the current checkpoint.*/
+    private static final float MAX_UNDO_TIME = 120f;
+    public StageController stageController = null;
+    public boolean paused = false;
+    public HudStage hud;
+    /** Number of frames in spirit mode. */
+    private int spiritModeTicks;
+    /** Number of frames required for VFX effects to reach maximum strength. */
+    private final static int MAX_SPIRIT_MODE_TICKS = 30;
+    /** Strength of VFX effects - always between 0 and 1. */
+    private float effectSize;
+    public AudioController audioController;
+    /** only not null if quick launched from Tiled */
+    private JsonValue quickLaunchLevel;
+    private boolean LIGHTS_ACTIVE = true;
+    private Color spiritModeColor = new Color(1, 1, 1, 1);
+
+    /**
+     * PLAY: User has all controls and is in game
+     * PLAYER_PAN: Camera zooms out and player is free to pan around the level (all other gameplay controls stripped from user)
+     * PAN: Camera movement not controlled by player (e.g. when activator is pressed or at beginning of level)
+     * RESPAWN: Camera focuses on dead body for half of RESPAWN_DELAY and focuses on newly respawned cat for half of RESPAWN_DELAY
+     */
+    enum GameState {
+        PLAY,
+        PLAYER_PAN,
+        PAN,
+        RESPAWN
+    }
+    /** State of gameplay used for camera */
+    public static GameState gameState;
+    /** If we have respawned in preUpdate(). Needed in postUpdate() for saving level state. */
+    private boolean justRespawned;
+    /** The color of the flash animation after resetting/undoing */
+    private Color flashColor = new Color(1, 1, 1, 0);
+
+    /** RayHandler that takes care of Box2DLights. This MUST be associated with the active World at all times. */
+    private RayHandler rayHandler;
+
+    /**
+     * Points <code>currLevel</code>, <code>nextLevel</code> and <code>prevLevel</code> to the correct elements of the
+     * <code>levels</code> array, based on <code>currLevelIndex</code>.
+     */
+    private void setLevels(){
+        currLevel = levels[currLevelIndex];
+        nextLevel = levels[(currLevelIndex + 1) % 3];
+        prevLevel = levels[Math.floorMod(currLevelIndex - 1, 3)];
+    }
+
+    /**
+     * Sets the canvas associated with this controller
+     * <br><br>
+     * The canvas is shared across all controllers.  Setting this value will compute
+     * the drawing scale from the canvas size.
+     *
+     * @param canvas the canvas associated with this controller
+     */
+    public void setCanvas(GameCanvas canvas) {
+        this.canvas = canvas;
+        collisionController.setCamera(canvas.getCamera());
+    }
+
+    /**
+     * Returns the level model
+     *
+     * @return level
+     */
+    public Level getCurrLevel() {
+        return currLevel;
+    }
+
+    /**
+     * Returns the canvas associated with this controller
+     * <br><br>
+     * The canvas is shared across all controllers
+     *
+     * @return the canvas associated with this controller
+     */
+    public GameCanvas getCanvas() {
+        return canvas;
+    }
+
+    /**
+     * Returns true if returning to prev level
+     *
+     * @return true if returning to previous level
+     */
+    public boolean isRet() { return ret; }
+
+    /**
+     * Sets whether to return to the previous level
+     *
+     * @param value to set ret to
+     */
+    public void setRet(boolean value){
+        ret = value;
+    }
+
+    /**
+     * Gets the JSON for the currently active level
+     * @return JSON for currently active level
+     */
+    public JsonValue getJSON() { return levelJV; }
+
+    /**
+     * Sets the JSON to be used for the currently active level
+     * @param level Sets JSON for currently active level
+     */
+    public void setJSON(JsonValue level) { levelJV = level; }
+
+    /**
+     * Sets the ScreenListener for this mode
+     * <br><br>
+     * The ScreenListener will respond to requests to quit.
+     */
+    public void setScreenListener(ScreenListener listener) {
+        this.listener = listener;
+    }
+
+    /**
+     * Sets the hashmaps for Texture Regions, Sounds, Fonts, and sets JSON value constants
+     *
+     * @param tMap the hashmap for Texture Regions
+     * @param fMap the hashmap for Fonts
+     * @param constants the JSON value for constants
+     */
+    public void setAssets(HashMap<String, TextureRegion> tMap, HashMap<String, BitmapFont> fMap,
+                          JsonValue constants){
+        //for now levelcontroller will have access to these assets, but in the future we may see that it is unnecessary
+        textureRegionAssetMap = tMap;
+        fontAssetMap = fMap;
+        constantsJSON = constants;
+        setConstants(constants);
+        displayFont = fMap.get("retro");
+
+        //send the relevant assets to classes that need them
+//        actionController.setAssets(sMap);
+        for (Level l : levels){
+            l.setAssets(tMap);
+        }
+    }
+
+    /**
+     * Sets the static constants for all objects.
+     *
+     * @param constants  Constants JSON
+     */
+    private static void setConstants(JsonValue constants){
+        DeadBody.setConstants(constants.get("deadBody"));
+        Flamethrower.setConstants(constants.get("flamethrowers"));
+        PushableBox.setConstants(constants.get("boxes"));
+        Spikes.setConstants(constants.get("spikes"));
+        Activator.setConstants(constants.get("activators"));
+        Laser.setConstants(constants.get("lasers"));
+        NoveLight.setConstants(constants.get("lights"));
+        Checkpoint.setConstants(constants.get("checkpoint"));
+        Mirror.setConstants(constants.get("mirrors"));
+        Wall.setConstants(constants.get("walls"));
+        Platform.setConstants(constants.get("platforms"));
+        Cat.setConstants(constants.get("cat"));
+        Exit.setConstants(constants.get("exits"));
+        Door.setConstants(constants.get("doors"));
+        Mob.setConstants(constants.get("mobs"));
+        Goal.setConstants(constants.get("goal"));
+    }
+
+    /**
+     * Creates a new game world with the default values.
+     * <br><br>
+     * The game world is scaled so that the screen coordinates do not agree
+     * with the Box2D coordinates.  The bounds are in terms of the Box2d
+     * world, not the screen.
+     */
+    protected GameController(int numLevels, AudioController audioController) {
+        this(new Vector2(0,DEFAULT_GRAVITY), new Vector2(DEFAULT_SCALE,DEFAULT_SCALE), numLevels, audioController);
+    }
+
+    /**
+     * Creates a new game world with the default values.
+     * <br><br>
+     * The game world is scaled so that the screen coordinates do not agree
+     * with the Box2D coordinates.  The bounds are in terms of the Box2d
+     * world, not the screen.
+     */
+    protected GameController(String filepath, AudioController audioController) {
+        this(new Vector2(0,DEFAULT_GRAVITY), new Vector2(DEFAULT_SCALE,DEFAULT_SCALE), 1, audioController);
+        JsonReader json = new JsonReader();
+        quickLaunchLevel = json.parse(Gdx.files.internal(filepath));
+    }
+
+    /**
+     * Creates and initialize a new instance of a GameController
+     * <br><br>
+     * The game world is scaled so that the screen coordinates do not agree
+     * with the Box2D coordinates.  The bounds are in terms of the Box2D
+     * world, not the screen.
+     */
+    protected GameController(Vector2 gravity, Vector2 scale, int numLevels, AudioController audioController) {
+        this.audioController = audioController;
+        this.scale = scale;
+        debug = false;
+        setRet(false);
+        world = new World(gravity, true);
+
+        this.numLevels = numLevels;
+        levelNum = 1;
+        levels = new Level[3];
+        for (int i = 0; i < 3; i++){
+            levels[i] = new Level(world, scale, MAX_NUM_LIVES, rayHandler);
+        }
+        currLevelIndex = 1;
+
+        setLevels();
+        actionController = new ActionController(scale, audioController);
+        actionController.setLevel(levels[currLevelIndex]);
+        collisionController = new CollisionController(actionController);
+        collisionController.setLevel(levels[currLevelIndex]);
+
+        gameState = GameState.PLAY;
+        panTime = 0;
+        respawnDelay = 0;
+
+        AssetDirectory internal = new AssetDirectory("jsons/loading.json");
+        internal.loadAssets();
+        internal.finishLoading();
+
+        hud = new HudStage(internal, true);
+        hud.lives = currLevel.getNumLives();
+    }
+
+    /**
+     * Steps the level
+     * <br><br>
+     * The previous level is set to the current level<br>
+     * The current level is set to the next level<br>
+     * The next level is loaded in<br>
+     */
+    public void nextLevel(){
+        levelNum++;
+        prevJV = getJSON();
+        setJSON(nextJV);
+        setRet(false);
+
+        currLevelIndex = (currLevelIndex + 1) % 3;
+        currLevel.setComplete(false);
+        setLevels();
+//        respawn();
+        currLevel.setCat(prevLevel.getCat());
+        prevLevel.removeCat();
+
+        nextLevel.dispose();
+        if (levelNum < numLevels) {
+            nextJV = tiledJSON(levelNum + 1);
+            nextLevel.populateTiled(nextJV, currLevel.bounds.x + currLevel.bounds.width, currLevel.bounds.y, levelNum + 1, currLevel.goalY, true);
+        }
+        initCurrLevel(true);
+        collisionController.setDidChange(true);
+//        collisionController.setLevel(levels[currLevelIndex]);
+//        actionController.setLevel(levels[currLevelIndex]);
+    }
+
+    /**
+     * Steps the level
+     * <br><br>
+     * The next level is set to the current level<br>
+     * The current level is set to the previous level<br>
+     * The previous level is loaded in<br>
+     */
+    public void prevLevel(){
+        levelNum--;
+        nextJV = getJSON();
+        setJSON(prevJV);
+        setRet(false);
+        if (levelNum > 1) {
+            prevJV = tiledJSON(levelNum - 1);
+        }
+        currLevelIndex = Math.floorMod(currLevelIndex - 1,  3);
+        setLevels();
+
+        currLevel.setCat(nextLevel.getCat());
+        nextLevel.removeCat();
+
+        prevLevel.dispose();
+        if (levelNum > 1) {
+            prevJV = tiledJSON(levelNum - 1);
+            prevLevel.populateTiled(prevJV, currLevel.bounds.x, currLevel.bounds.y, levelNum - 1, currLevel.returnY, false);
+        }
+
+        initCurrLevel(true);
+        collisionController.setDidChange(true);
+//        collisionController.setLevel(levels[currLevelIndex]);
+//        actionController.setLevel(levels[currLevelIndex]);
+    }
+
+    /**
+     * Loads in the JSON of a level
+     *
+     * @param levelNum the number associated with the level to be loaded in
+     * @return JSON of the level
+     */
+    private JsonValue tiledJSON(int levelNum){
+        return quickLaunchLevel == null ? directory.getEntry("tiledLevel" + levelNum, JsonValue.class) : quickLaunchLevel;
+    }
+
+    /**
+     * Gather the assets for this controller.
+     * <br><br>
+     * This method extracts the asset variables from the given asset directory. It
+     * should only be called after the asset directory is completed.
+     * <br><br>
+     * Whenever you add an asset to the game, you will need to:<br>
+     * 1. Place it in the correct location in the assets/ directory<br>
+     * 2. Add it to the assets.json file in the form of "file-name: file-path"<br>
+     * 3. Add "file-name" to the correct String array within this method to be accessible from the
+     *    corresponding map (For example, if its a sound asset, add it to the array preceding the soundAssetMap<br><br>
+     * Note the naming conventions that file names follow:<br>
+     * 1. Use hyphens<br>
+     * 2. For sprites that are for animations, affix their name with "-anim"<br>
+     * 3. For textures that serve as backgrounds, prefix their names with "bg-"<br>
+     * 4. Make sure to use the file name (with h yphens) for the assets.json key, and the texture map key as well<br>
+     *
+     * @param directory	Reference to global asset manager.
+     */
+    public void gatherAssets(AssetDirectory directory) {
+        // Allocate the tiles
+        // Creating the hashmaps
+        textureRegionAssetMap = new HashMap<>();
+//        soundAssetMap = new HashMap<>();
+        fontAssetMap = new HashMap<>();
+
+        // List of textures we extract. These should be the SAME NAME as the keys in the assets.json.
+        // A couple naming conventions: use hyphens, affix animation sprites with "-anim".
+        String[] names = {
+                // CAT
+                "cat", "walk-anim", "jump-anim", "idle-sit-anim", "idle-stand-anim", "meow-anim",
+                "trans-anim","climb-anim","corpse", "corpse2", "corpse3","corpse-burnt","trans2-anim","jump-mid",
+                // SPIKES
+                "spikes",
+                // BUTTONS & SWITCHES
+                "button-base", "button-top", "switch-top", "switch-base",
+                // FLAMETHROWERS
+                "flamethrower", "flame", "flame-anim",
+                // LASERS
+                "laser",
+                // CHECKPOINTS
+                "checkpoint-anim", "checkpoint-active-anim", "checkpoint-base", "checkpoint-base-active",
+                // GOAL
+                "goal", "goal-active",
+                // ROBOT & MOBS
+                "robot", "robot-anim",
+                // SPIRIT BOUNDARIES
+                "spirit-anim", "spirit-photon", "spirit-photon-cat", "spirit-region",
+                // ACTIVATABLE LIGHTS
+                "ceiling-light", "wall-light",
+                // TILESETS
+                "metal-tileset", "climbable-tileset", "steel", "windows-tileset", "forest-tileset", "forestLeaves-tileset",
+                // DOORS & PLATFORMS
+                "door", "platform",
+                // BOX
+                "box",
+                // BACKGROUNDS
+                "bg-lab", "bg-forest",
+                // DECOR
+                "tutorial-burn", "tutorial-camera", "tutorial-checkpoint", "tutorial-dash", "tutorial-pause",
+                "tutorial-side-spikes", "tutorial-spikes", "tutorial-switch", "tutorial-walk-jump",
+                "tutorial-jump-dash", "tutorial-undo",
+                "cabinet-left", "cabinet-mid", "cabinet-right", "goggles", "microscope",
+                "cat-vinci", "cat-tank-pink", "cat-tank-green","shelf", "wall-bottom", "wall-top"
+                }; // Unsure if this is actually being used
+        for (String n : names){
+//            System.out.println(n);
+//            System.out.println(directory.getEntry(n, Texture.class));
+            textureRegionAssetMap.put(n, new TextureRegion(directory.getEntry(n, Texture.class)));
+        }
+
+        names = new String[]{"jump", "dash", "metal-landing", "meow-1", "meow-2", "meow-3"};
+        audioController.createSoundEffectMap(directory, names);
+
+        names = new String[]{"bkg-lab-1", "bkg-forest-1"};
+        audioController.createMusicMap(directory, names);
+
+//        audioController.playLab();
+//        audioController.playLevelMusic();
+
+        names = new String[]{"retro"};
+        for (String n : names){
+            fontAssetMap.put(n, directory.getEntry(n, BitmapFont.class));
+        }
+
+        constants = directory.getEntry("constants", JsonValue.class);
+        this.directory = directory;
+
+        background = textureRegionAssetMap.get("bg-lab").getTexture();
+
+        setAssets(textureRegionAssetMap, fontAssetMap, constants);
+        setJSON(tiledJSON(1));
+        nextJV = tiledJSON(2);
+
+        //Set controls
+        InputController.getInstance().setControls(directory.getEntry("controls", JsonValue.class));
+
+//		InputController.getInstance().writeTo("debug-input/recent.txt");
+//		InputController.getInstance().readFrom("debug-input/recent.txt");
+}
+
+    /**
+     * Handles respawning the cat after their death
+     * <br><br>
+     * The level model died is set to false<br>
+     * The level model cat is set to its respawn position
+     * @param  cameraMovement true if we want respawn camera movement, false otherwise
+     */
+    public void respawn(boolean cameraMovement) {
+        currLevel.setDied(false);
+        Cat cat = currLevel.getCat();
+        cat.reset();
+        cat.setActive(false);
+        cat.setFacingRight(currLevel.getCheckpoint() != null ? currLevel.getCheckpoint().facingRight() : true);
+        cat.setPosition(currLevel.getRespawnPos());
+        justRespawned = cameraMovement;
+    }
+
+    /**
+     * Resets the status of the game so that we can play again.
+     */
+    protected void reset(){ init(levelNum); }
+
+    /**
+     * Initializes the game from a given level number.
+     *
+     * Note that this method simply repopulates the existing levels. Care needs to be taken to
+     * properly dispose the level so that the level reset is clean.
+     */
+    protected void init(int levelNum) {
+        this.levelNum = levelNum;
+
+        prevLevel.dispose();
+        currLevel.dispose();
+        nextLevel.dispose();
+        Vector2 gravity = new Vector2( world.getGravity() );
+        world.dispose();
+        world = new World(gravity, true);
+        if (rayHandler != null) {
+            rayHandler.dispose();
+        }
+//        RayHandler.useDiffuseLight(true);
+//        RayHandler.useDiffuseLight(false);
+
+        rayHandler = new RayHandler(world);
+        rayHandler.setAmbientLight(0.85f);
+//        rayHandler.setShadows(true);
+
+        justRespawned = true;
+        justReset = true;
+        currLevelIndex = 1;
+        setLevels();
+        prevLevel.setWorld(world);
+        currLevel.setWorld(world);
+        nextLevel.setWorld(world);
+        prevLevel.setRayHandler(rayHandler);
+        currLevel.setRayHandler(rayHandler);
+        nextLevel.setRayHandler(rayHandler);
+        world.setContactListener(collisionController);
+        world.setContactFilter(collisionController);
+        collisionController.setReturn(false);
+        setRet(false);
+
+        levelJV = tiledJSON(levelNum);
+        currLevel.populateTiled(levelJV, levelNum);
+        if (levelNum < numLevels) {
+            nextJV = tiledJSON(levelNum + 1);
+            nextLevel.populateTiled(nextJV, currLevel.bounds.x + currLevel.bounds.width, currLevel.bounds.y, levelNum + 1, currLevel.goalY, true);
+        }
+        if (levelNum > 1) {
+            prevJV = tiledJSON(levelNum - 1);
+            prevLevel.populateTiled(prevJV, currLevel.bounds.x, currLevel.bounds.y, levelNum - 1, currLevel.returnY, false);
+        }
+
+        initCurrLevel(false);
+
+        if (audioController.getCurrMusic().equals("metal") && currLevel.getBiome().equals("forest")) {
+            System.out.println("switch to forest");
+            audioController.playForest();
+        }
+        else if (audioController.getCurrMusic().equals("forest") && currLevel.getBiome().equals("metal")) {
+            System.out.println("switch to lab");
+            audioController.playLab();
+        }
+    }
+
+    /**
+     * Prepares the game for a new level: resets controllers, camera and stored states.
+     *
+     * @param cameraGlide True if the camera should glide to its new location.
+     */
+    private void initCurrLevel(boolean cameraGlide){
+        collisionController.setLevel(currLevel);
+        actionController.setLevel(currLevel);
+        actionController.setMobControllers(currLevel);
+        if (currLevel.levelStates().size == 0) currLevel.saveState();
+        canvas.getCamera().setLevelBounds(currLevel.bounds, scale, true);
+        canvas.getCamera().setGameplayBounds(currLevel.bounds, scale, true);
+        canvas.getCamera().updateCamera(currLevel.getCat().getPosition().x*scale.x, currLevel.getCat().getPosition().y*scale.y, cameraGlide, canvas.getCamera().getGameplayBounds());
+        currLevel.unpause();
+        nextLevel.pause();
+        prevLevel.pause();
+        undoTime = 0;
+
+        if (audioController.getCurrMusic().equals("metal") && currLevel.getBiome().equals("forest")) {
+            audioController.playForest();
+        }
+        else if (audioController.getCurrMusic().equals("forest") && currLevel.getBiome().equals("metal")) {
+            audioController.playLab();
+        }
+
+        resume();
+    }
+
+    /**
+     * Dispose of all (non-static) resources allocated to this mode.
+     */
+    public void dispose() {
+        prevLevel.dispose();
+        currLevel.dispose();
+        nextLevel.dispose();
+        world.dispose();
+        rayHandler.dispose();
+        rayHandler = null;
+        scale  = null;
+        canvas = null;
+    }
+
+    /**
+     * Returns whether to process the update loop
+     * <br><br>
+     * At the start of the update loop, we check if it is time
+     * to switch to a new game mode.  If not, the update proceeds
+     * normally.
+     *
+     * @param dt Number of seconds since last animation frame
+     *
+     * @return whether to process the update loop
+     */
+    public boolean preUpdate(float dt) {
+
+        if (listener == null) {
+            return true;
+        }
+
+        InputController input = InputController.getInstance();
+        input.readInput();
+        // Toggle debug
+        if (input.didDebug()) {
+            debug = !debug;
+//            canvas.getCamera().debugCamera(debug);
+        }
+
+        if (!currLevel.isFailure() && currLevel.getDied()) {
+            flashColor.set(0, 0, 0, 1);
+            respawn(true);
+        }
+
+        if (input.didExit()){
+            pause();
+            listener.exitScreen(this, EXIT_QUIT);
+            return false;
+        }
+
+        if (input.holdSwitch()) {
+            spiritModeTicks++;
+            updateVFX(true, input.switchPressed(), dt);
+        } else {
+            updateVFX(false, false, dt);
+            spiritModeTicks = 0;
+        }
+
+        if (currLevel.isFailure() || input.didReset()) {
+            if (currLevel.isFailure()) flashColor.set(1, 0, 0, 1);
+            reset();
+        } else if (currLevel.isComplete() && levelNum < numLevels) {
+            pause();
+            nextLevel();
+            return false;
+        } else if (isRet() && levelNum > 1) {
+            pause();
+            prevLevel();
+            return false;
+        }  else if (input.didNext() && levelNum < numLevels) {
+            pause();
+//            nextLevel();
+            init(levelNum + 1);
+            return false;
+        }  else if (input.didPrev() && levelNum > 1) {
+            pause();
+//            prevLevel();
+            init(levelNum - 1);
+            return false;
+        }
+        return true;
+    }
+
+    /**
+     * The core gameplay loop of this world.
+     * <br><br>
+     * This method contains the specific update code for this mini-game. It does
+     * not handle collisions, as those are managed by the parent class WorldController.
+     * This method is called after input is read, but before collisions are resolved.
+     * The very last thing that it should do is apply forces to the appropriate objects.
+     *
+     * @param dt	Number of seconds since last animation frame
+     */
+    public void update(float dt) {
+//        System.out.println(currLevel.getGoal());
+        if (collisionController.getReturn()) {
+            setRet(true);
+        }
+        actionController.update(dt);
+
+        currLevel.getSpiritLine().setOuterColor(spiritModeColor);
+        flashColor.a -= flashColor.a/10;
+        updateCamera();
+
+        hud.lives = currLevel.getNumLives();
+        hud.updateLives();
+    }
+
+
+    /**
+     * Processes physics
+     * <br><br>
+     * Once the update phase is over, but before we draw, we are ready to handle
+     * physics.  The primary method is the step() method in world.  This implementation
+     * works for all applications and should not need to be overwritten.
+     *
+     * @param dt	Number of seconds since last animation frame
+     */
+    public void postUpdate(float dt) {
+        // Add any objects created by actions
+        currLevel.addQueuedObjects();
+        currLevel.addQueuedJoints();
+
+        // Turn the physics engine crank.
+        world.step(WORLD_STEP,WORLD_VELOC,WORLD_POSIT);
+
+        // Update objects
+        actionController.postUpdate(dt);
+        justRespawned = false;
+        justReset = false;
+
+        if (InputController.getInstance().didUndo()) {
+            Array<Level.LevelState> levelStates = currLevel.levelStates();
+            if (undoTime < MAX_UNDO_TIME && levelStates.size > 1) {
+                levelStates.pop();
+            }
+            loadLevelState(levelStates.peek(), false);
+            undoTime = 0;
+            flashColor.set(1, 1, 1, 1);
+        }
+    }
+
+    /**
+     * Updates parameters for the vfx depending on how long the player has been in spirit mode.
+     *
+     * @param increasing    true if effect strength should increase
+     * @param justPressed   if the switch button was just pressed
+     * @param dt            time since last frame
+     */
+    private void updateVFX(boolean increasing, boolean justPressed, float dt){
+
+        if (!increasing) {
+            effectSize += -effectSize/10f;
+            if (effectSize - 0.05f < 0) effectSize = 0;
+        } else {
+            if (spiritModeTicks <= MAX_SPIRIT_MODE_TICKS) {
+                effectSize = (float) Math.sin(Math.PI * (double) (spiritModeTicks / 2f / MAX_SPIRIT_MODE_TICKS));
+            } else {
+                effectSize = 1;
+            }
+        }
+
+        Color targetColor = currLevel.getCat().getSpiritRegionColor();
+        spiritModeColor.r += (targetColor.r - spiritModeColor.r) * 0.05f;
+        spiritModeColor.g += (targetColor.g - spiritModeColor.g) * 0.05f;
+        spiritModeColor.b += (targetColor.b - spiritModeColor.b) * 0.05f;
+
+    }
+
+    /**
+     * Updates GameState and moves camera accordingly
+     */
+    public void updateCamera(){
+        Camera cam = canvas.getCamera();
+        InputController input = InputController.getInstance();
+        //resetting automatically resets camera to cat
+        if(justReset){
+            gameState = GameState.PLAY;
+        }
+        if(input.didPan()){
+            gameState = GameState.PLAYER_PAN;
+            //move camera
+            cam.updateCamera(cam.getX()+input.getCamHorizontal(),cam.getY()+ input.getCamVertical(),false, cam.getLevelBounds());
+        }
+        else if(gameState == GameState.PLAYER_PAN){
+            gameState = GameState.PLAY;
+        }
+
+        for (Activator a : currLevel.getActivators()){
+            if (a.isPressed() && a.getPan()){
+                a.setPan(false);
+                if(currLevel.getActivationRelations().containsKey(a.getID())){
+                    panTarget = currLevel.getActivationRelations().get(a.getID());
+                }
+                gameState = GameState.PAN;
+            }
+        }
+        if(gameState == GameState.PLAY){
+            panTime = 0;
+            respawnDelay = 0;
+            undoTime++;
+
+            input.setDisableAll(false);
+            float x_pos = currLevel.getCat().getPosition().x*scale.x;
+            float y_pos = currLevel.getCat().getPosition().y*scale.y;
+            if(justRespawned && !justReset) {
+                gameState = GameState.RESPAWN;
+            }
+            else {
+                currLevel.getCat().setActive(true);
+                //zoom normal when in play state and not panning and not switching bodies
+                if (!input.holdSwitch() && !input.didPan()) {
+                    cam.setZoom(false, -1f);
+                }
+                DeadBody nextDeadBody = currLevel.getNextBody();
+                if (input.holdSwitch() && nextDeadBody != null) {
+                    cam.setGlideMode("SWITCH_BODY");
+                    cam.switchBodyCam(nextDeadBody.getX() * scale.x, nextDeadBody.getY() * scale.y);
+                } else {
+                    if(cam.getGlideMode() == "SWITCH_BODY")
+                        cam.setGlideMode("NORMAL");
+                    cam.updateCamera(x_pos, y_pos, true, cam.getGameplayBounds());
+                }
+            }
+
+            /** Handles cat dying in cameraRegion and respawning in non-cameraRegion **/
+            if(currLevel.getCameraRegions().isEmpty() && currLevel.getCat().isActive()){
+                canvas.getCamera().setDefaultZoom(Camera.CAMERA_ZOOM);
+                cam.setGameplayBounds(cam.getLevelBounds(), currLevel.getScale(), false);
+            }
+        }
+        if(gameState == GameState.PAN) {
+            cam.updateCamera(panTarget.get(0).getXPos() * scale.x, panTarget.get(0).getYPos() * scale.y, true, cam.getLevelBounds());
+            if (!cam.isGliding()) {
+                panTime += 1;
+                if (panTime == PAN_HOLD) {
+                    gameState = GameState.PLAY;
+                }
+            }
+        }
+        if(gameState == GameState.PLAYER_PAN){
+            cam.setZoom(true, 1.0f);
+        }
+        if(gameState == GameState.RESPAWN){
+
+            float xPos = currLevel.getRespawnPos().x*scale.x;
+            float yPos = currLevel.getRespawnPos().y*scale.y;
+            input.setDisableAll(true);
+            respawnDelay += 1;
+            if(currLevel.getdeadBodyArray().size > 0 && respawnDelay < RESPAWN_DELAY/2){
+                xPos = currLevel.getdeadBodyArray().get(currLevel.getdeadBodyArray().size-1).getX()*scale.x;
+                yPos = currLevel.getdeadBodyArray().get(currLevel.getdeadBodyArray().size-1).getY()*scale.y;
+            }
+            cam.updateCamera(xPos, yPos, true, cam.getGameplayBounds());
+            if(respawnDelay == RESPAWN_DELAY){
+                respawnDelay = 0;
+                input.setDisableAll(false);
+                gameState = GameState.PLAY;
+                currLevel.getCat().setActive(true);
+                currLevel.getCat().setLightActive(true);
+                currLevel.getCat().setPosition(currLevel.getRespawnPos());
+            }
+        }
+    }
+    @Override
+    public void render(float delta) {
+        //FOR DEBUGGING
+//		delta = 1/60f;
+//		if (Gdx.input.isKeyPressed(Input.Keys.F)){
+//			try {
+//				Thread.sleep(500);
+//			} catch (InterruptedException e) {
+//				Thread.currentThread().interrupt();
+//			}
+//		}
+//        System.out.println("before:" + canvas.getCamera().getCamera().position);
+        if (!paused) {
+            if (preUpdate(delta)) {
+                update(delta); // This is the one that must be defined.
+                postUpdate(delta);
+            }
+        }
+
+        if (LIGHTS_ACTIVE) {
+            updateRayHandlerCombinedMatrix();
+            rayHandler.update();
+        }
+
+        if (paused) { updateCamera(); }
+        // Main game draw
+        draw(delta);
+
+
+        // Menu draw
+        hud.draw();
+        if (paused && stageController != null) { stageController.render(delta); }
+    }
+
+    /**
+     * Updates the RayHandler's combined matrix to properly reflect the camera's current position
+     * and viewport dimensions.
+     * <br>
+     * We need to do this because it is inconvenient to scale the position of box2dlights by our world
+     * scale every time they move, especially when they can be attached to bodies. Handling the scaling
+     * in the combined matrix takes care of the transformation for us for all lights.
+     */
+    private void updateRayHandlerCombinedMatrix() {
+        OrthographicCamera c = canvas.getCamera().getCamera();
+        Matrix4 combined = c.combined.cpy();
+        combined.scl(DEFAULT_SCALE);
+        rayHandler.setCombinedMatrix(
+                combined,
+                c.position.x / 32,
+                c.position.y / 32,
+                c.viewportWidth / 32,
+                c.viewportHeight / 32
+        );
+    }
+
+    /**
+     * Called when the Screen is resized.
+     * <br><br>
+     * This can happen at any point during a non-paused state but will never happen
+     * before a call to show().
+     *
+     * @param width  The new width in pixels
+     * @param height The new height in pixels
+     */
+    @Override
+    public void resize(int width, int height) {
+        hud.getViewport().update(width, height, true);
+    }
+
+    /**
+     * Called when the Screen is paused.
+     * <br><br>
+     * We need this method to stop all sounds when we pause.
+     * Pausing happens when we switch game modes.
+     */
+    public void pause() {
+        audioController.pauseLevelMusic();
+        paused = true;
+        actionController.pause();
+    }
+
+    /**
+     * Called when the Screen is resumed from a paused state.
+     * <br><br>
+     * This is usually when it regains focus.
+     */
+    public void resume() {
+        audioController.playLevelMusic();
+        paused = false;
+        stageController = null;
+    }
+
+    /**
+     * Called when this screen becomes the current screen for a Game.
+     */
+    public void show() {
+        // Useless if called in outside animation loop
+    }
+
+    /**
+     * Called when this screen is no longer the current screen for a Game.
+     */
+    public void hide() {
+        // Useless if called in outside animation loop
+    }
+
+    /**
+     * Draw the physics objects to the canvas
+     * <br><br>
+     * For simple worlds, this method is enough by itself.  It will need
+     * to be overridden if the world needs fancy backgrounds or the like.
+     * <br><br>
+     * The method draws all objects in the order that they were added.
+     *
+     * @param dt	Number of seconds since last animation frame
+     */
+    public void draw(float dt) {
+
+        canvas.clear();
+        canvas.beginFrameBuffer();
+        canvas.applyViewport(false);
+        if (currLevel.getBiome() != null && currLevel.getBiome().equals("metal")) {
+            background = textureRegionAssetMap.get("bg-lab").getTexture();
+        } else {
+            background = textureRegionAssetMap.get("bg-forest").getTexture();
+        }
+
+        if (effectSize > 0) { canvas.setGreyscaleShader(effectSize); }
+        canvas.draw(background, Color.WHITE, canvas.getCamera().getX() - canvas.getWidth()/2f, canvas.getCamera().getY()  - canvas.getHeight()/2f, canvas.getWidth(), canvas.getHeight());
+
+        if (true) { //TODO: only draw when necessary
+            prevLevel.draw(canvas, false, effectSize);
+            nextLevel.draw(canvas, false, effectSize);
+        }
+        currLevel.draw(canvas, gameState != GameState.RESPAWN, effectSize);
+
+        canvas.endFrameBuffer();
+
+        canvas.drawLightsToBuffer(rayHandler);
+
+        if (effectSize > 0) {
+            canvas.setSpiritModeShader(1.8f - 0.525f * effectSize, 0.3f,
+                    spiritModeColor, spiritModeColor, spiritModeTicks/60f);
+        }
+        canvas.drawFrameBuffer();
+
+        if (effectSize > 0) canvas.setShader(null);
+        canvas.drawRectangle(canvas.getCamera().getX() - canvas.getWidth()/2f, canvas.getCamera().getY()  - canvas.getHeight()/2f, canvas.getWidth(), canvas.getHeight(), flashColor, 1, 1);
+
+        canvas.end();
+
+        if (debug) {
+            canvas.beginDebug();
+            if (levelNum > 1) prevLevel.drawDebug(canvas);
+            currLevel.drawDebug(canvas);
+            if (levelNum < numLevels) nextLevel.drawDebug(canvas);
+            canvas.endDebug();
+        }
+
+    }
+
+    /**
+     * Loads in a previously stored level state. The <code>LevelState</code> that is loaded in must
+     * consist of references to the same objects as the current level, i.e. the saved level cannot
+     * have been reset or disposed.
+     * @param state LevelState to load in
+     * @param cameraMovement true if we want camera movement upon respawn, false otherwise
+     */
+    private void loadLevelState(Level.LevelState state, boolean cameraMovement){
+        currLevel.setNumLives(state.numLives);
+        for (Obstacle obs : currLevel.getObjects()){
+
+            if (obs instanceof DeadBody){
+                //need to remove and rebuild dead body array because number of dead bodies can change between saved states
+                DeadBody db = (DeadBody) obs;
+                currLevel.removeDeadBody(db);
+            } else {
+
+                obs.loadState(state.obstacleData.get(obs));
+
+                if (obs instanceof Spikes){
+                    ((Spikes) obs).destroyJoints(world);
+                }
+            }
+        }
+
+        // rebuild dead body array
+        for (ObjectMap<String, Object> dbState : state.deadBodyData){
+            DeadBody db = currLevel.loadDeadBodyState(dbState);
+            HashMap<Spikes, Vector2> jointInfo = (HashMap<Spikes, Vector2>) dbState.get("jointInfo");
+            for (Spikes s : jointInfo.keySet()){
+                actionController.fixBodyToSpikes(db, s, new Vector2[]{db.getBody().getWorldPoint(jointInfo.get(s))});
+            }
+        }
+
+        if (state.checkpoint != null) {
+            currLevel.updateCheckpoints(state.checkpoint, false);
+        } else {
+            currLevel.resetCheckpoints();
+        }
+        if (currLevel.getCheckpoint() != null) {
+            respawn(cameraMovement);
+            currLevel.getCat().setActive(true);
+        }
+        currLevel.getCat().setPosition(currLevel.getRespawnPos());
+    }
 }