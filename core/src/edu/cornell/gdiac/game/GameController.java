--- conflicted
+++ resolved
@@ -1,905 +1,899 @@
-package edu.cornell.gdiac.game;
-
-import com.badlogic.gdx.Gdx;
-import com.badlogic.gdx.Input;
-import com.badlogic.gdx.Screen;
-import com.badlogic.gdx.math.*;
-import com.badlogic.gdx.utils.*;
-import com.badlogic.gdx.audio.*;
-import com.badlogic.gdx.graphics.*;
-import com.badlogic.gdx.graphics.g2d.*;
-import com.badlogic.gdx.physics.box2d.*;
-import edu.cornell.gdiac.assets.AssetDirectory;
-import edu.cornell.gdiac.game.object.*;
-
-import edu.cornell.gdiac.game.obstacle.*;
-import edu.cornell.gdiac.game.stage.HudStage;
-import edu.cornell.gdiac.util.ScreenListener;
-
-import java.util.HashMap;
-
-/**
- * Gameplay controller handling the in-game operations of the current level.
- * <br><br>
- * Adapted from Walker M. White's PlatformController.java in Cornell CS 3152, Spring 2023.
- */
-public class GameController implements Screen {
-    /** Listener that will update the player mode when we are done */
-    private ScreenListener listener;
-    /** Exit code for quitting the game */
-    public static final int EXIT_QUIT = 0;
-    /** Default drawscale */
-    protected static final float DEFAULT_SCALE = 32;
-    /** The default value of gravity (going down) */
-    protected static final float DEFAULT_GRAVITY = -4.9f;
-    /** The Box2D world */
-    protected World world;
-    /** The world scale */
-    protected Vector2 scale;
-    /** The amount of time for a physics engine step. */
-    public static final float WORLD_STEP = 1/60.0f;
-    /** Number of velocity iterations for the constraint solvers */
-    public static final int WORLD_VELOC = 6;
-    /** Number of position iterations for the constraint solvers */
-    public static final int WORLD_POSIT = 2;
-    /** Whether debug mode is active */
-    private boolean debug;
-    /** The default sound volume */
-    private float volume;
-    /** JSON representing the level */
-    private JsonValue levelJV;
-    /** Whether to return to previous level */
-    private boolean ret;
-    /** Reference to the game canvas */
-    protected GameCanvas canvas;
-    /** The maximum number of lives in the game */
-    private static final int MAX_NUM_LIVES = 9;
-    /** The hashmap for texture regions */
-    private HashMap<String, TextureRegion> textureRegionAssetMap;
-    /** The hashmap for sounds */
-    private HashMap<String, Sound> soundAssetMap;
-    /** The hashmap for fonts */
-    private HashMap<String, BitmapFont> fontAssetMap;
-    /** The JSON value constants */
-    private JsonValue constants;
-    /** The BitmapFont for the displayFont */
-    protected BitmapFont displayFont;
-    /** The JSON value constants */
-    private JsonValue constantsJSON;
-    /** The ActionController */
-    private ActionController actionController;
-    /** The CollisionController */
-    private CollisionController collisionController;
-    /** The current level model */
-    private Level currLevel;
-    /** The next level */
-    private Level nextLevel;
-    /** The previous level */
-    private Level prevLevel;
-    /**
-     * Array of levels. Will always be of length 3, storing currLevel, nextLevel and prevLevel. We use both an array and
-     * three variables to handle level switching and to decrease verbosity and increase readability.
-     */
-    private Level[] levels;
-    /** The index of the current level in levels array.*/
-    private int currLevelIndex;
-    /** The total number of levels in the game */
-    private int numLevels;
-    /** The current level index */
-    private int levelNum;
-    /** JSON for the previous level */
-    private JsonValue prevJV;
-    /** JSON for the next level */
-    private JsonValue nextJV;
-    /** The AssetDirectory */
-    private AssetDirectory directory;
-
-    /** Temporary list of activatables to pan to */
-    private Array<Activatable> panTarget = new Array<>();
-    /** Keeps track of time held at activatable upon pan **/
-    private float panTime;
-    /** Time held at activatable upon pan**/
-    final float PAN_HOLD = 50f; //about 17ms per PAN_HOLD unit (holds 0.85 second)
-    /** Keeps track of amount of time delayed after respawn **/
-    private float respawnDelay;
-    /** Whether level was just reset (matters for respawn behavior) **/
-    private boolean justReset;
-    final float RESPAWN_DELAY = 60f; //about 17ms per RESPAWN_DELAY unit (holds 1 second-0.5s on dead body, 0.5s on respawned cat)
-    /** The background texture */
-    private Texture background;
-    /** Ticks since the player has undone */
-    private float undoTime;
-    /** The max value of undoTime such that undoing will undo to the previous checkpoint and not the current checkpoint.*/
-    private static final float MAX_UNDO_TIME = 120f;
-    public StageController stageController = null;
-    public boolean paused = false;
-
-    public HudStage hud;
-
-    /**
-     * PLAY: User has all controls and is in game
-     * PLAYER_PAN: Camera zooms out and player is free to pan around the level (all other gameplay controls stripped from user)
-     * PAN: Camera movement not controlled by player (e.g. when activator is pressed or at beginning of level)
-     * RESPAWN: Camera focuses on dead body for half of RESPAWN_DELAY and focuses on newly respawned cat for half of RESPAWN_DELAY
-     */
-    enum GameState {
-        PLAY,
-        PLAYER_PAN,
-        PAN,
-        RESPAWN
-    }
-    /** State of gameplay used for camera */
-    public static GameState gameState;
-    /** If we have respawned in preUpdate(). Needed in postUpdate() for saving level state. */
-    private boolean justRespawned;
-    /** The color of the flash animation after resetting/undoing */
-    private Color flashColor = new Color(1, 1, 1, 0);
-
-
-    /**
-     * Creates a new game world with the default values.
-     * <br><br>
-     * The game world is scaled so that the screen coordinates do not agree
-     * with the Box2D coordinates.  The bounds are in terms of the Box2d
-     * world, not the screen.
-     */
-    protected GameController(int numLevels) {
-        this(new Vector2(0,DEFAULT_GRAVITY), new Vector2(DEFAULT_SCALE,DEFAULT_SCALE), numLevels);
-    }
-
-    /**
-     * Creates and initialize a new instance of a GameController
-     * <br><br>
-     * The game world is scaled so that the screen coordinates do not agree
-     * with the Box2D coordinates.  The bounds are in terms of the Box2D
-     * world, not the screen.
-     */
-    protected GameController(Vector2 gravity, Vector2 scale, int numLevels) {
-        this.scale = scale;
-        debug = false;
-        setRet(false);
-        world = new World(gravity, true);
-
-        this.numLevels = numLevels;
-        levelNum = 1;
-        levels = new Level[3];
-        for (int i = 0; i < 3; i++){
-            levels[i] = new Level(world, scale, MAX_NUM_LIVES);
-        }
-        currLevelIndex = 1;
-
-        setLevels();
-        actionController = new ActionController(scale, volume);
-        actionController.setLevel(levels[currLevelIndex]);
-        collisionController = new CollisionController(actionController);
-        collisionController.setLevel(levels[currLevelIndex]);
-
-        gameState = GameState.PLAY;
-        panTime = 0;
-        respawnDelay = 0;
-
-        AssetDirectory internal = new AssetDirectory("loading.json");
-        internal.loadAssets();
-        internal.finishLoading();
-
-        hud = new HudStage(internal, true);
-        hud.lives = currLevel.getNumLives();
-    }
-
-    /**
-     * Points <code>currLevel</code>, <code>nextLevel</code> and <code>prevLevel</code> to the correct elements of the
-     * <code>levels</code> array, based on <code>currLevelIndex</code>.
-     */
-    private void setLevels(){
-        currLevel = levels[currLevelIndex];
-        nextLevel = levels[(currLevelIndex + 1) % 3];
-        prevLevel = levels[Math.floorMod(currLevelIndex - 1, 3)];
-    }
-
-    /**
-     * Sets the canvas associated with this controller
-     * <br><br>
-     * The canvas is shared across all controllers.  Setting this value will compute
-     * the drawing scale from the canvas size.
-     *
-     * @param canvas the canvas associated with this controller
-     */
-    public void setCanvas(GameCanvas canvas) {
-        this.canvas = canvas;
-    }
-
-    /**
-     * Returns the level model
-     *
-     * @return level
-     */
-    public Level getCurrLevel() {
-        return currLevel;
-    }
-
-    /**
-     * Returns the canvas associated with this controller
-     * <br><br>
-     * The canvas is shared across all controllers
-     *
-     * @return the canvas associated with this controller
-     */
-    public GameCanvas getCanvas() {
-        return canvas;
-    }
-
-    /**
-     * Returns true if returning to prev level
-     *
-     * @return true if returning to previous level
-     */
-    public boolean isRet() { return ret; }
-
-    /**
-     * Sets whether to return to the previous level
-     *
-     * @param value to set ret to
-     */
-    public void setRet(boolean value){
-        ret = value;
-    }
-
-    /**
-     * Gets the JSON for the currently active level
-     * @return JSON for currently active level
-     */
-    public JsonValue getJSON() { return levelJV; }
-
-    /**
-     * Sets the JSON to be used for the currently active level
-     * @param level Sets JSON for currently active level
-     */
-    public void setJSON(JsonValue level) { levelJV = level; }
-
-    /**
-     * Sets the ScreenListener for this mode
-     * <br><br>
-     * The ScreenListener will respond to requests to quit.
-     */
-    public void setScreenListener(ScreenListener listener) {
-        this.listener = listener;
-    }
-
-    /**
-     * Sets the hashmaps for Texture Regions, Sounds, Fonts, and sets JSON value constants
-     *
-     * @param tMap the hashmap for Texture Regions
-     * @param fMap the hashmap for Fonts
-     * @param sMap the hashmap for Sounds
-     * @param constants the JSON value for constants
-     */
-    public void setAssets(HashMap<String, TextureRegion> tMap, HashMap<String, BitmapFont> fMap,
-                          HashMap<String, Sound> sMap, JsonValue constants){
-        //for now levelcontroller will have access to these assets, but in the future we may see that it is unnecessary
-        textureRegionAssetMap = tMap;
-        fontAssetMap = fMap;
-        soundAssetMap = sMap;
-        constantsJSON = constants;
-        setConstants(constants);
-        displayFont = fMap.get("retro");
-
-        //send the relevant assets to classes that need them
-        actionController.setVolume(constantsJSON.get("defaults").getFloat("volume"));
-        actionController.setAssets(sMap);
-        for (Level l : levels){
-            l.setAssets(tMap);
-        }
-    }
-
-    /**
-     * Sets the static constants for all objects.
-     *
-     * @param constants  Constants JSON
-     */
-    private static void setConstants(JsonValue constants){
-        DeadBody.setConstants(constants.get("deadBody"));
-        Flamethrower.setConstants(constants.get("flamethrowers"));
-        PushableBox.setConstants(constants.get("boxes"));
-        Spikes.setConstants(constants.get("spikes"));
-        Activator.setConstants(constants.get("activators"));
-        Laser.setConstants(constants.get("lasers"));
-        Checkpoint.setConstants(constants.get("checkpoint"));
-        Mirror.setConstants(constants.get("mirrors"));
-        Wall.setConstants(constants.get("walls"));
-        Platform.setConstants(constants.get("platforms"));
-        Cat.setConstants(constants.get("cat"));
-        Exit.setConstants(constants.get("exits"));
-        Door.setConstants(constants.get("doors"));
-        Mob.setConstants(constants.get("mobs"));
-        Goal.setConstants(constants.get("goal"));
-    }
-
-    /**
-     * Steps the level
-     * <br><br>
-     * The previous level is set to the current level<br>
-     * The current level is set to the next level<br>
-     * The next level is loaded in<br>
-     */
-    public void nextLevel(){
-        levelNum++;
-        prevJV = getJSON();
-        setJSON(nextJV);
-        setRet(false);
-
-
-        currLevelIndex = (currLevelIndex + 1) % 3;
-        currLevel.setComplete(false);
-        setLevels();
-//        respawn();
-        currLevel.setCat(prevLevel.getCat());
-        prevLevel.removeCat();
-
-        nextLevel.dispose();
-        if (levelNum < numLevels) {
-            nextJV = tiledJSON(levelNum + 1);
-            nextLevel.populateTiled(nextJV, currLevel.bounds.x + currLevel.bounds.width, currLevel.bounds.y, levelNum + 1, currLevel.goalY, true);
-        }
-        initCurrLevel(true);
-        collisionController.setDidChange(true);
-    }
-
-    /**
-     * Steps the level
-     * <br><br>
-     * The next level is set to the current level<br>
-     * The current level is set to the previous level<br>
-     * The previous level is loaded in<br>
-     */
-    public void prevLevel(){
-        levelNum--;
-        nextJV = getJSON();
-        setJSON(prevJV);
-        setRet(false);
-        if (levelNum > 1) {
-            prevJV = tiledJSON(levelNum - 1);
-        }
-        currLevelIndex = Math.floorMod(currLevelIndex - 1,  3);
-        setLevels();
-
-        currLevel.setCat(nextLevel.getCat());
-        nextLevel.removeCat();
-
-        prevLevel.dispose();
-        if (levelNum > 1) {
-            prevJV = tiledJSON(levelNum - 1);
-            prevLevel.populateTiled(prevJV, currLevel.bounds.x, currLevel.bounds.y, levelNum - 1, currLevel.returnY, false);
-        }
-
-        initCurrLevel(true);
-        collisionController.setDidChange(true);
-    }
-
-    /**
-     * Loads in the JSON of a level
-     *
-     * @param levelNum the number associated with the level to be loaded in
-     * @return JSON of the level
-     */
-    private JsonValue tiledJSON(int levelNum){ return directory.getEntry("tiledLevel" + levelNum, JsonValue.class); }
-
-    /**
-     * Gather the assets for this controller.
-     * <br><br>
-     * This method extracts the asset variables from the given asset directory. It
-     * should only be called after the asset directory is completed.
-     *
-     * @param directory	Reference to global asset manager.
-     */
-    public void gatherAssets(AssetDirectory directory) {
-        // Allocate the tiles
-        // Creating the hashmaps
-        textureRegionAssetMap = new HashMap<>();
-        soundAssetMap = new HashMap<>();
-        fontAssetMap = new HashMap<>();
-
-<<<<<<< HEAD
-        String[] names = {"cat", "sit", "deadCat", "jumpingCat", "jump_anim", "walk",
-                "spikes", "button", "flamethrower", "flame", "laser", "checkpoint", "checkpointActive",
-                "checkpoint_anim", "checkpoint_active_anim", "checkpoint_base", "checkpoint_base_active",
-=======
-        String[] names = {"cat", "sit", "deadCat", "jumpingCat", "jump_anim", "walk", "button_anim",
-                "spikes", "button", "flamethrower", "flame", "laser", "checkpoint", "goal_obj",
-                "checkpointActive", "checkpoint_anim", "checkpoint_active_anim", "checkpoint_base",
-                "checkpoint_base_active",
->>>>>>> ca7d53e4
-                "background", "flame_anim", "roboMob", "roboMobAnim",
-                "spirit_anim", "spirit_photon", "spirit_photon_cat", "spirit_region",
-                "meow_anim", "idle_anim", "idle_anim_stand",
-                 "button_base","button_top","switch_top",
-                "metal_tileset", "climbable_tileset", "steel","burnCat", "deadCat2", "door", "platforms"};
-
-        for (String n : names){
-            textureRegionAssetMap.put(n, new TextureRegion(directory.getEntry(n, Texture.class)));
-        }
-
-        names = new String[]{"jump", "dash", "metalLanding", "pew", "plop", "meow"};
-        for (String n : names){
-            soundAssetMap.put(n, directory.getEntry(n, Sound.class));
-        }
-
-        names = new String[]{"retro"};
-        for (String n : names){
-            fontAssetMap.put(n, directory.getEntry(n, BitmapFont.class));
-        }
-
-        constants = directory.getEntry("constants", JsonValue.class);
-        this.directory = directory;
-
-        background = textureRegionAssetMap.get("background").getTexture();
-
-        // Giving assets to levelController
-        setAssets(textureRegionAssetMap, fontAssetMap, soundAssetMap, constants);
-        setJSON(tiledJSON(1));
-        nextJV = tiledJSON(2);
-
-        //Set controls
-        InputController.getInstance().setControls(directory.getEntry("controls", JsonValue.class));
-
-//		InputController.getInstance().writeTo("inputLogs/recent.txt");
-//		InputController.getInstance().readFrom("inputLogs/recent.txt");
-    }
-
-    /**
-     * Handles respawning the cat after their death
-     * <br><br>
-     * The level model died is set to false<br>
-     * The level model cat is set to its respawn position
-     * @param  cameraMovement true if we want respawn camera movement, false otherwise
-     */
-    public void respawn(boolean cameraMovement) {
-        currLevel.setDied(false);
-        currLevel.getCat().setActive(false);
-        currLevel.getCat().setFacingRight(currLevel.getCheckpoint() != null ? currLevel.getCheckpoint().facingRight() : true);
-        currLevel.getCat().setJumpPressed(false);
-        currLevel.getCat().setGrounded(true);
-        currLevel.getCat().setLinearVelocity(Vector2.Zero);
-        currLevel.getCat().setPosition(currLevel.getRespawnPos());
-        justRespawned = cameraMovement;
-    }
-
-    /**
-     * Resets the status of the game so that we can play again.
-     */
-    protected void reset(){ init(levelNum); }
-
-    /**
-     * Initializes the game from a given level number.
-     *
-     * Note that this method simply repopulates the existing levels. Care needs to be taken to
-     * properly dispose the level so that the level reset is clean.
-     */
-    protected void init(int levelNum) {
-
-        this.levelNum = levelNum;
-
-        prevLevel.dispose();
-        currLevel.dispose();
-        nextLevel.dispose();
-        Vector2 gravity = new Vector2( world.getGravity() );
-        world.dispose();
-        world = new World(gravity, true);
-
-        justRespawned = true;
-        justReset = true;
-        currLevelIndex = 1;
-        setLevels();
-        prevLevel.setWorld(world);
-        currLevel.setWorld(world);
-        nextLevel.setWorld(world);
-        world.setContactListener(collisionController);
-        world.setContactFilter(collisionController);
-        collisionController.setReturn(false);
-        setRet(false);
-
-        levelJV = tiledJSON(levelNum);
-        currLevel.populateTiled(levelJV, levelNum);
-        if (levelNum < numLevels) {
-            nextJV = tiledJSON(levelNum + 1);
-            nextLevel.populateTiled(nextJV, currLevel.bounds.x + currLevel.bounds.width, currLevel.bounds.y, levelNum + 1, currLevel.goalY, true);
-        }
-        if (levelNum > 1) {
-            prevJV = tiledJSON(levelNum - 1);
-            prevLevel.populateTiled(prevJV, currLevel.bounds.x, currLevel.bounds.y, levelNum - 1, currLevel.returnY, false);
-        }
-
-        initCurrLevel(false);
-    }
-
-    /**
-     * Prepares the game for a new level: resets controllers, camera and stored states.
-     *
-     * @param cameraGlide True if the camera should glide to its new location.
-     */
-    private void initCurrLevel(boolean cameraGlide){
-        collisionController.setLevel(currLevel);
-        actionController.setLevel(currLevel);
-        actionController.setMobControllers(currLevel);
-        if (currLevel.levelStates().size == 0) currLevel.saveState();
-        canvas.getCamera().setLevelBounds(currLevel.bounds, scale);
-        canvas.getCamera().updateCamera(currLevel.getCat().getPosition().x*scale.x, currLevel.getCat().getPosition().y*scale.y, cameraGlide);
-        currLevel.unpause();
-        nextLevel.pause();
-        prevLevel.pause();
-        undoTime = 0;
-        resume();
-    }
-
-    /**
-     * Dispose of all (non-static) resources allocated to this mode.
-     */
-    public void dispose() {
-        currLevel.dispose();
-        world.dispose();
-        scale  = null;
-        canvas = null;
-    }
-
-    /**
-     * Returns whether to process the update loop
-     * <br><br>
-     * At the start of the update loop, we check if it is time
-     * to switch to a new game mode.  If not, the update proceeds
-     * normally.
-     *
-     * @param dt Number of seconds since last animation frame
-     *
-     * @return whether to process the update loop
-     */
-    public boolean preUpdate(float dt) {
-
-        if (listener == null) {
-            return true;
-        }
-
-        InputController input = InputController.getInstance();
-        input.readInput();
-        // Toggle debug
-        if (input.didDebug()) {
-            debug = !debug;
-//            canvas.getCamera().debugCamera(debug);
-        }
-
-        if (!currLevel.isFailure() && currLevel.getDied()) {
-            flashColor.set(0, 0, 0, 1);
-            respawn(true);
-        }
-
-        if (input.didExit()){
-            pause();
-            listener.exitScreen(this, EXIT_QUIT);
-            return false;
-        }
-
-        if (currLevel.isFailure() || input.didReset()) {
-            if (currLevel.isFailure()) flashColor.set(1, 0, 0, 1);
-            reset();
-        } else if (currLevel.isComplete() && levelNum < numLevels) {
-            pause();
-            nextLevel();
-            return false;
-        } else if (isRet() && levelNum > 1) {
-            pause();
-            prevLevel();
-            return false;
-        }  else if (input.didNext() && levelNum < numLevels) {
-            pause();
-            init(levelNum + 1);
-            return false;
-        }  else if (input.didPrev() && levelNum > 1) {
-            pause();
-            init(levelNum - 1);
-            return false;
-        }
-        return true;
-    }
-
-    /**
-     * The core gameplay loop of this world.
-     * <br><br>
-     * This method contains the specific update code for this mini-game. It does
-     * not handle collisions, as those are managed by the parent class WorldController.
-     * This method is called after input is read, but before collisions are resolved.
-     * The very last thing that it should do is apply forces to the appropriate objects.
-     *
-     * @param dt	Number of seconds since last animation frame
-     */
-    public void update(float dt) {
-        if (collisionController.getReturn()) {
-            setRet(true);
-        }
-        actionController.update(dt);
-        flashColor.a -= flashColor.a/10;
-        updateCamera();
-
-        hud.lives = currLevel.getNumLives();
-        hud.updateLives();
-    }
-
-    /**
-     * Processes physics
-     * <br><br>
-     * Once the update phase is over, but before we draw, we are ready to handle
-     * physics.  The primary method is the step() method in world.  This implementation
-     * works for all applications and should not need to be overwritten.
-     *
-     * @param dt	Number of seconds since last animation frame
-     */
-    public void postUpdate(float dt) {
-        // Add any objects created by actions
-        currLevel.addQueuedObjects();
-        currLevel.addQueuedJoints();
-
-        // Turn the physics engine crank.
-        world.step(WORLD_STEP,WORLD_VELOC,WORLD_POSIT);
-
-        // Update objects
-        actionController.postUpdate(dt);
-        justRespawned = false;
-        justReset = false;
-
-        if (InputController.getInstance().didUndo()) {
-            Array<Level.LevelState> levelStates = currLevel.levelStates();
-            if (undoTime < MAX_UNDO_TIME && levelStates.size > 1) {
-                levelStates.pop();
-            }
-            loadLevelState(levelStates.peek(), false);
-            undoTime = 0;
-            flashColor.set(1, 1, 1, 1);
-        }
-    }
-
-    /**
-     * Updates GameState and moves camera accordingly
-     */
-    public void updateCamera(){
-        Camera cam = canvas.getCamera();
-        InputController input = InputController.getInstance();
-        //resetting automatically resets camera to cat
-        if(justReset){
-            gameState = GameState.PLAY;
-        }
-        if(input.didPan()){
-            gameState = GameState.PLAYER_PAN;
-            //move camera
-            cam.updateCamera(cam.getX()+input.getCamHorizontal(),cam.getY()+ input.getCamVertical(),false);
-        }
-        else if(gameState == GameState.PLAYER_PAN){
-            gameState = GameState.PLAY;
-        }
-
-        for (Activator a : currLevel.getActivators()){
-            if (a.isPressed() && a.getPan()){
-                a.setPan(false);
-                if(currLevel.getActivationRelations().containsKey(a.getID())){
-                    panTarget = currLevel.getActivationRelations().get(a.getID());
-                }
-                gameState = GameState.PAN;
-            }
-        }
-        if(gameState == GameState.PLAY){
-            panTime = 0;
-            respawnDelay = 0;
-            undoTime++;
-
-            input.setDisableAll(false);
-            float x_pos = currLevel.getCat().getPosition().x*scale.x;
-            float y_pos = currLevel.getCat().getPosition().y*scale.y;
-            if(justRespawned && !justReset) {
-                gameState = GameState.RESPAWN;
-            }
-            else {
-                //zoom normal when in play state and not panning and not switching bodies
-                if (!input.holdSwitch() && !input.didPan()) {
-                    cam.zoomOut(false);
-                }
-                DeadBody nextDeadBody = currLevel.getNextBody();
-                if (input.holdSwitch() && nextDeadBody != null) {
-                    cam.setGlideMode("SWITCH_BODY");
-                    cam.switchBodyCam(nextDeadBody.getX() * scale.x, nextDeadBody.getY() * scale.y);
-                } else {
-                    cam.setGlideMode("NORMAL");
-                    cam.updateCamera(x_pos, y_pos, true);
-                }
-            }
-        }
-        if(gameState == GameState.PAN){
-            cam.updateCamera(panTarget.get(0).getXPos()*scale.x,panTarget.get(0).getYPos()*scale.y, true);
-            if(!cam.isGliding()){
-                panTime += 1;
-                if(panTime == PAN_HOLD){
-                    gameState = GameState.PLAY;
-                }
-            }
-        }
-        if(gameState == GameState.PLAYER_PAN){
-            cam.zoomOut(true);
-        }
-        if(gameState == GameState.RESPAWN){
-            float xPos = currLevel.getCat().getPosition().x*scale.x;
-            float yPos = currLevel.getCat().getPosition().y*scale.y;
-            input.setDisableAll(true);
-            respawnDelay += 1;
-            if(currLevel.getdeadBodyArray().size > 0 && respawnDelay < RESPAWN_DELAY/2){
-                xPos = currLevel.getdeadBodyArray().get(currLevel.getdeadBodyArray().size-1).getX()*scale.x;
-                yPos = currLevel.getdeadBodyArray().get(currLevel.getdeadBodyArray().size-1).getY()*scale.y;
-            }
-            cam.updateCamera(xPos, yPos, true);
-            if(respawnDelay == RESPAWN_DELAY){
-                respawnDelay = 0;
-                input.setDisableAll(false);
-                gameState = GameState.PLAY;
-
-                currLevel.getCat().setActive(true);
-                currLevel.getCat().setPosition(currLevel.getRespawnPos());
-            }
-        }
-    }
-    @Override
-    public void render(float delta) {
-        //FOR DEBUGGING
-//		delta = 1/60f;
-//		if (Gdx.input.isKeyPressed(Input.Keys.F)){
-//			try {
-//				Thread.sleep(500);
-//			} catch (InterruptedException e) {
-//				Thread.currentThread().interrupt();
-//			}
-//		}
-        if (!paused) {
-            if (preUpdate(delta)) {
-                update(delta); // This is the one that must be defined.
-                postUpdate(delta);
-            }
-        }
-        if (paused) { updateCamera(); }
-        draw(delta);
-        if (paused && stageController != null) { stageController.render(delta); }
-
-    }
-
-    /**
-     * Called when the Screen is resized.
-     * <br><br>
-     * This can happen at any point during a non-paused state but will never happen
-     * before a call to show().
-     *
-     * @param width  The new width in pixels
-     * @param height The new height in pixels
-     */
-    @Override
-    public void resize(int width, int height) {
-        hud.getViewport().update(width, height, true);
-    }
-
-    /**
-     * Called when the Screen is paused.
-     * <br><br>
-     * We need this method to stop all sounds when we pause.
-     * Pausing happens when we switch game modes.
-     */
-    public void pause() {
-        paused = true;
-        actionController.pause();
-    }
-
-    /**
-     * Called when the Screen is resumed from a paused state.
-     * <br><br>
-     * This is usually when it regains focus.
-     */
-    public void resume() {
-        paused = false;
-        stageController = null;
-    }
-
-    /**
-     * Called when this screen becomes the current screen for a Game.
-     */
-    public void show() {
-        // Useless if called in outside animation loop
-    }
-
-    /**
-     * Called when this screen is no longer the current screen for a Game.
-     */
-    public void hide() {
-        // Useless if called in outside animation loop
-    }
-
-    /**
-     * Draw the physics objects to the canvas
-     * <br><br>
-     * For simple worlds, this method is enough by itself.  It will need
-     * to be overridden if the world needs fancy backgrounds or the like.
-     * <br><br>
-     * The method draws all objects in the order that they were added.
-     *
-     * @param dt	Number of seconds since last animation frame
-     */
-    public void draw(float dt) {
-        canvas.clear();
-
-        canvas.begin();
-        canvas.applyViewport();
-        canvas.draw(background, Color.WHITE, canvas.getCamera().getX() - canvas.getWidth()/2, canvas.getCamera().getY()  - canvas.getHeight()/2, canvas.getWidth(), canvas.getHeight());
-        if (true) { //TODO: only draw when necessary
-            prevLevel.draw(canvas, false);
-            nextLevel.draw(canvas, false);
-        }
-        currLevel.draw(canvas, gameState != GameState.RESPAWN);
-        canvas.drawRectangle(canvas.getCamera().getX() - canvas.getWidth()/2, canvas.getCamera().getY()  - canvas.getHeight()/2, canvas.getWidth(), canvas.getHeight(), flashColor, 1, 1);
-        canvas.end();
-        hud.draw();
-
-        if (debug) {
-            canvas.beginDebug();
-            if (levelNum > 1) prevLevel.drawDebug(canvas);
-            currLevel.drawDebug(canvas);
-            if (levelNum < numLevels) nextLevel.drawDebug(canvas);
-            canvas.endDebug();
-        }
-
-        //box2d debug check
-//        Array<Body> bodies = new Array<>();
-//        world.getBodies(bodies);
-//        System.out.println(bodies.size);
-//        int numBodies = 0;
-//        for (Level l : levels){
-//            numBodies += l.objects.size();
-//        }
-//        System.out.println(numBodies);
-
-    }
-
-    /**
-     * Loads in a previously stored level state. The <code>LevelState</code> that is loaded in must
-     * consist of references to the same objects as the current level, i.e. the saved level cannot
-     * have been reset or disposed.
-     * @param state LevelState to load in
-     * @param cameraMovement true if we want camera movement upon respawn, false otherwise
-     */
-    private void loadLevelState(Level.LevelState state, boolean cameraMovement){
-        currLevel.setNumLives(state.numLives);
-        for (Obstacle obs : currLevel.getObjects()){
-
-            if (obs instanceof DeadBody){
-                //need to remove and rebuild dead body array because number of dead bodies can change between saved states
-                DeadBody db = (DeadBody) obs;
-                currLevel.removeDeadBody(db);
-            } else {
-
-                obs.loadState(state.obstacleData.get(obs));
-
-                if (obs instanceof Spikes){
-                    ((Spikes) obs).destroyJoints(world);
-                }
-            }
-        }
-
-        // rebuild dead body array
-        for (ObjectMap<String, Object> dbState : state.deadBodyData){
-            DeadBody db = currLevel.loadDeadBodyState(dbState);
-            HashMap<Spikes, Vector2> jointInfo = (HashMap<Spikes, Vector2>) dbState.get("jointInfo");
-            for (Spikes s : jointInfo.keySet()){
-                actionController.fixBodyToSpikes(db, s, new Vector2[]{db.getBody().getWorldPoint(jointInfo.get(s))});
-            }
-        }
-
-        if (state.checkpoint != null) {
-            currLevel.updateCheckpoints(state.checkpoint, false);
-        } else {
-            currLevel.resetCheckpoints();
-        }
-        if (currLevel.getCheckpoint() != null) {
-            respawn(cameraMovement);
-            currLevel.getCat().setActive(true);
-        }
-        currLevel.getCat().setPosition(currLevel.getRespawnPos());
-    }
+package edu.cornell.gdiac.game;
+
+import com.badlogic.gdx.Gdx;
+import com.badlogic.gdx.Input;
+import com.badlogic.gdx.Screen;
+import com.badlogic.gdx.math.*;
+import com.badlogic.gdx.utils.*;
+import com.badlogic.gdx.audio.*;
+import com.badlogic.gdx.graphics.*;
+import com.badlogic.gdx.graphics.g2d.*;
+import com.badlogic.gdx.physics.box2d.*;
+import edu.cornell.gdiac.assets.AssetDirectory;
+import edu.cornell.gdiac.game.object.*;
+
+import edu.cornell.gdiac.game.obstacle.*;
+import edu.cornell.gdiac.game.stage.HudStage;
+import edu.cornell.gdiac.util.ScreenListener;
+
+import java.util.HashMap;
+
+/**
+ * Gameplay controller handling the in-game operations of the current level.
+ * <br><br>
+ * Adapted from Walker M. White's PlatformController.java in Cornell CS 3152, Spring 2023.
+ */
+public class GameController implements Screen {
+    /** Listener that will update the player mode when we are done */
+    private ScreenListener listener;
+    /** Exit code for quitting the game */
+    public static final int EXIT_QUIT = 0;
+    /** Default drawscale */
+    protected static final float DEFAULT_SCALE = 32;
+    /** The default value of gravity (going down) */
+    protected static final float DEFAULT_GRAVITY = -4.9f;
+    /** The Box2D world */
+    protected World world;
+    /** The world scale */
+    protected Vector2 scale;
+    /** The amount of time for a physics engine step. */
+    public static final float WORLD_STEP = 1/60.0f;
+    /** Number of velocity iterations for the constraint solvers */
+    public static final int WORLD_VELOC = 6;
+    /** Number of position iterations for the constraint solvers */
+    public static final int WORLD_POSIT = 2;
+    /** Whether debug mode is active */
+    private boolean debug;
+    /** The default sound volume */
+    private float volume;
+    /** JSON representing the level */
+    private JsonValue levelJV;
+    /** Whether to return to previous level */
+    private boolean ret;
+    /** Reference to the game canvas */
+    protected GameCanvas canvas;
+    /** The maximum number of lives in the game */
+    private static final int MAX_NUM_LIVES = 9;
+    /** The hashmap for texture regions */
+    private HashMap<String, TextureRegion> textureRegionAssetMap;
+    /** The hashmap for sounds */
+    private HashMap<String, Sound> soundAssetMap;
+    /** The hashmap for fonts */
+    private HashMap<String, BitmapFont> fontAssetMap;
+    /** The JSON value constants */
+    private JsonValue constants;
+    /** The BitmapFont for the displayFont */
+    protected BitmapFont displayFont;
+    /** The JSON value constants */
+    private JsonValue constantsJSON;
+    /** The ActionController */
+    private ActionController actionController;
+    /** The CollisionController */
+    private CollisionController collisionController;
+    /** The current level model */
+    private Level currLevel;
+    /** The next level */
+    private Level nextLevel;
+    /** The previous level */
+    private Level prevLevel;
+    /**
+     * Array of levels. Will always be of length 3, storing currLevel, nextLevel and prevLevel. We use both an array and
+     * three variables to handle level switching and to decrease verbosity and increase readability.
+     */
+    private Level[] levels;
+    /** The index of the current level in levels array.*/
+    private int currLevelIndex;
+    /** The total number of levels in the game */
+    private int numLevels;
+    /** The current level index */
+    private int levelNum;
+    /** JSON for the previous level */
+    private JsonValue prevJV;
+    /** JSON for the next level */
+    private JsonValue nextJV;
+    /** The AssetDirectory */
+    private AssetDirectory directory;
+
+    /** Temporary list of activatables to pan to */
+    private Array<Activatable> panTarget = new Array<>();
+    /** Keeps track of time held at activatable upon pan **/
+    private float panTime;
+    /** Time held at activatable upon pan**/
+    final float PAN_HOLD = 50f; //about 17ms per PAN_HOLD unit (holds 0.85 second)
+    /** Keeps track of amount of time delayed after respawn **/
+    private float respawnDelay;
+    /** Whether level was just reset (matters for respawn behavior) **/
+    private boolean justReset;
+    final float RESPAWN_DELAY = 60f; //about 17ms per RESPAWN_DELAY unit (holds 1 second-0.5s on dead body, 0.5s on respawned cat)
+    /** The background texture */
+    private Texture background;
+    /** Ticks since the player has undone */
+    private float undoTime;
+    /** The max value of undoTime such that undoing will undo to the previous checkpoint and not the current checkpoint.*/
+    private static final float MAX_UNDO_TIME = 120f;
+    public StageController stageController = null;
+    public boolean paused = false;
+
+    public HudStage hud;
+
+    /**
+     * PLAY: User has all controls and is in game
+     * PLAYER_PAN: Camera zooms out and player is free to pan around the level (all other gameplay controls stripped from user)
+     * PAN: Camera movement not controlled by player (e.g. when activator is pressed or at beginning of level)
+     * RESPAWN: Camera focuses on dead body for half of RESPAWN_DELAY and focuses on newly respawned cat for half of RESPAWN_DELAY
+     */
+    enum GameState {
+        PLAY,
+        PLAYER_PAN,
+        PAN,
+        RESPAWN
+    }
+    /** State of gameplay used for camera */
+    public static GameState gameState;
+    /** If we have respawned in preUpdate(). Needed in postUpdate() for saving level state. */
+    private boolean justRespawned;
+    /** The color of the flash animation after resetting/undoing */
+    private Color flashColor = new Color(1, 1, 1, 0);
+
+
+    /**
+     * Creates a new game world with the default values.
+     * <br><br>
+     * The game world is scaled so that the screen coordinates do not agree
+     * with the Box2D coordinates.  The bounds are in terms of the Box2d
+     * world, not the screen.
+     */
+    protected GameController(int numLevels) {
+        this(new Vector2(0,DEFAULT_GRAVITY), new Vector2(DEFAULT_SCALE,DEFAULT_SCALE), numLevels);
+    }
+
+    /**
+     * Creates and initialize a new instance of a GameController
+     * <br><br>
+     * The game world is scaled so that the screen coordinates do not agree
+     * with the Box2D coordinates.  The bounds are in terms of the Box2D
+     * world, not the screen.
+     */
+    protected GameController(Vector2 gravity, Vector2 scale, int numLevels) {
+        this.scale = scale;
+        debug = false;
+        setRet(false);
+        world = new World(gravity, true);
+
+        this.numLevels = numLevels;
+        levelNum = 1;
+        levels = new Level[3];
+        for (int i = 0; i < 3; i++){
+            levels[i] = new Level(world, scale, MAX_NUM_LIVES);
+        }
+        currLevelIndex = 1;
+
+        setLevels();
+        actionController = new ActionController(scale, volume);
+        actionController.setLevel(levels[currLevelIndex]);
+        collisionController = new CollisionController(actionController);
+        collisionController.setLevel(levels[currLevelIndex]);
+
+        gameState = GameState.PLAY;
+        panTime = 0;
+        respawnDelay = 0;
+
+        AssetDirectory internal = new AssetDirectory("loading.json");
+        internal.loadAssets();
+        internal.finishLoading();
+
+        hud = new HudStage(internal, true);
+        hud.lives = currLevel.getNumLives();
+    }
+
+    /**
+     * Points <code>currLevel</code>, <code>nextLevel</code> and <code>prevLevel</code> to the correct elements of the
+     * <code>levels</code> array, based on <code>currLevelIndex</code>.
+     */
+    private void setLevels(){
+        currLevel = levels[currLevelIndex];
+        nextLevel = levels[(currLevelIndex + 1) % 3];
+        prevLevel = levels[Math.floorMod(currLevelIndex - 1, 3)];
+    }
+
+    /**
+     * Sets the canvas associated with this controller
+     * <br><br>
+     * The canvas is shared across all controllers.  Setting this value will compute
+     * the drawing scale from the canvas size.
+     *
+     * @param canvas the canvas associated with this controller
+     */
+    public void setCanvas(GameCanvas canvas) {
+        this.canvas = canvas;
+    }
+
+    /**
+     * Returns the level model
+     *
+     * @return level
+     */
+    public Level getCurrLevel() {
+        return currLevel;
+    }
+
+    /**
+     * Returns the canvas associated with this controller
+     * <br><br>
+     * The canvas is shared across all controllers
+     *
+     * @return the canvas associated with this controller
+     */
+    public GameCanvas getCanvas() {
+        return canvas;
+    }
+
+    /**
+     * Returns true if returning to prev level
+     *
+     * @return true if returning to previous level
+     */
+    public boolean isRet() { return ret; }
+
+    /**
+     * Sets whether to return to the previous level
+     *
+     * @param value to set ret to
+     */
+    public void setRet(boolean value){
+        ret = value;
+    }
+
+    /**
+     * Gets the JSON for the currently active level
+     * @return JSON for currently active level
+     */
+    public JsonValue getJSON() { return levelJV; }
+
+    /**
+     * Sets the JSON to be used for the currently active level
+     * @param level Sets JSON for currently active level
+     */
+    public void setJSON(JsonValue level) { levelJV = level; }
+
+    /**
+     * Sets the ScreenListener for this mode
+     * <br><br>
+     * The ScreenListener will respond to requests to quit.
+     */
+    public void setScreenListener(ScreenListener listener) {
+        this.listener = listener;
+    }
+
+    /**
+     * Sets the hashmaps for Texture Regions, Sounds, Fonts, and sets JSON value constants
+     *
+     * @param tMap the hashmap for Texture Regions
+     * @param fMap the hashmap for Fonts
+     * @param sMap the hashmap for Sounds
+     * @param constants the JSON value for constants
+     */
+    public void setAssets(HashMap<String, TextureRegion> tMap, HashMap<String, BitmapFont> fMap,
+                          HashMap<String, Sound> sMap, JsonValue constants){
+        //for now levelcontroller will have access to these assets, but in the future we may see that it is unnecessary
+        textureRegionAssetMap = tMap;
+        fontAssetMap = fMap;
+        soundAssetMap = sMap;
+        constantsJSON = constants;
+        setConstants(constants);
+        displayFont = fMap.get("retro");
+
+        //send the relevant assets to classes that need them
+        actionController.setVolume(constantsJSON.get("defaults").getFloat("volume"));
+        actionController.setAssets(sMap);
+        for (Level l : levels){
+            l.setAssets(tMap);
+        }
+    }
+
+    /**
+     * Sets the static constants for all objects.
+     *
+     * @param constants  Constants JSON
+     */
+    private static void setConstants(JsonValue constants){
+        DeadBody.setConstants(constants.get("deadBody"));
+        Flamethrower.setConstants(constants.get("flamethrowers"));
+        PushableBox.setConstants(constants.get("boxes"));
+        Spikes.setConstants(constants.get("spikes"));
+        Activator.setConstants(constants.get("activators"));
+        Laser.setConstants(constants.get("lasers"));
+        Checkpoint.setConstants(constants.get("checkpoint"));
+        Mirror.setConstants(constants.get("mirrors"));
+        Wall.setConstants(constants.get("walls"));
+        Platform.setConstants(constants.get("platforms"));
+        Cat.setConstants(constants.get("cat"));
+        Exit.setConstants(constants.get("exits"));
+        Door.setConstants(constants.get("doors"));
+        Mob.setConstants(constants.get("mobs"));
+        Goal.setConstants(constants.get("goal"));
+    }
+
+    /**
+     * Steps the level
+     * <br><br>
+     * The previous level is set to the current level<br>
+     * The current level is set to the next level<br>
+     * The next level is loaded in<br>
+     */
+    public void nextLevel(){
+        levelNum++;
+        prevJV = getJSON();
+        setJSON(nextJV);
+        setRet(false);
+
+
+        currLevelIndex = (currLevelIndex + 1) % 3;
+        currLevel.setComplete(false);
+        setLevels();
+//        respawn();
+        currLevel.setCat(prevLevel.getCat());
+        prevLevel.removeCat();
+
+        nextLevel.dispose();
+        if (levelNum < numLevels) {
+            nextJV = tiledJSON(levelNum + 1);
+            nextLevel.populateTiled(nextJV, currLevel.bounds.x + currLevel.bounds.width, currLevel.bounds.y, levelNum + 1, currLevel.goalY, true);
+        }
+        initCurrLevel(true);
+        collisionController.setDidChange(true);
+    }
+
+    /**
+     * Steps the level
+     * <br><br>
+     * The next level is set to the current level<br>
+     * The current level is set to the previous level<br>
+     * The previous level is loaded in<br>
+     */
+    public void prevLevel(){
+        levelNum--;
+        nextJV = getJSON();
+        setJSON(prevJV);
+        setRet(false);
+        if (levelNum > 1) {
+            prevJV = tiledJSON(levelNum - 1);
+        }
+        currLevelIndex = Math.floorMod(currLevelIndex - 1,  3);
+        setLevels();
+
+        currLevel.setCat(nextLevel.getCat());
+        nextLevel.removeCat();
+
+        prevLevel.dispose();
+        if (levelNum > 1) {
+            prevJV = tiledJSON(levelNum - 1);
+            prevLevel.populateTiled(prevJV, currLevel.bounds.x, currLevel.bounds.y, levelNum - 1, currLevel.returnY, false);
+        }
+
+        initCurrLevel(true);
+        collisionController.setDidChange(true);
+    }
+
+    /**
+     * Loads in the JSON of a level
+     *
+     * @param levelNum the number associated with the level to be loaded in
+     * @return JSON of the level
+     */
+    private JsonValue tiledJSON(int levelNum){ return directory.getEntry("tiledLevel" + levelNum, JsonValue.class); }
+
+    /**
+     * Gather the assets for this controller.
+     * <br><br>
+     * This method extracts the asset variables from the given asset directory. It
+     * should only be called after the asset directory is completed.
+     *
+     * @param directory	Reference to global asset manager.
+     */
+    public void gatherAssets(AssetDirectory directory) {
+        // Allocate the tiles
+        // Creating the hashmaps
+        textureRegionAssetMap = new HashMap<>();
+        soundAssetMap = new HashMap<>();
+        fontAssetMap = new HashMap<>();
+
+        String[] names = {"cat", "sit", "deadCat", "jumpingCat", "jump_anim", "walk",
+                "spikes", "button", "flamethrower", "flame", "laser", "checkpoint", "goal_obj",
+                "checkpointActive", "checkpoint_anim", "checkpoint_active_anim", "checkpoint_base",
+                "checkpoint_base_active",
+                "background", "flame_anim", "roboMob", "roboMobAnim",
+                "spirit_anim", "spirit_photon", "spirit_photon_cat", "spirit_region",
+                "meow_anim", "idle_anim", "idle_anim_stand",
+                 "button_base","button_top","switch_top",
+                "metal_tileset", "climbable_tileset", "steel","burnCat", "deadCat2", "door", "platforms"};
+
+        for (String n : names){
+            textureRegionAssetMap.put(n, new TextureRegion(directory.getEntry(n, Texture.class)));
+        }
+
+        names = new String[]{"jump", "dash", "metalLanding", "pew", "plop", "meow"};
+        for (String n : names){
+            soundAssetMap.put(n, directory.getEntry(n, Sound.class));
+        }
+
+        names = new String[]{"retro"};
+        for (String n : names){
+            fontAssetMap.put(n, directory.getEntry(n, BitmapFont.class));
+        }
+
+        constants = directory.getEntry("constants", JsonValue.class);
+        this.directory = directory;
+
+        background = textureRegionAssetMap.get("background").getTexture();
+
+        // Giving assets to levelController
+        setAssets(textureRegionAssetMap, fontAssetMap, soundAssetMap, constants);
+        setJSON(tiledJSON(1));
+        nextJV = tiledJSON(2);
+
+        //Set controls
+        InputController.getInstance().setControls(directory.getEntry("controls", JsonValue.class));
+
+//		InputController.getInstance().writeTo("inputLogs/recent.txt");
+//		InputController.getInstance().readFrom("inputLogs/recent.txt");
+    }
+
+    /**
+     * Handles respawning the cat after their death
+     * <br><br>
+     * The level model died is set to false<br>
+     * The level model cat is set to its respawn position
+     * @param  cameraMovement true if we want respawn camera movement, false otherwise
+     */
+    public void respawn(boolean cameraMovement) {
+        currLevel.setDied(false);
+        currLevel.getCat().setActive(false);
+        currLevel.getCat().setFacingRight(currLevel.getCheckpoint() != null ? currLevel.getCheckpoint().facingRight() : true);
+        currLevel.getCat().setJumpPressed(false);
+        currLevel.getCat().setGrounded(true);
+        currLevel.getCat().setLinearVelocity(Vector2.Zero);
+        currLevel.getCat().setPosition(currLevel.getRespawnPos());
+        justRespawned = cameraMovement;
+    }
+
+    /**
+     * Resets the status of the game so that we can play again.
+     */
+    protected void reset(){ init(levelNum); }
+
+    /**
+     * Initializes the game from a given level number.
+     *
+     * Note that this method simply repopulates the existing levels. Care needs to be taken to
+     * properly dispose the level so that the level reset is clean.
+     */
+    protected void init(int levelNum) {
+
+        this.levelNum = levelNum;
+
+        prevLevel.dispose();
+        currLevel.dispose();
+        nextLevel.dispose();
+        Vector2 gravity = new Vector2( world.getGravity() );
+        world.dispose();
+        world = new World(gravity, true);
+
+        justRespawned = true;
+        justReset = true;
+        currLevelIndex = 1;
+        setLevels();
+        prevLevel.setWorld(world);
+        currLevel.setWorld(world);
+        nextLevel.setWorld(world);
+        world.setContactListener(collisionController);
+        world.setContactFilter(collisionController);
+        collisionController.setReturn(false);
+        setRet(false);
+
+        levelJV = tiledJSON(levelNum);
+        currLevel.populateTiled(levelJV, levelNum);
+        if (levelNum < numLevels) {
+            nextJV = tiledJSON(levelNum + 1);
+            nextLevel.populateTiled(nextJV, currLevel.bounds.x + currLevel.bounds.width, currLevel.bounds.y, levelNum + 1, currLevel.goalY, true);
+        }
+        if (levelNum > 1) {
+            prevJV = tiledJSON(levelNum - 1);
+            prevLevel.populateTiled(prevJV, currLevel.bounds.x, currLevel.bounds.y, levelNum - 1, currLevel.returnY, false);
+        }
+
+        initCurrLevel(false);
+    }
+
+    /**
+     * Prepares the game for a new level: resets controllers, camera and stored states.
+     *
+     * @param cameraGlide True if the camera should glide to its new location.
+     */
+    private void initCurrLevel(boolean cameraGlide){
+        collisionController.setLevel(currLevel);
+        actionController.setLevel(currLevel);
+        actionController.setMobControllers(currLevel);
+        if (currLevel.levelStates().size == 0) currLevel.saveState();
+        canvas.getCamera().setLevelBounds(currLevel.bounds, scale);
+        canvas.getCamera().updateCamera(currLevel.getCat().getPosition().x*scale.x, currLevel.getCat().getPosition().y*scale.y, cameraGlide);
+        currLevel.unpause();
+        nextLevel.pause();
+        prevLevel.pause();
+        undoTime = 0;
+        resume();
+    }
+
+    /**
+     * Dispose of all (non-static) resources allocated to this mode.
+     */
+    public void dispose() {
+        currLevel.dispose();
+        world.dispose();
+        scale  = null;
+        canvas = null;
+    }
+
+    /**
+     * Returns whether to process the update loop
+     * <br><br>
+     * At the start of the update loop, we check if it is time
+     * to switch to a new game mode.  If not, the update proceeds
+     * normally.
+     *
+     * @param dt Number of seconds since last animation frame
+     *
+     * @return whether to process the update loop
+     */
+    public boolean preUpdate(float dt) {
+
+        if (listener == null) {
+            return true;
+        }
+
+        InputController input = InputController.getInstance();
+        input.readInput();
+        // Toggle debug
+        if (input.didDebug()) {
+            debug = !debug;
+//            canvas.getCamera().debugCamera(debug);
+        }
+
+        if (!currLevel.isFailure() && currLevel.getDied()) {
+            flashColor.set(0, 0, 0, 1);
+            respawn(true);
+        }
+
+        if (input.didExit()){
+            pause();
+            listener.exitScreen(this, EXIT_QUIT);
+            return false;
+        }
+
+        if (currLevel.isFailure() || input.didReset()) {
+            if (currLevel.isFailure()) flashColor.set(1, 0, 0, 1);
+            reset();
+        } else if (currLevel.isComplete() && levelNum < numLevels) {
+            pause();
+            nextLevel();
+            return false;
+        } else if (isRet() && levelNum > 1) {
+            pause();
+            prevLevel();
+            return false;
+        }  else if (input.didNext() && levelNum < numLevels) {
+            pause();
+            init(levelNum + 1);
+            return false;
+        }  else if (input.didPrev() && levelNum > 1) {
+            pause();
+            init(levelNum - 1);
+            return false;
+        }
+        return true;
+    }
+
+    /**
+     * The core gameplay loop of this world.
+     * <br><br>
+     * This method contains the specific update code for this mini-game. It does
+     * not handle collisions, as those are managed by the parent class WorldController.
+     * This method is called after input is read, but before collisions are resolved.
+     * The very last thing that it should do is apply forces to the appropriate objects.
+     *
+     * @param dt	Number of seconds since last animation frame
+     */
+    public void update(float dt) {
+        if (collisionController.getReturn()) {
+            setRet(true);
+        }
+        actionController.update(dt);
+        flashColor.a -= flashColor.a/10;
+        updateCamera();
+
+        hud.lives = currLevel.getNumLives();
+        hud.updateLives();
+    }
+
+    /**
+     * Processes physics
+     * <br><br>
+     * Once the update phase is over, but before we draw, we are ready to handle
+     * physics.  The primary method is the step() method in world.  This implementation
+     * works for all applications and should not need to be overwritten.
+     *
+     * @param dt	Number of seconds since last animation frame
+     */
+    public void postUpdate(float dt) {
+        // Add any objects created by actions
+        currLevel.addQueuedObjects();
+        currLevel.addQueuedJoints();
+
+        // Turn the physics engine crank.
+        world.step(WORLD_STEP,WORLD_VELOC,WORLD_POSIT);
+
+        // Update objects
+        actionController.postUpdate(dt);
+        justRespawned = false;
+        justReset = false;
+
+        if (InputController.getInstance().didUndo()) {
+            Array<Level.LevelState> levelStates = currLevel.levelStates();
+            if (undoTime < MAX_UNDO_TIME && levelStates.size > 1) {
+                levelStates.pop();
+            }
+            loadLevelState(levelStates.peek(), false);
+            undoTime = 0;
+            flashColor.set(1, 1, 1, 1);
+        }
+    }
+
+    /**
+     * Updates GameState and moves camera accordingly
+     */
+    public void updateCamera(){
+        Camera cam = canvas.getCamera();
+        InputController input = InputController.getInstance();
+        //resetting automatically resets camera to cat
+        if(justReset){
+            gameState = GameState.PLAY;
+        }
+        if(input.didPan()){
+            gameState = GameState.PLAYER_PAN;
+            //move camera
+            cam.updateCamera(cam.getX()+input.getCamHorizontal(),cam.getY()+ input.getCamVertical(),false);
+        }
+        else if(gameState == GameState.PLAYER_PAN){
+            gameState = GameState.PLAY;
+        }
+
+        for (Activator a : currLevel.getActivators()){
+            if (a.isPressed() && a.getPan()){
+                a.setPan(false);
+                if(currLevel.getActivationRelations().containsKey(a.getID())){
+                    panTarget = currLevel.getActivationRelations().get(a.getID());
+                }
+                gameState = GameState.PAN;
+            }
+        }
+        if(gameState == GameState.PLAY){
+            panTime = 0;
+            respawnDelay = 0;
+            undoTime++;
+
+            input.setDisableAll(false);
+            float x_pos = currLevel.getCat().getPosition().x*scale.x;
+            float y_pos = currLevel.getCat().getPosition().y*scale.y;
+            if(justRespawned && !justReset) {
+                gameState = GameState.RESPAWN;
+            }
+            else {
+                //zoom normal when in play state and not panning and not switching bodies
+                if (!input.holdSwitch() && !input.didPan()) {
+                    cam.zoomOut(false);
+                }
+                DeadBody nextDeadBody = currLevel.getNextBody();
+                if (input.holdSwitch() && nextDeadBody != null) {
+                    cam.setGlideMode("SWITCH_BODY");
+                    cam.switchBodyCam(nextDeadBody.getX() * scale.x, nextDeadBody.getY() * scale.y);
+                } else {
+                    cam.setGlideMode("NORMAL");
+                    cam.updateCamera(x_pos, y_pos, true);
+                }
+            }
+        }
+        if(gameState == GameState.PAN){
+            cam.updateCamera(panTarget.get(0).getXPos()*scale.x,panTarget.get(0).getYPos()*scale.y, true);
+            if(!cam.isGliding()){
+                panTime += 1;
+                if(panTime == PAN_HOLD){
+                    gameState = GameState.PLAY;
+                }
+            }
+        }
+        if(gameState == GameState.PLAYER_PAN){
+            cam.zoomOut(true);
+        }
+        if(gameState == GameState.RESPAWN){
+            float xPos = currLevel.getCat().getPosition().x*scale.x;
+            float yPos = currLevel.getCat().getPosition().y*scale.y;
+            input.setDisableAll(true);
+            respawnDelay += 1;
+            if(currLevel.getdeadBodyArray().size > 0 && respawnDelay < RESPAWN_DELAY/2){
+                xPos = currLevel.getdeadBodyArray().get(currLevel.getdeadBodyArray().size-1).getX()*scale.x;
+                yPos = currLevel.getdeadBodyArray().get(currLevel.getdeadBodyArray().size-1).getY()*scale.y;
+            }
+            cam.updateCamera(xPos, yPos, true);
+            if(respawnDelay == RESPAWN_DELAY){
+                respawnDelay = 0;
+                input.setDisableAll(false);
+                gameState = GameState.PLAY;
+
+                currLevel.getCat().setActive(true);
+                currLevel.getCat().setPosition(currLevel.getRespawnPos());
+            }
+        }
+    }
+    @Override
+    public void render(float delta) {
+        //FOR DEBUGGING
+//		delta = 1/60f;
+//		if (Gdx.input.isKeyPressed(Input.Keys.F)){
+//			try {
+//				Thread.sleep(500);
+//			} catch (InterruptedException e) {
+//				Thread.currentThread().interrupt();
+//			}
+//		}
+        if (!paused) {
+            if (preUpdate(delta)) {
+                update(delta); // This is the one that must be defined.
+                postUpdate(delta);
+            }
+        }
+        if (paused) { updateCamera(); }
+        draw(delta);
+        if (paused && stageController != null) { stageController.render(delta); }
+
+    }
+
+    /**
+     * Called when the Screen is resized.
+     * <br><br>
+     * This can happen at any point during a non-paused state but will never happen
+     * before a call to show().
+     *
+     * @param width  The new width in pixels
+     * @param height The new height in pixels
+     */
+    @Override
+    public void resize(int width, int height) {
+        hud.getViewport().update(width, height, true);
+    }
+
+    /**
+     * Called when the Screen is paused.
+     * <br><br>
+     * We need this method to stop all sounds when we pause.
+     * Pausing happens when we switch game modes.
+     */
+    public void pause() {
+        paused = true;
+        actionController.pause();
+    }
+
+    /**
+     * Called when the Screen is resumed from a paused state.
+     * <br><br>
+     * This is usually when it regains focus.
+     */
+    public void resume() {
+        paused = false;
+        stageController = null;
+    }
+
+    /**
+     * Called when this screen becomes the current screen for a Game.
+     */
+    public void show() {
+        // Useless if called in outside animation loop
+    }
+
+    /**
+     * Called when this screen is no longer the current screen for a Game.
+     */
+    public void hide() {
+        // Useless if called in outside animation loop
+    }
+
+    /**
+     * Draw the physics objects to the canvas
+     * <br><br>
+     * For simple worlds, this method is enough by itself.  It will need
+     * to be overridden if the world needs fancy backgrounds or the like.
+     * <br><br>
+     * The method draws all objects in the order that they were added.
+     *
+     * @param dt	Number of seconds since last animation frame
+     */
+    public void draw(float dt) {
+        canvas.clear();
+
+        canvas.begin();
+        canvas.applyViewport();
+        canvas.draw(background, Color.WHITE, canvas.getCamera().getX() - canvas.getWidth()/2, canvas.getCamera().getY()  - canvas.getHeight()/2, canvas.getWidth(), canvas.getHeight());
+        if (true) { //TODO: only draw when necessary
+            prevLevel.draw(canvas, false);
+            nextLevel.draw(canvas, false);
+        }
+        currLevel.draw(canvas, gameState != GameState.RESPAWN);
+        canvas.drawRectangle(canvas.getCamera().getX() - canvas.getWidth()/2, canvas.getCamera().getY()  - canvas.getHeight()/2, canvas.getWidth(), canvas.getHeight(), flashColor, 1, 1);
+        canvas.end();
+        hud.draw();
+
+        if (debug) {
+            canvas.beginDebug();
+            if (levelNum > 1) prevLevel.drawDebug(canvas);
+            currLevel.drawDebug(canvas);
+            if (levelNum < numLevels) nextLevel.drawDebug(canvas);
+            canvas.endDebug();
+        }
+
+        //box2d debug check
+//        Array<Body> bodies = new Array<>();
+//        world.getBodies(bodies);
+//        System.out.println(bodies.size);
+//        int numBodies = 0;
+//        for (Level l : levels){
+//            numBodies += l.objects.size();
+//        }
+//        System.out.println(numBodies);
+
+    }
+
+    /**
+     * Loads in a previously stored level state. The <code>LevelState</code> that is loaded in must
+     * consist of references to the same objects as the current level, i.e. the saved level cannot
+     * have been reset or disposed.
+     * @param state LevelState to load in
+     * @param cameraMovement true if we want camera movement upon respawn, false otherwise
+     */
+    private void loadLevelState(Level.LevelState state, boolean cameraMovement){
+        currLevel.setNumLives(state.numLives);
+        for (Obstacle obs : currLevel.getObjects()){
+
+            if (obs instanceof DeadBody){
+                //need to remove and rebuild dead body array because number of dead bodies can change between saved states
+                DeadBody db = (DeadBody) obs;
+                currLevel.removeDeadBody(db);
+            } else {
+
+                obs.loadState(state.obstacleData.get(obs));
+
+                if (obs instanceof Spikes){
+                    ((Spikes) obs).destroyJoints(world);
+                }
+            }
+        }
+
+        // rebuild dead body array
+        for (ObjectMap<String, Object> dbState : state.deadBodyData){
+            DeadBody db = currLevel.loadDeadBodyState(dbState);
+            HashMap<Spikes, Vector2> jointInfo = (HashMap<Spikes, Vector2>) dbState.get("jointInfo");
+            for (Spikes s : jointInfo.keySet()){
+                actionController.fixBodyToSpikes(db, s, new Vector2[]{db.getBody().getWorldPoint(jointInfo.get(s))});
+            }
+        }
+
+        if (state.checkpoint != null) {
+            currLevel.updateCheckpoints(state.checkpoint, false);
+        } else {
+            currLevel.resetCheckpoints();
+        }
+        if (currLevel.getCheckpoint() != null) {
+            respawn(cameraMovement);
+            currLevel.getCat().setActive(true);
+        }
+        currLevel.getCat().setPosition(currLevel.getRespawnPos());
+    }
 }