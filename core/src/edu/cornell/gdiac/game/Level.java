package edu.cornell.gdiac.game;

import box2dLight.RayHandler;
import com.badlogic.gdx.graphics.Color;
import com.badlogic.gdx.graphics.g2d.TextureRegion;
import com.badlogic.gdx.math.*;
import com.badlogic.gdx.physics.box2d.joints.WeldJointDef;
import com.badlogic.gdx.utils.*;
import com.badlogic.gdx.physics.box2d.*;
import edu.cornell.gdiac.game.object.*;

import edu.cornell.gdiac.game.obstacle.*;
import edu.cornell.gdiac.util.PooledList;

import java.util.HashMap;

/**
 * Represents a single level in our game
 * <br><br>
 * Note that the constructor does very little.  The true initialization happens
 * by reading the JSON value.  To reset a level, dispose it and reread the JSON.
 * <br><br>
 * Adapted from Walker M. White's LevelMode.java in Cornell CS 3152, Spring 2023.
 */
public class Level {

    /** The Box2D world */
    protected World world;
    /** The boundary of the level */
    protected Rectangle bounds;
    /** The world scale */
    protected Vector2 scale;
    // Physics objects for the game
    /** Reference to the character cat */
    private Cat cat;
    /** Reference to the goal exit */
    private Exit goalExit;
    protected float goalY;
    /**Reference to the return exit */
    private Exit returnExit;
    protected float returnY;

    /** Reference to the goal object */
    private Goal goal;

    /** Tiles of level */
    protected Tiles tiles;
    /** Climbables of level */
    protected Tiles climbables;
    /** Windows of level */
    protected  Tiles windows;
    /** Leaves of level */
    protected  Tiles leaves;
    /** All the objects in the world. */
    protected PooledList<Obstacle> objects  = new PooledList<>();
    /** Queue for adding objects */
    protected PooledList<Obstacle> addQueue = new PooledList<>();
    /** Queue to add joints to the world */
    protected PooledList<JointDef> jointQueue = new PooledList<>();
    /** Whether we have completed this level */
    private boolean complete;
    /** Whether we have failed at this world (and need a reset) */
    private boolean failed;
    /** Whether we have died */
    private boolean died;
    /** The number of lives remaining */
    private int numLives;
    /** The max lives allowed */
    private final int maxLives;
    private int tileSize;
    /** cache for setting texture scales */
    private Vector2 textureScaleCache = new Vector2();

    /** hashmap to represent activator-activatable relationships:
     *   keys are activator ids specified in JSON*/
    private HashMap<String, Array<Activatable>> activationRelations;

    /** object arrays */
    private final Array<Activator> activators;
    private final Array<Activatable> activatables;
    private final Array<DeadBody> deadBodyArray;
    private final Array<Mob> mobArray;
    private Checkpoint currCheckpoint;
    private final Array<Laser> lasers;
    private final Array<SpiritRegion> spiritRegionArray;
    /**
     * Camera regions we are currently in contact with
     */
    private Array<CameraRegion> cameraRegions;
    /** The respawn position of the player */
    private Vector2 respawnPos;

    /** texture assets */
    private HashMap<String, TextureRegion> textureRegionAssetMap;

    //region Spirit mode stuff
    private boolean spiritMode;
    /** The spirit line */
    private SpiritLine spiritLine;
    //endregion
    /** the initial respawn position for this level */
    private Vector2 startRespawnPos;
    /** properties map cache */
    private ObjectMap<String, Object> propertiesMap = new ObjectMap<>();
    private Array<LevelState> levelStates;
    private int levelNum;
    /** map of names of the obstacles defined from Tiled JSON */
    private ObjectMap<String, Obstacle> objectNames = new ObjectMap<>();
    /** map of obstacle to name of obstacle to attach joint to */
    private ObjectMap<Obstacle, String> objectJoints = new ObjectMap<>();
    /** joints added between obstacles in this level */
    private Array<Joint> joints = new Array<>();
    /** Array of spirit particles from dead bodies */
    private Array<Particle> spiritParticles = new Array<>();
    /** The type of biome the level is in */
    private String biome;
    /** Current RayHandler associated with the active world for convenience. */
    private RayHandler rayHandler;
    private DeadBody nextBody;
    private Array<Decoration> decorations = new Array();


    /**
     * Returns the bounding rectangle for the physics world
     * <br><br>
     * The size of the rectangle is in physics, coordinates, not screen coordinates
     *
     * @return the bounding rectangle for the physics world
     */
    public Rectangle getBounds() {
        return bounds;
    }

    /**
     * Returns the scaling factor to convert physics coordinates to screen coordinates
     *
     * @return the scaling factor to convert physics coordinates to screen coordinates
     */
    public Vector2 getScale() {
        return scale;
    }

    /**
     * Returns a reference to the Box2D World
     *
     * @return a reference to the Box2D World
     */
    public World getWorld() {
        return world;
    }

    /**
     * Returns a reference to the player cat
     *
     * @return a reference to the player cat
     */
    public Cat getCat() {
        return cat;
    }

    /**
     * @return cameraRegion colliding with most amount of fixtures
     */
    public Array<CameraRegion> getCameraRegions(){
        return cameraRegions;
    }

    /**
     * Returns a reference to the current checkpoint
     *
     * @return a reference to the current checkpoint
     */
    public Checkpoint getCheckpoint() {return currCheckpoint;}

    /**
     * Returns a reference to the array of activators
     *
     * @return a reference to the activators
     */
    public Array<Activator> getActivators() { return activators; }

    /**
     * Returns a reference to the array of lasers
     *
     * @return a reference to the lasers
     */
    public Array<Laser> getLasers() { return lasers; }

    /**
     * Returns a reference to the goal object
     *
     * @return a reference to the goal
     */
    public Goal getGoal() { return goal; }

    /**
     * Returns a reference to the array of spirit particles
     *
     * @return spiritParticles
     */
    public Array<Particle> getSpiritParticles() { return spiritParticles; }

    /**
     * Adds a Particle to array of spirit particles
     *
     * @param p the Particle to add
     */
    public void addSpiritParticle(Particle p) { spiritParticles.add(p); }

    /**
     * Returns the biome of the level
     *
     * @return biome
     */
    public String getBiome() { return biome; }


    /**
     * Sets the cat for this level. This is used for level switching.
     *
     * @param cat New cat
     */
    public void setCat(Cat cat) {
        objects.remove(this.cat);
        objects.add(cat);
        this.cat = cat;
    }

    /**
     * Removes the cat from this level. This is used for level switching.
     */
    public void removeCat() { objects.remove(cat); cat = null; }

    /**
     * Returns a reference to the hashmap of activation relations
     *
     * @return a reference to the activation relations
     */
    public HashMap<String, Array<Activatable>> getActivationRelations() { return activationRelations; }

    /**
     * Returns a reference to the list of objects
     *
     * @return a reference to all objects
     */
    public PooledList<Obstacle> getObjects(){ return objects; }

    /**
     * Returns a reference to the array of dead bodies
     *
     * @return a reference to the dead body array
     */
    public Array<DeadBody> getdeadBodyArray() { return deadBodyArray; }

    /**
     * Returns a reference to the array of mobs
     *
     * @return a reference to the mob array
     */
    public Array<Mob> getMobArray() { return mobArray; }

    /**
     * Returns a reference to the array of spirit regions
     *
     * @return a reference to the spirit region array
     */
    public Array<SpiritRegion> getSpiritRegionArray() { return spiritRegionArray; }

    /**
     * Returns a reference to the respawn position
     *
     * @return a reference to the respawn position
     */
    public Vector2 getRespawnPos() { return currCheckpoint == null ? respawnPos : currCheckpoint.getRespawnPosition(); }

    /**
     * Sets the respawn position
     *
     * @param pos the Vector2 value to set respawn position to
     */
    public void setRespawnPos(Vector2 pos) { respawnPos = pos; }

    /**
     * Returns true if the level is completed.
     * <br><br>
     * If true, the level will advance after a countdown
     *
     * @return true if the level is completed.
     */
    public boolean isComplete() {
        return complete;
    }

    /**
     * Returns true if the level is failed.
     * <br><br>
     * If true, the level will reset after a countdown
     *
     * @return true if the level is failed.
     */
    public boolean isFailure() {
        return failed;
    }

    /**
     * Sets whether the level is failed.
     * <br><br>
     * If true, the level will reset after a countdown
     *
     * @param value whether the level is failed.
     */
    public void setFailure(boolean value) {
        failed = value;
    }

    /**
     * Sets the game world
     *
     * @param world the world to set to
     */
    public void setWorld(World world) { this.world = world; }

    /**
     * Sets the level's ray handler for Box2DLights
     * <br>
     * Note that currently a new Ray Handler does not do anything unless the world's objects are
     * created with their associated lights linked to the new ray handler.
     * @param rayHandler new ray handler that this world should use
     */
    public void setRayHandler(RayHandler rayHandler) { this.rayHandler = rayHandler; }

    /**
     * Sets whether the player died in the level
     *
     * @param died the value to set died to
     */
    public void setDied(boolean died){ this.died = died; }

    /**
     * Returns a reference to whether the player has died
     *
     * @return a reference to died
     */
    public boolean getDied() { return died; }

    public Exit getGoalExit() { return goalExit; }

    public Exit getReturnExit() { return returnExit; }

    /**
     * Returns a reference to the number of lives the player has remaining in this level
     *
     * @return a reference to number of lives
     */
    public int getNumLives() { return numLives; }

    /**
     * Sets the number of lives in this level
     *
     * @param val the value to set numLives to
     */
    public void setNumLives(int val) { numLives = val; }

    /**
     * Resets the number of lives to the max number of lives
     */
    public void resetLives() { numLives = maxLives; }


    /**
     * Stores textures for creating new objects in the level
     *
     * @param tMap Texture map for objects
     */
    public void setAssets(HashMap<String, TextureRegion> tMap){ textureRegionAssetMap = tMap; }

    /**
     * Creates a new LevelModel
     * <br><br>
     * The level is empty and there is no active physics world.  You must read
     * the JSON file to initialize the level
     *
     * @param world Box2D world containing all game simulations
     * @param scale Drawing scale
     * @param numLives Number of lives
     */
    public Level(World world, Vector2 scale, int numLives, RayHandler rayHandler) {
        this.world  = world;
        this.bounds = new Rectangle();
        this.scale = scale;
        this.numLives = numLives;
        this.rayHandler = rayHandler;
        maxLives = numLives;
        complete = false;
        failed = false;
        died = false;

        activators = new Array<>();
        activatables = new Array<>();
        deadBodyArray = new Array<>();
        lasers = new Array<>();
        mobArray = new Array<>();
        spiritRegionArray = new Array<>();
        cameraRegions = new Array<>();
        activationRelations = new HashMap<>();
        spiritMode = false;
        spiritLine = new SpiritLine(Color.WHITE, Color.WHITE, scale);
    }

    /**
     * Sets whether the level is completed.
     * <br><br>
     * If true, the level will advance after a countdown
     *
     * @param value whether the level is completed.
     */
    public void setComplete(boolean value) {
        complete = value;
    }

    /**
     * Sets goal active to be some value
     * @param val to set active
     */
    public void setGoal(Boolean val) {
        goal.setActive(val);
    }

    /**
     * Updates active checkpoints and cat respawning position
     *
     * @param c The most recent checkpoint the cat has come in contact with
     */
    public void updateCheckpoints(Checkpoint c, boolean shouldSave){
        if(currCheckpoint != null){
            currCheckpoint.setCurrent(false, true);
        }
        shouldSave = shouldSave && c != currCheckpoint;
        currCheckpoint = c;
        currCheckpoint.setCurrent(true, cat.isFacingRight());
        if (shouldSave) saveState();
    }

    public void resetCheckpoints(){
        if(currCheckpoint != null){
            currCheckpoint.setCurrent(false, true);
        }
        currCheckpoint = null;
        respawnPos = startRespawnPos;
    }

    private void loadExitPositions(JsonValue data, int tileSize, int levelHeight){
        goalY = 0;
        returnY = 0;
        JsonValue objects = data.get("objects");
        for (JsonValue objJV : objects) {
            readProperties(objJV, tileSize, levelHeight);
            if (propertiesMap.get("type", "goal").equals("goal")){
                goalY = (float)propertiesMap.get("y") - (float)propertiesMap.get("height") - bounds.y;
            } else {
                returnY = (float)propertiesMap.get("y") - (float)propertiesMap.get("height") - bounds.y;
            }
        }
    }

    private class InvalidTiledJSON extends RuntimeException {
        private InvalidTiledJSON(String errorMessage) {
            super("Error loading Tiled level " + levelNum + ": " + errorMessage);
        }
    }

    /**
     * Populates this level from data from a Tiled file.
     *
     * @param tiledMap Tiled Json
     */
     public void populateTiled(JsonValue tiledMap, int levelNum) {
        populateTiled(tiledMap, 0, 0, levelNum, returnY, null);
    }

    /**
     * Populates this level from data from a Tiled file. Places the level into the world such that the exits between this
     * level and an adjacent level are aligned.
     *
     * @param tiledMap    Tiled JSON
     * @param xOffset     The x offset in Box2D coordinates to place this world at
     * @param yOffset     The y offset in Box2D coordinates to place this world at
     * @param prevExitY   The y position of the bottom left edge of the adjacent level's exit
     * @param next        True if we are progressing from the previous level (i.e to the right),
     *                    null if we should ignore offsets
     */
    public void populateTiled(JsonValue tiledMap, float xOffset, float yOffset, int levelNum, float prevExitY, Boolean next) {

        this.levelNum = levelNum;

        biome = tiledMap.get("properties").get(0).getString("value");

        if (tiledMap == null) throw new InvalidTiledJSON("missing Tiled JSON");

        if (tiledMap.getBoolean("infinite")) throw new InvalidTiledJSON("map size cannot be infinite");

        world.setGravity( new Vector2(0,tiledMap.getFloat("gravity",-14.7f)) );
        activationRelations = new HashMap<>();
        levelStates = new Array<>();

        JsonValue layers = tiledMap.get("layers");
        JsonValue tileData = layers.get(0);

        if (biome.equals("forest")) {
            tileData = layers.get(1);
        }
        JsonValue climbableData = null;
        JsonValue windowData = null;
        JsonValue leafData = null;

        tileSize = tiledMap.getInt("tilewidth");
        int levelWidth = tiledMap.getInt("width");
        int levelHeight = tiledMap.getInt("height");
        bounds.set(xOffset, yOffset, levelWidth, levelHeight);

        Array<JsonValue> obstacleData = new Array<>();
        for (JsonValue layer : layers) {
            if (!layer.getString("type").equals("tilelayer")) {
                obstacleData.add(layer);
                if (layer.getString("name").equals("exits")){
                    loadExitPositions(layer, tileSize, levelHeight);
                }
            }
            else if (layer.getString("name").equals("climbables")) {
                climbableData = layer;
            }
            else if (layer.getString("name").equals("windows")) {
                windowData = layer;
            }
            else if (layer.getString("name").equals("forestLeaves")) {
                leafData = layer;
            }
        }
        if (next != null) {
            if (next) {
                bounds.y += prevExitY - returnY;
            } else {
                bounds.y += prevExitY - goalY;
                bounds.x -= bounds.width;
            }
        }

        populateObstacles(obstacleData, tileSize, levelHeight, next == null);

        TextureRegion tileset = new TextureRegion();
        TextureRegion tileset_climbable = new TextureRegion();

        int fID = 1;
        int fID_climbable = 1;
        int fID_window = 1;
        int fID_leaves = 1;
        if (biome.equals("metal")) {
            tileset = textureRegionAssetMap.get("metal-tileset");
            for (JsonValue tilesetData : tiledMap.get("tilesets")){
                if (tilesetData.getString("source").endsWith("metal-walls.tsx")){
                    fID = tilesetData.getInt("firstgid");
                }
                else if (tilesetData.getString("source").endsWith("climbables.tsx")){
                    fID_climbable = tilesetData.getInt("firstgid");
                }
                else if (tilesetData.getString("source").endsWith("windows.tsx")){
                    fID_window = tilesetData.getInt("firstgid");
                }
                else if (tilesetData.getString("source").endsWith("forestLeaves.tsx")){
                    fID_leaves = tilesetData.getInt("firstgid");
                }
            }
        }
        else if (biome.equals("forest")) {
            // TODO: change this in future
            tileset = textureRegionAssetMap.get("forest-tileset");
            for (JsonValue tilesetData : tiledMap.get("tilesets")){
                if (tilesetData.getString("source").endsWith("forest-walls.tsx")){
                    fID = tilesetData.getInt("firstgid");
                }
                else if (tilesetData.getString("source").endsWith("climbables.tsx")){
                    fID_climbable = tilesetData.getInt("firstgid");
                }
                else if (tilesetData.getString("source").endsWith("windows.tsx")){
                    fID_climbable = tilesetData.getInt("firstgid");
                }
                else if (tilesetData.getString("source").endsWith("forestLeaves.tsx")){
                    fID_leaves = tilesetData.getInt("firstgid");
                }
            }
        }

        tiles = new Tiles(tileData, 1024, levelWidth, levelHeight,
                    tileset, bounds, fID, new Vector2(1/32f, 1/32f));

        if (climbableData != null) {
            climbables = new Tiles(climbableData, 1024, levelWidth, levelHeight,
                    textureRegionAssetMap.get("climbable-tileset"), bounds, fID_climbable, new Vector2(1/32f, 1/32f));
        }

        if (windowData != null) {
            windows = new Tiles(windowData, 1024, levelWidth, levelHeight,
                    textureRegionAssetMap.get("windows-tileset"), bounds, fID_window, new Vector2(1/32f, 1/32f));
        }

        if (leafData != null) {
            leaves = new Tiles(leafData, 1024, levelWidth, levelHeight,
                    textureRegionAssetMap.get("forestLeaves-tileset"), bounds, fID_leaves, new Vector2(1/32f, 1/32f));
        }

        //make joints
        for (Obstacle obj : objectJoints.keys()) {
            WeldJointDef jointDef = new WeldJointDef();
            jointDef.bodyA = obj.getBody();
            jointDef.bodyB = objectNames.get(objectJoints.get(obj)).getBody();
            jointDef.localAnchorB.set(jointDef.bodyB.getLocalPoint(jointDef.bodyA.getPosition()));
            jointDef.collideConnected = false;
            Joint joint = world.createJoint(jointDef);
            joints.add(joint);
        }

        if (cat != null) saveState();

        propertiesMap.clear();
    }

    /**
     * Populates this level with all the obstacles defined in a Tiled JSON.
     *
     * @param data           Array of Tiled JSON layers
     * @param levelHeight    Height of the level (in grid cell units)
     * @param tileSize       Size of each tile in the Tiled JSON
     * @param populateCat    True if we want to populate the cat
     */
    public void populateObstacles(Array<JsonValue> data, int tileSize, int levelHeight, boolean populateCat) {
        for (JsonValue obstacleData : data) {
            String name = obstacleData.getString("name");
            if (name.equals("wallsPoly")) {
                populateWalls(obstacleData, tileSize, levelHeight);
            } else if (name.equals("platforms")) {
                populatePlatforms(obstacleData, tileSize, levelHeight);
            } else if (name.equals("checkpoints")) {
                populateCheckpoints(obstacleData, tileSize, levelHeight);
            } else if (name.equals("activators")) {
                populateActivators(obstacleData, tileSize, levelHeight);
            } else if (name.equals("lasers")) {
                populateLasers(obstacleData, tileSize, levelHeight);
            } else if (name.equals("spikes")) {
                populateSpikes(obstacleData, tileSize, levelHeight);
            } else if (name.equals("flamethrowers")){
                populateFlamethrowers(obstacleData, tileSize, levelHeight);
            }  else if (name.equals("doors")) {
                populateDoors(obstacleData, tileSize, levelHeight);
            }  else if (name.equals("spiritRegions")) {
                populateSpiritRegions(obstacleData, tileSize, levelHeight);
            } else if (name.equals("mobs")) {
                populateMobs(obstacleData, tileSize, levelHeight);
            } else if (name.equals("boxes")) {
                populateBoxes(obstacleData, tileSize, levelHeight);
            } else if (name.equals("mirrors")) {
                populateMirrors(obstacleData, tileSize, levelHeight);
            } else if (name.equals("lights")) {
                populateLights(obstacleData, tileSize, levelHeight);
            } else if (name.equals("cat")) {
                populateCat(obstacleData, tileSize, levelHeight, populateCat);
            } else if (name.equals("exits")) {
                populateExits(obstacleData, tileSize, levelHeight);
            } else if (name.equals("cameraRegions")) {
                populateCameraRegions(obstacleData, tileSize, levelHeight);
            } else if (name.equals("goal")) {
                populateGoal(obstacleData, tileSize, levelHeight);
            } else if (name.equals("decor")){
                populateDecorations(obstacleData, tileSize, levelHeight);
            }
        }
    }

    private void populateDecorations(JsonValue data, int tileSize, int levelHeight){
        JsonValue objects = data.get("objects");
        for (JsonValue objJV : objects) {
            readProperties(objJV, tileSize, levelHeight);
            Decoration decoration = new Decoration(propertiesMap, textureRegionAssetMap, scale);
            decorations.add(decoration);
        }
    }

    /**
     * Populates the walls for this level.
     *
     * @param data          Tiled JSON data for all walls
     * @param tileSize      Tile size in the Tiled JSON
     * @param levelHeight   Level height in Box2D units
     */
    private void populateWalls(JsonValue data, int tileSize, int levelHeight) {
        JsonValue objects = data.get("objects");
        for (JsonValue objJV : objects) {
            readProperties(objJV, tileSize, levelHeight);
            Wall wall = new Wall(propertiesMap, scale);
            addObject(wall);
        }
    }

    /**
     * Populates the platforms for this level.
     *
     * @param data          Tiled JSON data for all platforms
     * @param tileSize      Tile size in the Tiled JSON
     * @param levelHeight   Level height in Box2D units
     */
    private void populatePlatforms(JsonValue data, int tileSize, int levelHeight){
        JsonValue objects = data.get("objects");
        for (JsonValue objJV : objects) {
            readProperties(objJV, tileSize, levelHeight);
            Platform platform = new Platform(propertiesMap, textureRegionAssetMap, scale, 128);
            loadTiledActivatable(platform);
        }
    }

    /**
     * Populates the checkpoints for this level.
     *
     * @param data          Tiled JSON data for all checkpoints
     * @param tileSize      Tile size in the Tiled JSON
     * @param levelHeight   Level height in Box2D units
     */
    private void populateCheckpoints(JsonValue data, int tileSize, int levelHeight) {
        JsonValue objects = data.get("objects");
        textureScaleCache.set(1/32f, 1/32f);
        for (JsonValue objJV : objects) {
            readProperties(objJV, tileSize, levelHeight);
            Checkpoint checkpoint = new Checkpoint(propertiesMap, textureRegionAssetMap, scale, textureScaleCache);
            addObject(checkpoint);
        }
    }

    /**
     * Populates the activators for this level.
     *
     * @param data          Tiled JSON data for all activators
     * @param tileSize      Tile size in the Tiled JSON
     * @param levelHeight   Level height in Box2D units
     */
    private void populateActivators(JsonValue data, int tileSize, int levelHeight) {
        JsonValue objects = data.get("objects");
        textureScaleCache.set(1, 1);
        for (JsonValue objJV : objects) {
            readProperties(objJV, tileSize, levelHeight);
            Activator activator;
            //TODO: developers should be able to specify in json if they want first pan or not
            switch ((String) propertiesMap.get("type", "button")){
                case "button":
                    activator = new Button(propertiesMap, textureRegionAssetMap, scale, textureScaleCache);
                    break;
                case "switch":
                    activator = new Switch(propertiesMap, textureRegionAssetMap, scale, textureScaleCache);
                    break;
                case "timed":
                    activator = new TimedButton(propertiesMap, textureRegionAssetMap, scale, textureScaleCache);
                    break;
                default:
                    throw new RuntimeException("unrecognised activator type");
            }
            activators.add(activator);
            addObject(activator);
        }
    }

    /**
     * Populates the spikes for this level.
     *
     * @param data          Tiled JSON data for all spikes
     * @param tileSize      Tile size in the Tiled JSON
     * @param levelHeight   Level height in Box2D units
     */
    private void populateSpikes(JsonValue data, int tileSize, int levelHeight) {
        JsonValue objects = data.get("objects");
        textureScaleCache.set(1/4f, 1/4f);
        for (JsonValue objJV : objects) {
            readProperties(objJV, tileSize, levelHeight);
            Spikes spikes = new Spikes(propertiesMap, textureRegionAssetMap, scale, textureScaleCache);
            loadTiledActivatable(spikes);
        }
    }

    /**
     * Populates the flamethrowers for this level.
     *
     * @param data          Tiled JSON data for all flamethrowers
     * @param tileSize      Tile size in the Tiled JSON
     * @param levelHeight   Level height in Box2D units
     */
    private void populateFlamethrowers(JsonValue data, int tileSize, int levelHeight) {
        JsonValue objects = data.get("objects");
        textureScaleCache.set(1/64f, 1/64f);
        for (JsonValue objJV : objects) {
            readProperties(objJV, tileSize, levelHeight);
            Flamethrower flamethrower = new Flamethrower(propertiesMap, textureRegionAssetMap, scale, textureScaleCache);
            loadTiledActivatable(flamethrower);
        }
    }

    /**
     * Populates the lasers for this level.
     *
     * @param data          Tiled JSON data for all lasers
     * @param tileSize      Tile size in the Tiled JSON
     * @param levelHeight   Level height in Box2D units
     */
    private void populateLasers(JsonValue data, int tileSize, int levelHeight) {
        JsonValue objects = data.get("objects");
        textureScaleCache.set(1, 1);
        for (JsonValue objJV : objects) {
            readProperties(objJV, tileSize, levelHeight);
            Laser laser = new Laser(propertiesMap, textureRegionAssetMap, scale, textureScaleCache);
            loadTiledActivatable(laser);
            lasers.add(laser);
        }
    }

    /**
     * Populates the doors for this level.
     *
     * @param data          Tiled JSON data for all doors
     * @param tileSize      Tile size in the Tiled JSON
     * @param levelHeight   Level height in Box2D units
     */
    private void populateDoors(JsonValue data, int tileSize, int levelHeight) {
        JsonValue objects = data.get("objects");
        textureScaleCache.set(1/32f, 1/32f);
        for (JsonValue objJV : objects) {
            readProperties(objJV, tileSize, levelHeight);
            Door door = new Door(propertiesMap, textureRegionAssetMap, scale, 128);
            loadTiledActivatable(door);
        }
    }

    /**
     * Populates the goal for this level.
     *
     * @param data          Tiled JSON data for the goal
     * @param tileSize      Tile size in the Tiled JSON
     * @param levelHeight   Level height in Box2D units
     */
    private void populateGoal(JsonValue data, int tileSize, int levelHeight) {
        JsonValue objects = data.get("objects");
        textureScaleCache.set(1/32f, 1/32f);
        for (JsonValue objJV : objects) {
            readProperties(objJV, tileSize, levelHeight);
            goal = new Goal(propertiesMap, textureRegionAssetMap, scale, 512);
            addObject(goal);
        }
    }

    /**
     * Populates the spirit regions for this level.
     *
     * @param data          Tiled JSON data for all spirit regions
     * @param tileSize      Tile size in the Tiled JSON
     * @param levelHeight   Level height in Box2D units
     */
    private void populateSpiritRegions(JsonValue data, int tileSize, int levelHeight) {
        JsonValue objects = data.get("objects");
        textureScaleCache.set(1, 1);
        for (JsonValue objJV : objects) {
            readProperties(objJV, tileSize, levelHeight);
            SpiritRegion spiritRegion = new SpiritRegion(propertiesMap, textureRegionAssetMap, scale, textureScaleCache);
            spiritRegionArray.add(spiritRegion);
            addObject(spiritRegion);
        }
    }

    /**
     * Populates the mobs for this level.
     *
     * @param data          Tiled JSON data for all mobs
     * @param tileSize      Tile size in the Tiled JSON
     * @param levelHeight   Level height in Box2D units
     */
    private void populateMobs(JsonValue data, int tileSize, int levelHeight) {
        JsonValue objects = data.get("objects");
        textureScaleCache.set(1/32f, 1/32f);
        for (JsonValue objJV : objects) {
            readProperties(objJV, tileSize, levelHeight);
            Mob mob = new Mob(propertiesMap, textureRegionAssetMap, scale, textureScaleCache);
            mobArray.add(mob);
            addObject(mob);
        }
    }

    /**
     * Populates the boxes for this level.
     *
     * @param data          Tiled JSON data for all boxes
     * @param tileSize      Tile size in the Tiled JSON
     * @param levelHeight   Level height in Box2D units
     */
    private void populateBoxes(JsonValue data, int tileSize, int levelHeight) {
        JsonValue objects = data.get("objects");
        textureScaleCache.set(1, 1);
        for (JsonValue objJV : objects) {
            readProperties(objJV, tileSize, levelHeight);
            PushableBox box = new PushableBox(propertiesMap, textureRegionAssetMap, scale, textureScaleCache);
            addObject(box);
        }
    }

    /**
     * Populates the mirrors for this level.
     *
     * @param data          Tiled JSON data for all mirrors
     * @param tileSize      Tile size in the Tiled JSON
     * @param levelHeight   Level height in Box2D units
     */
    private void populateMirrors(JsonValue data, int tileSize, int levelHeight) {
        JsonValue objects = data.get("objects");
        textureScaleCache.set(1, 1);
        for (JsonValue objJV : objects) {
            readProperties(objJV, tileSize, levelHeight);
            Mirror mirror = new Mirror(propertiesMap, textureRegionAssetMap, scale, textureScaleCache);
            addObject(mirror);
        }
    }

    private void populateLights(JsonValue data, int tileSize, int levelHeight) {
        JsonValue objects = data.get("objects");
        textureScaleCache.set(1/32f, 1/32f);
        for (JsonValue objJV : objects) {
            readProperties(objJV, tileSize, levelHeight);
            NoveLight light = new NoveLight(propertiesMap, textureRegionAssetMap, scale, textureScaleCache);
            loadTiledActivatable(light);
        }
    }

    /**
     * Populates the exits for this level.
     *
     * @param data          Tiled JSON data for all exits
     * @param tileSize      Tile size in the Tiled JSON
     * @param levelHeight   Level height in Box2D units
     */
    private void populateExits(JsonValue data, int tileSize, int levelHeight) {
        JsonValue objects = data.get("objects");
        for (JsonValue objJV : objects) {
            readProperties(objJV, tileSize, levelHeight);
            Exit exit = new Exit(propertiesMap, scale);
            addObject(exit);
            if (exit.exitType() == Exit.ExitType.GOAL) goalExit = exit;
            if (exit.exitType() == Exit.ExitType.RETURN) returnExit = exit;
        }
    }

    /**
     * Populates the cameraRegions for this level.
     *
     * @param data          Tiled JSON data for all exits
     * @param tileSize      Tile size in the Tiled JSON
     * @param levelHeight   Level height in Box2D units
     */
    private void populateCameraRegions(JsonValue data, int tileSize, int levelHeight) {
        JsonValue objects = data.get("objects");
        for (JsonValue objJV : objects) {
            readProperties(objJV, tileSize, levelHeight);
            CameraRegion cameraRegion = new CameraRegion(propertiesMap, scale, bounds);
            addObject(cameraRegion);
        }
    }

    /**
     * Populates the cat for this level.
     *
     * @param data          Tiled JSON data for the cat
     * @param tileSize      Tile size in the Tiled JSON
     * @param levelHeight   Level height in Box2D units
     */
    private void populateCat(JsonValue data, int tileSize, int levelHeight, boolean shouldPopulate) {
        try {
            JsonValue objects = data.get("objects");
            JsonValue catJV = objects.get(0);
            readProperties(catJV, tileSize, levelHeight);
            cat = new Cat(propertiesMap, textureRegionAssetMap, scale);
            respawnPos = cat.getPosition();
            startRespawnPos = respawnPos;
            if (shouldPopulate) {
                addObject(cat);
            } else {
                cat = null;
            }
        } catch (NullPointerException e) {
            throw new InvalidTiledJSON("level must contain a cat");
        }
    }

    /**
     * Reads the properties array of an object in a Tiled JSON, and puts it into <code>propertiesMap</code>.
     *
     * @param objectJV   JSON of the object
     * @param tileSize   Size of the tiles in the JSON
     */
    private void readProperties(JsonValue objectJV, int tileSize, int levelHeight){
        propertiesMap.clear();

        propertiesMap.put("width", objectJV.getFloat("width")/tileSize);
        propertiesMap.put("height", objectJV.getFloat("height")/tileSize);
        float angle = (360 - objectJV.getFloat("rotation")) % 360;
        propertiesMap.put("rotation", angle);
        propertiesMap.put("name", objectJV.getString("name"));

        //this is because tiled rotates about the top left corner
        float x, y;
        if ((int) angle == 90) {
            x = objectJV.getFloat("x");
            y = objectJV.getFloat("y") - objectJV.getFloat("width");
        } else {
            x = objectJV.getFloat("x");
            y = objectJV.getFloat("y");
        }
        x = x/tileSize + bounds.x;
        y = levelHeight - y/tileSize + bounds.y;
        propertiesMap.put("x", x);
        propertiesMap.put("y", y);

        //read polygon if there is one
        JsonValue poly = objectJV.get("polygon");
        if (poly != null) {
            float[] shape = new float[poly.size * 2];
            int i = 0;
            for (JsonValue point : poly) {
                shape[i] = x + point.getFloat("x") / tileSize;
                shape[i + 1] = y - (point.getFloat("y")) / tileSize;
                i += 2;
            }
            propertiesMap.put("polygon", shape);
        }

        //object specific properties if there are any
        JsonValue properties = objectJV.get("properties");
        if (properties == null) { return; }
        for (JsonValue property : properties){
            String name = property.getString("name");
            switch (property.getString("type")){
                case "string":
                    propertiesMap.put(name, property.getString("value"));
                    break;
                case "int":
                    propertiesMap.put(name, property.getInt("value"));
                    break;
                case "bool":
                    propertiesMap.put(name, property.getBoolean("value"));
                    break;
                case "float":
                    propertiesMap.put(name, property.getFloat("value"));
                    break;
                case "color":
                    //tiles parses colors as ARGB >:(
                    String color = property.getString("value");
                    propertiesMap.put(name, Color.valueOf("#" + color.substring(3) + color.substring(1, 3)));
                    break;
                case "class":
                    switch (property.getString("propertytype")){
                        //currently only one class defined in our level editor, but this allows us to be flexible to add more
                        case "Vector2":
                            Vector2 v = new Vector2(property.get("value").getFloat("x", 0), property.get("value").getFloat("y", 0));
                            propertiesMap.put(name, v);
                            break;
                        default:
                            throw new InvalidTiledJSON("unexpected class: " + property.getString("type"));
                    }
                    break;
                default:
                    throw new InvalidTiledJSON("unexpected property type: " + property.getString("type"));
            }
        }
    }

    /**
     * Resets the status of the level.
     * <br><br>
     * This method clears objects, disposes world,
     * and sets the level to not completed and not failed.
     */
    public void dispose() {
        for (Joint j : joints){
            world.destroyJoint(j);
        }
        for(Obstacle obj : objects) {
            obj.deactivatePhysics(world);
        }
        cat = null;
        addQueue.clear();
        objects.clear();
        joints.clear();
        activators.clear();
        lasers.clear();
        deadBodyArray.clear();
        activatables.clear();
        mobArray.clear();
        spiritRegionArray.clear();
        objectNames.clear();
        objectJoints.clear();
        decorations.clear();
        numLives = maxLives;
        tiles = null;
        currCheckpoint = null;
        climbables = null;
        windows = null;
        leaves = null;
        goal = null;
        setComplete(false);
        setFailure(false);
    }

    /**
     * Pauses all objects in the level: stores state locally and sets velocity to 0.
     */
    public void pause(){
        for (Obstacle obj : objects) {
            obj.pause();
            if(obj instanceof CameraRegion){
                obj.setActive(false);
            }
        }
    }

    /**
     * Unpauses objects in the level: loads locally stored state if there is one.
     */
    public void unpause(){
        for (Obstacle obj : objects) {
            obj.unpause();
            if(obj instanceof CameraRegion){
                obj.setActive(true);
            }
        }
    }

    /**
     * Immediately adds the object to the physics world
     *
     * @param obj The object to add
     */
    protected void addObject(Obstacle obj) {
        assert inBounds(obj) : "Object is not in bounds";
        objects.add(obj);
        obj.activatePhysics(world);
        obj.createLight(rayHandler);
        if (propertiesMap.containsKey("name")) {
            objectNames.put((String) propertiesMap.get("name"), obj);
        }
        if (propertiesMap.containsKey("attachName")) {
            objectJoints.put(obj, (String) propertiesMap.get("attachName"));
        }
    }

    /**
     * Adds a physics object in to the insertion queue.
     * <br><br>
     * Objects on the queue are added just before collision processing.  We do this to
     * control object creation.
     *
     * @param obj The object to add
     */
    public void queueObject(Obstacle obj) {
        assert inBounds(obj) : "Object is not in bounds";
        addQueue.add(obj);
    }

    /**
     * Adds a jointDef to the joint queue.
     * <br><br>
     * Joints on the queue are added just before collision processing.  We do this to
     * control joint creation.
     *
     * @param j The jointDef to add
     */
    public void queueJoint(JointDef j) { jointQueue.add(j); }

    /**
     * Returns true if the object is in bounds.
     * <br><br>
     * This assertion is useful for debugging the physics.
     *
     * @param obj The object to check.
     *
     * @return true if the object is in bounds.
     */
    private boolean inBounds(Obstacle obj) {
        boolean horiz = (bounds.x <= obj.getX() && obj.getX() <= bounds.x+bounds.width);
        boolean vert  = (bounds.y <= obj.getY() && obj.getY() <= bounds.y+bounds.height);
        return horiz && vert;
    }

    /**
     * Adds the queued objects to the list of objects
     */
    public void addQueuedObjects() {
        while (!addQueue.isEmpty()) {
            addObject(addQueue.poll());
        }
    }

    /**
     * Adds the queued joints to the list of joints
     */
    public void addQueuedJoints(){
        while (!jointQueue.isEmpty()) {
            JointDef jdef = jointQueue.poll();
            Joint joint = world.createJoint(jdef);

            if (jdef.bodyA.getUserData() instanceof Spikes){
                ((Spikes) jdef.bodyA.getUserData()).addJoint(joint);
            } else if (jdef.bodyB.getUserData() instanceof Spikes) {
                ((Spikes) jdef.bodyB.getUserData()).addJoint(joint);
            }

            if (jdef.bodyA.getUserData() instanceof DeadBody){
                ((DeadBody) jdef.bodyA.getUserData()).addJoint(joint);
            } else if (jdef.bodyB.getUserData() instanceof DeadBody) {
                ((DeadBody) jdef.bodyB.getUserData()).addJoint(joint);
            }
        }
    }

    /**
     * Loads an activatable into this world. Assumes that the properties for the object is currently stored in
     * <code>propertiesMap</code> (see {@link Level#readProperties(JsonValue, int, int)}).
     *
     * @param object  Activatable to load.
     */
    private void loadTiledActivatable(Activatable object){

        addObject((Obstacle) object);

        String activatorID = (String) propertiesMap.get("activatorID", "");
        if (!activatorID.equals("")) {
            if (activationRelations.containsKey(activatorID)) {
                activationRelations.get(activatorID).add(object);
            } else {
                activationRelations.put(activatorID, new Array<>(new Activatable[]{object}));
            }
        }

        activatables.add(object);
    }

    /**
     * Draws the level to the given game canvas. Assumes <code>canvas.begin()</code> has already been called.
     *
<<<<<<< HEAD
     * @param canvas	the drawing context
     * @param drawCat   if we should draw the cat
     */
    public void draw(GameCanvas canvas, boolean drawCat) {
//        if (background != null) {
//            //scales background with level size
//            float scaleX = bounds.width/background.getWidth() * scale.x;
//            float scaleY = bounds.height/background.getHeight() * scale.y;
//            canvas.draw(background, Color.WHITE, bounds.x * scale.x, bounds.y * scale.y, background.getWidth()*Float.max(scaleX,scaleY), background.getHeight()*Float.max(scaleX,scaleY));
////            canvas.draw(background, 0, 0);
//        }
        for (Decoration d : decorations) { d.draw(canvas); }
=======
     * @param canvas	  the drawing context
     * @param drawCat     if we should draw the cat
     * @param greyscale   amount of greyscale to apply (0-1)
     */
    public void draw(GameCanvas canvas, boolean drawCat, float greyscale) {
>>>>>>> 0eb75e24

        for (Laser l : lasers){
            l.drawLaser(canvas);
        }

        //draw everything except cat, dead bodies and spirit region
        for(Obstacle obj : objects) {
            obj.setLightGreyscale(greyscale);
            if (obj != cat && !(obj instanceof DeadBody) && !(obj instanceof SpiritRegion)
                    && !(obj instanceof Wall && !(obj instanceof Platform)) && !(obj instanceof Activator) ) {
                obj.draw(canvas);
            }
        }

        if (biome != null && biome.equals("metal")) {
            if (tiles != null) tiles.draw(canvas);
        }

        if (climbables != null) climbables.draw(canvas);

        for (Activator a : activators) {
            a.draw(canvas);
        }

<<<<<<< HEAD
=======
        for (Decoration d : decorations) { d.draw(canvas); }

        if (greyscale > 0) {canvas.setShader(null);}

>>>>>>> 0eb75e24
        spiritLine.draw(canvas);


        for (SpiritRegion s : spiritRegionArray) {
            s.draw(canvas);
        }

        for (Particle spirit : spiritParticles) {
            spirit.draw(canvas, textureRegionAssetMap.get("spirit-photon").getTexture(), new Vector2(32f, 32f), new Vector2(20f, 20f));
        }

        spiritLine.draw(canvas);

        for (DeadBody db : deadBodyArray) {
            if (greyscale > 0) {
                if (db == nextBody){
                    canvas.setShader(null);
                } else {
                    canvas.setGreyscaleShader(greyscale);
                }
            }
            db.draw(canvas);
        }

        if (greyscale > 0) {canvas.setShader(null);}

        if(cat != null && drawCat) {
            cat.draw(canvas);
        }

        if (greyscale > 0) canvas.setGreyscaleShader(greyscale);

        if (currCheckpoint != null) {
            currCheckpoint.drawBase(canvas);
        }

        if (goal != null) {
            goal.draw(canvas);
        }

        if (biome != null && biome.equals("forest")) {
            if (tiles != null) tiles.draw(canvas);
        }

        if (windows != null) {
            windows.draw(canvas);
        }

        if (leaves != null) {
            leaves.draw(canvas);
        }
    }

    /**
     * Draws the wireframe debug of the level to the given game canvas. Assumes <code>canvas.beginDebug()</code> has already been called.
     *
     * @param canvas	the drawing context
     */
    public void drawDebug(GameCanvas canvas){
        //draw grid
        Color lineColor = new Color(0.8f, 0.8f, 0.8f, 1);
//        float xTranslate = (canvas.getCamera().getX()-canvas.getWidth()/2)/scale.x;
//        float yTranslate = (canvas.getCamera().getY()-canvas.getHeight()/2)/scale.y;
//        for (int x = 0; x < bounds.width; x++) {
//            Vector2 p1 = new Vector2(x, 0);
//            Vector2 p2 = new Vector2(x, bounds.height);
//            canvas.drawLineDebug(p1, p2, lineColor, scale.x, scale.y);
//        }
//        for (int y = 0; y < bounds.height; y++) {
//            Vector2 p1 = new Vector2(0, y);
//            Vector2 p2 = new Vector2(bounds.width, y);
//            canvas.drawLineDebug(p1, p2, lineColor, scale.x, scale.y);
//        }
        for (Obstacle obj : objects) {
            obj.drawDebug(canvas);
        }
    }



    /**
     * Spawns a dead body at the location of the cat
     * */
    public void spawnDeadBody(){
        textureScaleCache.set(1/34f, 1/34f);
        double rand = Math.random();
        DeadBody deadBody;
        if(rand <0.33){
            deadBody = new DeadBody(textureRegionAssetMap.get("corpse2"),textureRegionAssetMap.get("corpse-burnt"), scale, cat.getPosition(), textureScaleCache);
        }
        else if(rand < 0.66){
            deadBody = new DeadBody(textureRegionAssetMap.get("corpse3"),textureRegionAssetMap.get("corpse-burnt"), scale, cat.getPosition(), textureScaleCache);
        }
        else{
            deadBody = new DeadBody(textureRegionAssetMap.get("corpse"),textureRegionAssetMap.get("corpse-burnt"), scale, cat.getPosition(), textureScaleCache);
        }
        deadBody.setLinearVelocity(cat.getLinearVelocity());
        deadBody.setFacingRight(cat.isFacingRight());
        queueObject(deadBody);
        deadBodyArray.add(deadBody);
    }

    /**
     * Loads a dead body into this level from a saved state.
     * @param state Map of arguments for the dead body, called from storeState() in {@link DeadBody}.
     */
    public DeadBody loadDeadBodyState(ObjectMap<String, Object> state){
        textureScaleCache.set(1/34f, 1/34f);
        DeadBody deadBody = new DeadBody(textureRegionAssetMap.get("corpse2"), textureRegionAssetMap.get("corpse-burnt"),scale, Vector2.Zero, textureScaleCache);
        deadBody.loadState(state);
        addObject(deadBody);
        deadBodyArray.add(deadBody);
        return deadBody;
    }

    /**
     * Removes a DeadBody from the dead body array
     * */
    public void removeDeadBody(DeadBody db){
        db.markRemoved(true);
        deadBodyArray.removeValue(db, true);
    }

    /**
     * Gets the next dead body to switch into. Currently selects the closest valid body.
     *
     * @return Dead body to switch into, null if there are none.
     */
    public DeadBody getNextBody(){
        float minDist = Float.MAX_VALUE;
        DeadBody nextdb = null;
        for (DeadBody db : deadBodyArray){
            if (sharesKey(db.getSpiritRegions(), cat.getSpiritRegions())){
                float dist = cat.getPosition().dst(db.getPosition());
                if (dist < minDist){
                    minDist = dist;
                    nextdb = db;
                }
            }
        }
        nextBody = nextdb;
        return nextdb;
    }

    /**
     * Checks if two sets share an element.
     *
     * @param s1  Set 1
     * @param s2  Set 2
     * @return    True if set 1 and set 2 share any element, or if both are empty.
     */
    private <K, V> boolean sharesKey(ObjectMap<K, V> s1, ObjectMap<K, V> s2){
        if (s1.isEmpty() && s2.isEmpty()) return true;
        for (K r : s1.keys()){
            if (s2.containsKey(r)) return true;
        }
        return false;
    }

    /**
     * @return The spirit line instance of this level.
     */
    public SpiritLine getSpiritLine(){ return spiritLine; }

    /**
     * @return If the level is in spirit mode.
     */
    public boolean isSpiritMode(){ return spiritMode; }

    /**
     * Sets the spirit mode of this level.
     * @param spiritMode   Next spirit mode state
     */
    public void setSpiritMode(boolean spiritMode){ this.spiritMode = spiritMode; }

    /**
     * Stores a snapshot of the current level state into the level states array.
     */
    public void saveState() { levelStates.add(new LevelState(this)); }

    /**
     * @return  <code>LevelStates</code> array
     */
    public Array<LevelState> levelStates() { return levelStates; }

    /**
     * Stores a snapshot of the state of a level. A new <code>LevelState</code> instance is created
     * at the beginning of the level, and everytime the player changes their checkpoint.
     */
    protected static class LevelState {
        public ObjectMap<Obstacle, ObjectMap<String, Object>> obstacleData = new ObjectMap<>();
        public int numLives;
        public Checkpoint checkpoint;
        public Array<ObjectMap<String, Object>> deadBodyData = new Array<>();

        public LevelState(Level level){
            this.numLives = level.getNumLives();
            this.checkpoint = level.getCheckpoint();
            for (Obstacle obs : level.getObjects()) {
                if (obs instanceof DeadBody) {
                    deadBodyData.add(obs.storeState());
                } else {
                    obstacleData.put(obs, obs.storeState());
                }
            }
        }
    }

    private class Decoration {
        private Vector2 position = new Vector2();
        private TextureRegion textureRegion;
        private Vector2 scale = new Vector2();
        private Vector2 textureScale = new Vector2();
        public Decoration(ObjectMap<String, Object> properties, HashMap<String, TextureRegion> tMap, Vector2 scale) {
            position.set((float) properties.get("x"), (float) properties.get("y"));
            textureRegion = tMap.get((String) properties.get("name"));
            this.scale.set(scale);
            textureScale.set((float) properties.get("width") * scale.x/textureRegion.getRegionWidth(),
                    (float) properties.get("height") * scale.y/textureRegion.getRegionHeight());
        }
        public void draw(GameCanvas canvas){
            canvas.draw(textureRegion, Color.WHITE, 0, 0, position.x * scale.x, position.y * scale.y, 0, textureScale.x, textureScale.y);
        }
    }

}<|MERGE_RESOLUTION|>--- conflicted
+++ resolved
@@ -1245,26 +1245,13 @@
     /**
      * Draws the level to the given game canvas. Assumes <code>canvas.begin()</code> has already been called.
      *
-<<<<<<< HEAD
-     * @param canvas	the drawing context
-     * @param drawCat   if we should draw the cat
-     */
-    public void draw(GameCanvas canvas, boolean drawCat) {
-//        if (background != null) {
-//            //scales background with level size
-//            float scaleX = bounds.width/background.getWidth() * scale.x;
-//            float scaleY = bounds.height/background.getHeight() * scale.y;
-//            canvas.draw(background, Color.WHITE, bounds.x * scale.x, bounds.y * scale.y, background.getWidth()*Float.max(scaleX,scaleY), background.getHeight()*Float.max(scaleX,scaleY));
-////            canvas.draw(background, 0, 0);
-//        }
-        for (Decoration d : decorations) { d.draw(canvas); }
-=======
      * @param canvas	  the drawing context
      * @param drawCat     if we should draw the cat
      * @param greyscale   amount of greyscale to apply (0-1)
      */
     public void draw(GameCanvas canvas, boolean drawCat, float greyscale) {
->>>>>>> 0eb75e24
+
+        for (Decoration d : decorations) { d.draw(canvas); }
 
         for (Laser l : lasers){
             l.drawLaser(canvas);
@@ -1289,15 +1276,9 @@
             a.draw(canvas);
         }
 
-<<<<<<< HEAD
-=======
-        for (Decoration d : decorations) { d.draw(canvas); }
-
         if (greyscale > 0) {canvas.setShader(null);}
 
->>>>>>> 0eb75e24
         spiritLine.draw(canvas);
-
 
         for (SpiritRegion s : spiritRegionArray) {
             s.draw(canvas);
@@ -1306,8 +1287,6 @@
         for (Particle spirit : spiritParticles) {
             spirit.draw(canvas, textureRegionAssetMap.get("spirit-photon").getTexture(), new Vector2(32f, 32f), new Vector2(20f, 20f));
         }
-
-        spiritLine.draw(canvas);
 
         for (DeadBody db : deadBodyArray) {
             if (greyscale > 0) {
