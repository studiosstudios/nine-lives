package edu.cornell.gdiac.game;

import com.badlogic.gdx.graphics.Color;
import com.badlogic.gdx.graphics.Texture;
import com.badlogic.gdx.graphics.g2d.TextureRegion;
import com.badlogic.gdx.math.*;
import com.badlogic.gdx.utils.*;
import com.badlogic.gdx.physics.box2d.*;
import edu.cornell.gdiac.game.object.*;

import edu.cornell.gdiac.game.obstacle.*;
import edu.cornell.gdiac.util.PooledList;

import java.util.HashMap;
/**
 * Represents a single level in our game
 * <br><br>
 * Note that the constructor does very little.  The true initialization happens
 * by reading the JSON value.  To reset a level, dispose it and reread the JSON.
 * <br><br>
 * Adapted from Walker M. White's LevelMode.java in Cornell CS 3152, Spring 2023.
 */
public class Level {

    /** The Box2D world */
    protected World world;
    /** The boundary of the level */
    protected Rectangle bounds;
    /** The world scale */
    protected Vector2 scale;
    // Physics objects for the game
    /** Reference to the character cat */
    private Cat cat;
    /** Reference to the goal exit */
    private Exit goalExit;
    protected float goalY;
    /**Reference to the return exit */
    private Exit returnExit;
    protected float returnY;

    /** Tiles of level */
    protected Tiles tiles;
    /** All the objects in the world. */
    protected PooledList<Obstacle> objects  = new PooledList<>();
    /** Queue for adding objects */
    protected PooledList<Obstacle> addQueue = new PooledList<>();
    /** Queue to add joints to the world */
    protected PooledList<JointDef> jointQueue = new PooledList<>();
    /** Whether we have completed this level */
    private boolean complete;
    /** Whether we have failed at this world (and need a reset) */
    private boolean failed;
    /** Whether we have died */
    private boolean died;
    /** The number of lives remaining */
    private int numLives;
    /** The max lives allowed */
    private final int maxLives;
    private int tileSize;
    /** cache for setting texture scales */
    private Vector2 textureScaleCache = new Vector2();

    /** hashmap to represent activator-activatable relationships:
     *   keys are activator ids specified in JSON*/
    private HashMap<String, Array<Activatable>> activationRelations;

    /** object arrays */
    private final Array<Activator> activators;
    private final Array<Activatable> activatables;
    private final Array<DeadBody> deadBodyArray;
    private final Array<Mob> mobArray;
    private Checkpoint currCheckpoint;
    private final Array<Laser> lasers;
    private final Array<SpiritRegion> spiritRegionArray;
    /** The respawn position of the player */
    private Vector2 respawnPos;

    /** texture assets */
    private HashMap<String, TextureRegion> textureRegionAssetMap;

    //region Spirit mode stuff
    private boolean spiritMode;
    /** The spirit line */
    private SpiritLine spiritLine;
    //endregion
    /** the initial respawn position for this level */
    private Vector2 startRespawnPos;
    /** properties map cache */
    private ObjectMap<String, Object> propertiesMap = new ObjectMap<>();

    /**
     * Returns the bounding rectangle for the physics world
     * <br><br>
     * The size of the rectangle is in physics, coordinates, not screen coordinates
     *
     * @return the bounding rectangle for the physics world
     */
    public Rectangle getBounds() {
        return bounds;
    }

    /**
     * Returns the scaling factor to convert physics coordinates to screen coordinates
     *
     * @return the scaling factor to convert physics coordinates to screen coordinates
     */
    public Vector2 getScale() {
        return scale;
    }

    /**
     * Returns a reference to the Box2D World
     *
     * @return a reference to the Box2D World
     */
    public World getWorld() {
        return world;
    }


    /**
     * Returns a reference to the player cat
     *
     * @return a reference to the player cat
     */
    public Cat getCat() {
        return cat;
    }

    /**
     * Sets the cat for this level. This is used for level switching.
     *
     * @param cat New cat
     */
    public void setCat(Cat cat) {
        objects.remove(this.cat);
        objects.add(cat);
        this.cat = cat;
    }

    /**
     * Removes the cat from this level. This is used for level switching.
     */
    public void removeCat() { objects.remove(cat); cat = null; }

    public Checkpoint getCheckpoint() {return currCheckpoint;}

    /**
     * Returns a reference to the array of activators
     *
     * @return a reference to the activators
     */
    public Array<Activator> getActivators() { return activators; }

    public Array<Laser> getLasers() { return lasers; }

    /**
     * Returns a reference to the hashmap of activation relations
     *
     * @return a reference to the activation relations
     */
    public HashMap<String, Array<Activatable>> getActivationRelations() { return activationRelations; }

    /**
     * Returns a reference to the list of objects
     *
     * @return a reference to all objects
     */
    public PooledList<Obstacle> getObjects(){ return objects; }

    /**
     * Returns a reference to the array of dead bodies
     *
     * @return a reference to the dead body array
     */
    public Array<DeadBody> getdeadBodyArray() { return deadBodyArray; }

    /**
     * Returns a reference to the array of mobs
     *
     * @return a reference to the mob array
     */
    public Array<Mob> getMobArray() { return mobArray; }

    /**
     * Returns a reference to the array of spirit regions
     *
     * @return a reference to the spirit region array
     */
    public Array<SpiritRegion> getSpiritRegionArray() { return spiritRegionArray; }

    /**
     * Returns a reference to the respawn position
     *
     * @return a reference to the respawn position
     */
    public Vector2 getRespawnPos() { return respawnPos; }

    /**
     * Sets the respawn position
     *
     * @param pos the Vector2 value to set respawn position to
     */
    public void setRespawnPos(Vector2 pos) { respawnPos = pos; }

    /**
     * Returns true if the level is completed.
     * <br><br>
     * If true, the level will advance after a countdown
     *
     * @return true if the level is completed.
     */
    public boolean isComplete() {
        return complete;
    }

    /**
     * Returns true if the level is failed.
     * <br><br>
     * If true, the level will reset after a countdown
     *
     * @return true if the level is failed.
     */
    public boolean isFailure() {
        return failed;
    }

    /**
     * Sets whether the level is failed.
     * <br><br>
     * If true, the level will reset after a countdown
     *
     * @param value whether the level is failed.
     */
    public void setFailure(boolean value) {
        failed = value;
    }

    /**
     * Sets the game world
     *
     * @param world the world to set to
     */
    public void setWorld(World world) { this.world = world; }

    /**
     * Sets whether the player died in the level
     *
     * @param died the value to set died to
     */
    public void setDied(boolean died){ this.died = died; }

    /**
     * Returns a reference to whether the player has died
     *
     * @return a reference to died
     */
    public boolean getDied() { return died; }

    /**
     * Returns a reference to the number of lives the player has remaining in this level
     *
     * @return a reference to number of lives
     */
    public int getNumLives() { return numLives; }

    public Exit getGoalExit() { return goalExit; }

    public Exit getReturnExit() { return returnExit; }

    /**
     * Sets the number of lives in this level
     *
     * @param val the value to set numLives to
     */
    public void setNumLives(int val) { numLives = val; }

    /**
     * Resets the number of lives to the max number of lives
     */
    public void resetLives() { numLives = maxLives; }


    /**
     * Stores textures for creating new objects in the level
     *
     * @param tMap Texture map for objects
     */
    public void setAssets(HashMap<String, TextureRegion> tMap){ textureRegionAssetMap = tMap; }

    /**
     * Creates a new LevelModel
     * <br><br>
     * The level is empty and there is no active physics world.  You must read
     * the JSON file to initialize the level
     *
     * @param world Box2D world containing all game simulations
     * @param scale Drawing scale
     * @param numLives Number of lives
     */
    public Level(World world, Vector2 scale, int numLives) {
        this.world  = world;
        this.bounds = new Rectangle();
        this.scale = scale;
        this.numLives = numLives;
        maxLives = numLives;
        complete = false;
        failed = false;
        died = false;

        activators = new Array<>();
        activatables = new Array<>();
        deadBodyArray = new Array<>();
        lasers = new Array<>();
        mobArray = new Array<>();
        spiritRegionArray = new Array<>();
        activationRelations = new HashMap<>();
        spiritMode = false;
        spiritLine = new SpiritLine(Color.WHITE, Color.CYAN, scale);
    }

    /**
     * Sets whether the level is completed.
     * <br><br>
     * If true, the level will advance after a countdown
     *
     * @param value whether the level is completed.
     */
    public void setComplete(boolean value) {
        complete = value;
    }

    /**
     * Updates active checkpoints and cat respawning position
     *
     * @param c The most recent checkpoint the cat has come in contact with
     */
    public void updateCheckpoints(Checkpoint c){
        if(currCheckpoint != null){
            currCheckpoint.setCurrent(false);
        }
        currCheckpoint = c;
        currCheckpoint.setCurrent(true);
        respawnPos = currCheckpoint.getPosition();
    }

    public void resetCheckpoints(){
        if(currCheckpoint != null){
            currCheckpoint.setCurrent(false);
        }
        currCheckpoint = null;
        respawnPos = startRespawnPos;
    }

    private void loadExitPositions(JsonValue data, int tileSize, int levelHeight){
        goalY = 0;
        returnY = 0;
        JsonValue objects = data.get("objects");
        for (JsonValue objJV : objects) {
            readProperties(objJV, tileSize, levelHeight);
            if (propertiesMap.get("type", "goal").equals("goal")){
                goalY = (float)propertiesMap.get("y") - (float)propertiesMap.get("height") - bounds.y;
            } else {
                returnY = (float)propertiesMap.get("y") - (float)propertiesMap.get("height") - bounds.y;
            }
        }
    }

    /**
     * Populates this level from data from a Tiled file.
     *
     * @param tiledMap Tiled Json
     */
     public void populateTiled(JsonValue tiledMap){
        populateTiled(tiledMap, 0, 0, returnY, null);
    }

    /**
     * Populates this level from data from a Tiled file. Places the level into the world such that the exits between this
     * level and an adjacent level are aligned.
     *
     * @param tiledMap    Tiled JSON
     * @param xOffset     The x offset in Box2D coordinates to place this world at
     * @param yOffset     The y offset in Box2D coordinates to place this world at
     * @param prevExitY   The y position of the bottom left edge of the adjacent level's exit
     * @param next        True if we are progressing from the previous level (i.e to the right),
     *                    null if we should ignore offsets
     */
    public void populateTiled(JsonValue tiledMap, float xOffset, float yOffset, float prevExitY, Boolean next){
        world.setGravity( new Vector2(0,tiledMap.getFloat("gravity",-14.7f)) );
        activationRelations = new HashMap<>();

        JsonValue layers = tiledMap.get("layers");
        JsonValue tileData = layers.get(0);

        tileSize = tiledMap.getInt("tilewidth");
        int levelWidth = tiledMap.getInt("width");
        int levelHeight = tiledMap.getInt("height");
        bounds.set(xOffset, yOffset, levelWidth, levelHeight);

        Array<JsonValue> obstacleData = new Array<>();
        for (JsonValue layer : layers) {
            if (!layer.getString("type").equals("tilelayer")) {
                obstacleData.add(layer);
                if (layer.getString("name").equals("exits")){
                    loadExitPositions(layer, tileSize, levelHeight);
                }
            }
        }
        if (next != null) {
            if (next) {
                bounds.y += prevExitY - returnY;
            } else {
                bounds.y += prevExitY - goalY;
                bounds.x -= bounds.width;
            }
        }

        populateObstacles(obstacleData, tileSize, levelHeight, next == null);
        String biome = tiledMap.get("properties").get(0).getString("value");

        TextureRegion tileset = new TextureRegion();

        int fID = 1;
        if (biome.equals("metal")) {
            tileset = textureRegionAssetMap.get("metal_tileset");
            for (JsonValue tilesetData : tiledMap.get("tilesets")){
                if (tilesetData.getString("source").equals("metal-walls.tsx")){
                    fID = tilesetData.getInt("firstgid");
                }
            }
        }
        else if (biome.equals("forest")) {
            // TODO: change this in future
            tileset = textureRegionAssetMap.get("metal_tileset");
            for (JsonValue tilesetData : tiledMap.get("tilesets")){
                if (tilesetData.getString("source").equals("metal-walls.tsx")){
                    fID = tilesetData.getInt("firstgid");
                }
            }
        }
        tiles = new Tiles(tileData, 1024, levelWidth, levelHeight, tileset, bounds, fID, new Vector2(1/32f, 1/32f));
    }

    /**
     * Populates this level with all the obstacles defined in a Tiled JSON.
     *
     * @param data           Array of Tiled JSON layers
     * @param levelHeight    Height of the level (in grid cell units)
     * @param tileSize       Size of each tile in the Tiled JSON
     * @param populateCat    True if we want to populate the cat
     */
    public void populateObstacles(Array<JsonValue> data, int tileSize, int levelHeight, boolean populateCat) {
        for (JsonValue obstacleData : data) {
            String name = obstacleData.getString("name");
            if (name.equals("wallsPoly")) {
                populateWalls(obstacleData, tileSize, levelHeight);
            } else if (name.equals("platforms")) {
                populatePlatforms(obstacleData, tileSize, levelHeight);
            } else if (name.equals("checkpoints")) {
                populateCheckpoints(obstacleData, tileSize, levelHeight);
            } else if (name.equals("activators")) {
                populateActivators(obstacleData, tileSize, levelHeight);
            } else if (name.equals("lasers")) {
                populateLasers(obstacleData, tileSize, levelHeight);
            } else if (name.equals("spikes")) {
                populateSpikes(obstacleData, tileSize, levelHeight);
            } else if (name.equals("flamethrowers")){
                populateFlamethrowers(obstacleData, tileSize, levelHeight);
            }  else if (name.equals("doors")) {
                populateDoors(obstacleData, tileSize, levelHeight);
            }  else if (name.equals("spiritRegions")) {
                populateSpiritRegions(obstacleData, tileSize, levelHeight);
            } else if (name.equals("mobs")) {
                populateMobs(obstacleData, tileSize, levelHeight);
            } else if (name.equals("boxes")) {
                populateBoxes(obstacleData, tileSize, levelHeight);
            } else if (name.equals("mirrors")) {
                populateMirrors(obstacleData, tileSize, levelHeight);
            } else if (name.equals("cat")) {
                populateCat(obstacleData, tileSize, levelHeight, populateCat);
            } else if (name.equals("exits")) {
                populateExits(obstacleData, tileSize, levelHeight);
            }
        }
    }

    /**
     * Populates the walls for this level.
     *
     * @param data          Tiled JSON data for all walls
     * @param tileSize      Tile size in the Tiled JSON
     * @param levelHeight   Level height in Box2D units
     */
    private void populateWalls(JsonValue data, int tileSize, int levelHeight) {
        JsonValue objects = data.get("objects");
        for (JsonValue objJV : objects) {
            readProperties(objJV, tileSize, levelHeight);
            Wall wall = new Wall(propertiesMap, scale);
            addObject(wall);
        }
    }

    /**
     * Populates the platforms for this level.
     *
     * @param data          Tiled JSON data for all platforms
     * @param tileSize      Tile size in the Tiled JSON
     * @param levelHeight   Level height in Box2D units
     */
    private void populatePlatforms(JsonValue data, int tileSize, int levelHeight){
        JsonValue objects = data.get("objects");
        textureScaleCache.set(1, 1);
        for (JsonValue objJV : objects) {
            readProperties(objJV, tileSize, levelHeight);
            Platform platform = new Platform(propertiesMap, textureRegionAssetMap, scale, textureScaleCache);
            loadTiledActivatable(platform);
        }
    }

    /**
     * Populates the checkpoints for this level.
     *
     * @param data          Tiled JSON data for all checkpoints
     * @param tileSize      Tile size in the Tiled JSON
     * @param levelHeight   Level height in Box2D units
     */
    private void populateCheckpoints(JsonValue data, int tileSize, int levelHeight) {
        JsonValue objects = data.get("objects");
        textureScaleCache.set(1/32f, 1/32f);
        for (JsonValue objJV : objects) {
            readProperties(objJV, tileSize, levelHeight);
            Checkpoint checkpoint = new Checkpoint(propertiesMap, textureRegionAssetMap, scale, textureScaleCache);
            addObject(checkpoint);
        }
    }

    /**
     * Populates the activators for this level.
     *
     * @param data          Tiled JSON data for all activators
     * @param tileSize      Tile size in the Tiled JSON
     * @param levelHeight   Level height in Box2D units
     */
    private void populateActivators(JsonValue data, int tileSize, int levelHeight) {
        JsonValue objects = data.get("objects");
        textureScaleCache.set(1, 1);
        for (JsonValue objJV : objects) {
            readProperties(objJV, tileSize, levelHeight);
            Activator activator;
            //TODO: developers should be able to specify in json if they want first pan or not
            switch ((String) propertiesMap.get("type", "button")){
                case "button":
                    activator = new Button(propertiesMap, textureRegionAssetMap, scale, textureScaleCache);
                    break;
                case "switch":
                    activator = new Switch(propertiesMap, textureRegionAssetMap, scale, textureScaleCache);
                    break;
                case "timed":
                    activator = new TimedButton(propertiesMap, textureRegionAssetMap, scale, textureScaleCache);
                    break;
                default:
                    throw new RuntimeException("unrecognised activator type");
            }
            activators.add(activator);
            addObject(activator);
        }
    }

    /**
     * Populates the spikes for this level.
     *
     * @param data          Tiled JSON data for all spikes
     * @param tileSize      Tile size in the Tiled JSON
     * @param levelHeight   Level height in Box2D units
     */
    private void populateSpikes(JsonValue data, int tileSize, int levelHeight) {
        JsonValue objects = data.get("objects");
        textureScaleCache.set(1/64f, 1/64f);
        for (JsonValue objJV : objects) {
            readProperties(objJV, tileSize, levelHeight);
            Spikes spikes = new Spikes(propertiesMap, textureRegionAssetMap, scale, textureScaleCache);
            loadTiledActivatable(spikes);
        }
    }

    /**
     * Populates the flamethrowers for this level.
     *
     * @param data          Tiled JSON data for all flamethrowers
     * @param tileSize      Tile size in the Tiled JSON
     * @param levelHeight   Level height in Box2D units
     */
    private void populateFlamethrowers(JsonValue data, int tileSize, int levelHeight) {
        JsonValue objects = data.get("objects");
        textureScaleCache.set(1/64f, 1/64f);
        for (JsonValue objJV : objects) {
            readProperties(objJV, tileSize, levelHeight);
            Flamethrower flamethrower = new Flamethrower(propertiesMap, textureRegionAssetMap, scale, textureScaleCache);
            loadTiledActivatable(flamethrower);
        }
    }

    /**
     * Populates the lasers for this level.
     *
     * @param data          Tiled JSON data for all lasers
     * @param tileSize      Tile size in the Tiled JSON
     * @param levelHeight   Level height in Box2D units
     */
    private void populateLasers(JsonValue data, int tileSize, int levelHeight) {
        JsonValue objects = data.get("objects");
        textureScaleCache.set(1, 1);
        for (JsonValue objJV : objects) {
            readProperties(objJV, tileSize, levelHeight);
            Laser laser = new Laser(propertiesMap, textureRegionAssetMap, scale, textureScaleCache);
            loadTiledActivatable(laser);
            lasers.add(laser);
        }
    }

    /**
     * Populates the doors for this level.
     *
     * @param data          Tiled JSON data for all doors
     * @param tileSize      Tile size in the Tiled JSON
     * @param levelHeight   Level height in Box2D units
     */
    private void populateDoors(JsonValue data, int tileSize, int levelHeight) {
        JsonValue objects = data.get("objects");
        textureScaleCache.set(1, 1);
        for (JsonValue objJV : objects) {
            readProperties(objJV, tileSize, levelHeight);
            Door door = new Door(propertiesMap, textureRegionAssetMap, scale, textureScaleCache);
            loadTiledActivatable(door);
        }
    }

    /**
     * Populates the spirit regions for this level.
     *
     * @param data          Tiled JSON data for all spirit regions
     * @param tileSize      Tile size in the Tiled JSON
     * @param levelHeight   Level height in Box2D units
     */
    private void populateSpiritRegions(JsonValue data, int tileSize, int levelHeight) {
        JsonValue objects = data.get("objects");
        textureScaleCache.set(1, 1);
        for (JsonValue objJV : objects) {
            readProperties(objJV, tileSize, levelHeight);
            SpiritRegion spiritRegion = new SpiritRegion(propertiesMap, textureRegionAssetMap, scale, textureScaleCache);
            spiritRegionArray.add(spiritRegion);
            addObject(spiritRegion);
        }
    }

    /**
     * Populates the mobs for this level.
     *
     * @param data          Tiled JSON data for all mobs
     * @param tileSize      Tile size in the Tiled JSON
     * @param levelHeight   Level height in Box2D units
     */
    private void populateMobs(JsonValue data, int tileSize, int levelHeight) {
        JsonValue objects = data.get("objects");
        textureScaleCache.set(1/32f, 1/32f);
        for (JsonValue objJV : objects) {
            readProperties(objJV, tileSize, levelHeight);
            Mob mob = new Mob(propertiesMap, textureRegionAssetMap, scale, textureScaleCache);
            mobArray.add(mob);
            addObject(mob);
        }
    }

    /**
     * Populates the boxes for this level.
     *
     * @param data          Tiled JSON data for all boxes
     * @param tileSize      Tile size in the Tiled JSON
     * @param levelHeight   Level height in Box2D units
     */
    private void populateBoxes(JsonValue data, int tileSize, int levelHeight) {
        JsonValue objects = data.get("objects");
        textureScaleCache.set(1, 1);
        for (JsonValue objJV : objects) {
            readProperties(objJV, tileSize, levelHeight);
            PushableBox box = new PushableBox(propertiesMap, textureRegionAssetMap, scale, textureScaleCache);
            addObject(box);
        }
    }

    /**
     * Populates the mirrors for this level.
     *
     * @param data          Tiled JSON data for all mirrors
     * @param tileSize      Tile size in the Tiled JSON
     * @param levelHeight   Level height in Box2D units
     */
    private void populateMirrors(JsonValue data, int tileSize, int levelHeight) {
        JsonValue objects = data.get("objects");
        textureScaleCache.set(1, 1);
        for (JsonValue objJV : objects) {
            readProperties(objJV, tileSize, levelHeight);
            Mirror mirror = new Mirror(propertiesMap, textureRegionAssetMap, scale, textureScaleCache);
            addObject(mirror);
        }
    }

    /**
     * Populates the exits for this level.
     *
     * @param data          Tiled JSON data for all exits
     * @param tileSize      Tile size in the Tiled JSON
     * @param levelHeight   Level height in Box2D units
     */
    private void populateExits(JsonValue data, int tileSize, int levelHeight) {
        JsonValue objects = data.get("objects");
        for (JsonValue objJV : objects) {
            readProperties(objJV, tileSize, levelHeight);
            Exit exit = new Exit(propertiesMap, scale);
            addObject(exit);
            if (exit.exitType() == Exit.ExitType.GOAL) goalExit = exit;
            if (exit.exitType() == Exit.ExitType.RETURN) returnExit = exit;
        }
    }

<<<<<<< HEAD
    private void populateCat(JsonValue data, int tileSize, int levelHeight, boolean shouldPopulate){
=======
    /**
     * Populates the cat for this level.
     *
     * @param data          Tiled JSON data for the cat
     * @param tileSize      Tile size in the Tiled JSON
     * @param levelHeight   Level height in Box2D units
     */
    private void populateCat(JsonValue data, int tileSize, int levelHeight){
>>>>>>> 66a5e3a8
        JsonValue objects = data.get("objects");
        JsonValue catJV = objects.get(0);
        readProperties(catJV, tileSize, levelHeight);
        cat = new Cat(propertiesMap, textureRegionAssetMap, scale);
        respawnPos = cat.getPosition();
        startRespawnPos = respawnPos;
        if (shouldPopulate) {
            addObject(cat);
        } else {
            cat = null;
        }
    }

    /**
     * Reads the properties array of an object in a Tiled JSON, and puts it into <code>propertiesMap</code>.
     *
     * @param objectJV   JSON of the object
     * @param tileSize   Size of the tiles in the JSON
     */
    private void readProperties(JsonValue objectJV, int tileSize, int levelHeight){
        propertiesMap.clear();

        propertiesMap.put("width", objectJV.getFloat("width")/tileSize);
        propertiesMap.put("height", objectJV.getFloat("height")/tileSize);
        float angle = (360 - objectJV.getFloat("rotation")) % 360;
        propertiesMap.put("rotation", angle);

        //this is because tiled rotates about the top left corner
        float x, y;
        switch ((int) angle) {
            default:
            case 0:
                x = objectJV.getFloat("x");
                y = objectJV.getFloat("y");
                break;
            case 90:
                x = objectJV.getFloat("x");
                y = objectJV.getFloat("y") - tileSize;
                break;
            case 180:
                x = objectJV.getFloat("x") - tileSize;
                y = objectJV.getFloat("y") - tileSize;
                break;
            case 270:
                x = objectJV.getFloat("x") - tileSize;
                y = objectJV.getFloat("y");
                break;
        }
        x = x/tileSize + bounds.x;
        y = levelHeight - y/tileSize + bounds.y;
        propertiesMap.put("x", x);
        propertiesMap.put("y", y);

        //read polygon if there is one
        JsonValue poly = objectJV.get("polygon");
        if (poly != null) {
            float[] shape = new float[poly.size * 2];
            int i = 0;
            for (JsonValue point : poly) {
                shape[i] = x + point.getFloat("x") / tileSize;
                shape[i + 1] = y - (point.getFloat("y")) / tileSize;
                i += 2;
            }
            propertiesMap.put("polygon", shape);
        }

        //object specific properties if there are any
        JsonValue properties = objectJV.get("properties");
        if (properties == null) { return; }
        for (JsonValue property : properties){
            String name = property.getString("name");
            switch (property.getString("type")){
                case "string":
                    propertiesMap.put(name, property.getString("value"));
                    break;
                case "int":
                    propertiesMap.put(name, property.getInt("value"));
                    break;
                case "bool":
                    propertiesMap.put(name, property.getBoolean("value"));
                    break;
                case "float":
                    propertiesMap.put(name, property.getFloat("value"));
                    break;
                case "color":
                    propertiesMap.put(name, Color.valueOf(property.getString("value")));
                    break;
                case "class":
                    switch (property.getString("propertytype")){
                        //currently only one class defined in our level editor, but this allows us to be flexible to add more
                        case "Vector2":
                            Vector2 v = new Vector2(property.get("value").getFloat("x"), property.get("value").getFloat("y"));
                            propertiesMap.put(name, v);
                            break;
                        default:
                            throw new IllegalArgumentException("unexpected class: " + property.getString("type"));
                    }
                    break;
                default:
                    throw new IllegalArgumentException("unexpected property type: " + property.getString("type"));
            }
        }
    }

    /**
     * Resets the status of the level.
     * <br><br>
     * This method clears objects, disposes world,
     * and sets the level to not completed and not failed.
     */
    public void dispose() {
        for(Obstacle obj : objects) {
            obj.deactivatePhysics(world);
        }
        addQueue.clear();
        objects.clear();
        activators.clear();
        lasers.clear();
        deadBodyArray.clear();
        activatables.clear();
        mobArray.clear();
        spiritRegionArray.clear();
        numLives = maxLives;
        currCheckpoint = null;
        setComplete(false);
        setFailure(false);
    }

    /**
     * Pauses all objects in the level: stores state locally and sets velocity to 0.
     */
    public void pause(){
        for (Obstacle obj : objects) {
            obj.pause();
        }
    }

    /**
     * Unpauses objects in the level: loads locally stored state if there is one.
     */
    public void unpause(){
        for (Obstacle obj : objects) {
            obj.unpause();
        }
    }

    /**
     * Immediately adds the object to the physics world
     *
     * @param obj The object to add
     */
    protected void addObject(Obstacle obj) {
        assert inBounds(obj) : "Object is not in bounds";
        objects.add(obj);
        obj.activatePhysics(world);
    }

    /**
     * Adds a physics object in to the insertion queue.
     * <br><br>
     * Objects on the queue are added just before collision processing.  We do this to
     * control object creation.
     *
     * @param obj The object to add
     */
    public void queueObject(Obstacle obj) {
        assert inBounds(obj) : "Object is not in bounds";
        addQueue.add(obj);
    }

    /**
     * Adds a jointDef to the joint queue.
     * <br><br>
     * Joints on the queue are added just before collision processing.  We do this to
     * control joint creation.
     *
     * @param j The jointDef to add
     */
    public void queueJoint(JointDef j) { jointQueue.add(j); }

    /**
     * Returns true if the object is in bounds.
     * <br><br>
     * This assertion is useful for debugging the physics.
     *
     * @param obj The object to check.
     *
     * @return true if the object is in bounds.
     */
    private boolean inBounds(Obstacle obj) {
        boolean horiz = (bounds.x <= obj.getX() && obj.getX() <= bounds.x+bounds.width);
        boolean vert  = (bounds.y <= obj.getY() && obj.getY() <= bounds.y+bounds.height);
        return horiz && vert;
    }

    /**
     * Adds the queued objects to the list of objects
     */
    public void addQueuedObjects() {
        while (!addQueue.isEmpty()) {
            addObject(addQueue.poll());
        }
    }

    /**
     * Adds the queued joints to the list of joints
     */
    public void addQueuedJoints(){
        while (!jointQueue.isEmpty()) {
            JointDef jdef = jointQueue.poll();
            Joint joint = world.createJoint(jdef);

            if (jdef.bodyA.getUserData() instanceof Spikes){
                ((Spikes) jdef.bodyA.getUserData()).addJoint(joint);
            } else if (jdef.bodyB.getUserData() instanceof Spikes) {
                ((Spikes) jdef.bodyB.getUserData()).addJoint(joint);
            }
        }
    }

    /**
     * Loads an activatable into this world. Assumes that the properties for the object is currently stored in
     * <code>propertiesMap</code> (see {@link Level#readProperties(JsonValue, int, int)}).
     *
     * @param object  Activatable to load.
     */
    private void loadTiledActivatable(Activatable object){

        addObject((Obstacle) object);

        String activatorID = (String) propertiesMap.get("activatorID", "");
        if (!activatorID.equals("")) {
            if (activationRelations.containsKey(activatorID)) {
                activationRelations.get(activatorID).add(object);
            } else {
                activationRelations.put(activatorID, new Array<>(new Activatable[]{object}));
            }
        }

        activatables.add(object);
    }

    /**
     * Draws the level to the given game canvas. Assumes <code>canvas.begin()</code> has already been called.
     *
     * @param canvas	the drawing context
     */
    public void draw(GameCanvas canvas) {
//        if (background != null) {
//            //scales background with level size
//            float scaleX = bounds.width/background.getWidth() * scale.x;
//            float scaleY = bounds.height/background.getHeight() * scale.y;
//            canvas.draw(background, Color.WHITE, bounds.x * scale.x, bounds.y * scale.y, background.getWidth()*Float.max(scaleX,scaleY), background.getHeight()*Float.max(scaleX,scaleY));
////            canvas.draw(background, 0, 0);
//        }

        if (tiles != null) tiles.draw(canvas);

        //draw everything except cat, dead bodies and spirit region
        for(Obstacle obj : objects) {
            if (obj != cat && !(obj instanceof DeadBody) && !(obj instanceof SpiritRegion)
                    && !(obj instanceof Wall && !(obj instanceof Platform)) ){
                obj.draw(canvas);
            }
        }

        spiritLine.draw(canvas);

        for (DeadBody db : deadBodyArray) {
            db.draw(canvas);
        }
        if (cat != null) cat.draw(canvas);

        for (SpiritRegion s : spiritRegionArray) {
            s.draw(canvas);
        }

        if (currCheckpoint != null) {
            currCheckpoint.drawBase(canvas);
        }
    }

    /**
     * Draws the wireframe debug of the level to the given game canvas. Assumes <code>canvas.beginDebug()</code> has already been called.
     *
     * @param canvas	the drawing context
     */
    public void drawDebug(GameCanvas canvas){
        //draw grid
        Color lineColor = new Color(0.8f, 0.8f, 0.8f, 1);
        float xTranslate = (canvas.getCamera().getX()-canvas.getWidth()/2)/scale.x;
        float yTranslate = (canvas.getCamera().getY()-canvas.getHeight()/2)/scale.y;
        for (int x = 0; x < bounds.width; x++) {
            Vector2 p1 = new Vector2(x-xTranslate, 0-yTranslate);
            Vector2 p2 = new Vector2(x-xTranslate, bounds.height-yTranslate);
            canvas.drawLineDebug(p1, p2, lineColor, scale.x, scale.y);
        }
        for (int y = 0; y < bounds.height; y++) {
            Vector2 p1 = new Vector2(0-xTranslate, y-yTranslate);
            Vector2 p2 = new Vector2(bounds.width-xTranslate, y-yTranslate);
            canvas.drawLineDebug(p1, p2, lineColor, scale.x, scale.y);
        }
        for (Obstacle obj : objects) {
            obj.drawDebug(canvas);
        }
    }



    /**
     * Spawns a dead body at the location of the cat
     * */
    public void spawnDeadBody(){
        DeadBody deadBody = new DeadBody(textureRegionAssetMap.get("deadCat"),textureRegionAssetMap.get("burnCat"), scale, cat.getPosition());
        deadBody.setLinearVelocity(cat.getLinearVelocity());
        deadBody.setFacingRight(cat.isFacingRight());
        queueObject(deadBody);
        deadBodyArray.add(deadBody);
    }

    /**
     * Loads a dead body into this level from a saved state.
     * @param state Map of arguments for the dead body, called from storeState() in {@link DeadBody}.
     */
    public void loadDeadBodyState(ObjectMap<String, Object> state){
        DeadBody deadBody = new DeadBody(textureRegionAssetMap.get("deadCat"), textureRegionAssetMap.get("burnCat"),scale, Vector2.Zero);
        deadBody.loadState(state);
        queueObject(deadBody);
        deadBodyArray.add(deadBody);
    }

    /**
     * Removes a DeadBody from the dead body array
     * */
    public void removeDeadBody(DeadBody db){
        db.markRemoved(true);
        deadBodyArray.removeValue(db, true);
    }

    /**
     * Gets the next dead body to switch into. Currently selects the closest valid body.
     *
     * @return Dead body to switch into, null if there are none.
     */
    public DeadBody getNextBody(){
        float minDist = Float.MAX_VALUE;
        DeadBody nextdb = null;
        for (DeadBody db : deadBodyArray){
            if (sharesSpiritRegion(db.getSpiritRegions(), cat.getSpiritRegions())){
                float dist = cat.getPosition().dst(db.getPosition());
                if (dist < minDist){
                    minDist = dist;
                    nextdb = db;
                }
            }
        }
        return nextdb;
    }

    private boolean sharesSpiritRegion(ObjectSet<SpiritRegion> s1, ObjectSet<SpiritRegion> s2){
        if (s1.isEmpty() && s2.isEmpty()) return true;
        for (SpiritRegion r : s1){
            if (s2.contains(r)) return true;
        }
        return false;
    }

    /**
     * @return The spirit line instance of this level.
     */
    public SpiritLine getSpiritLine(){ return spiritLine; }

    /**
     * @return If the level is in spirit mode.
     */
    public boolean isSpiritMode(){ return spiritMode; }

    /**
     * Sets the spirit mode of this level.
     * @param spiritMode   Next spirit mode state
     */
    public void setSpiritMode(boolean spiritMode){ this.spiritMode = spiritMode; }

}<|MERGE_RESOLUTION|>--- conflicted
+++ resolved
@@ -724,9 +724,6 @@
         }
     }
 
-<<<<<<< HEAD
-    private void populateCat(JsonValue data, int tileSize, int levelHeight, boolean shouldPopulate){
-=======
     /**
      * Populates the cat for this level.
      *
@@ -734,8 +731,7 @@
      * @param tileSize      Tile size in the Tiled JSON
      * @param levelHeight   Level height in Box2D units
      */
-    private void populateCat(JsonValue data, int tileSize, int levelHeight){
->>>>>>> 66a5e3a8
+        private void populateCat(JsonValue data, int tileSize, int levelHeight, boolean shouldPopulate){
         JsonValue objects = data.get("objects");
         JsonValue catJV = objects.get(0);
         readProperties(catJV, tileSize, levelHeight);
