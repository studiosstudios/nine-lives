--- conflicted
+++ resolved
@@ -313,7 +313,6 @@
         respawnPos = currCheckpoint.getPosition();
     }
 
-<<<<<<< HEAD
     public void resetCheckpoints(){
         if(currCheckpoint != null){
             currCheckpoint.setCurrent(false);
@@ -322,9 +321,6 @@
         respawnPos = startRespawnPos;
     }
 
-
-=======
->>>>>>> 9d3091eb
     /**
      * Lays out the game geography from the given JSON file
      * @param tMap Texture map for game objects
@@ -652,15 +648,9 @@
             canvas.draw(background, Color.WHITE, 0, 0, background.getWidth()*Float.max(scaleX,scaleY), background.getHeight()*Float.max(scaleX,scaleY));
 //            canvas.draw(background, 0, 0);
         }
-<<<<<<< HEAD
-        //draw everything except cat and dead bodies
-        for (Obstacle obj : objects) {
-            if (obj != cat && !(obj instanceof DeadBody)) {
-=======
         //draw everything except cat, dead bodies and spirit region
         for(Obstacle obj : objects) {
             if (obj != cat && !(obj instanceof DeadBody) && !(obj instanceof SpiritRegion)){
->>>>>>> 9d3091eb
                 obj.draw(canvas);
             }
         }
@@ -671,7 +661,14 @@
             db.draw(canvas);
         }
         cat.draw(canvas);
-<<<<<<< HEAD
+
+        for (SpiritRegion s : spiritRegionArray) {
+            s.draw(canvas);
+        }
+
+        if (currCheckpoint != null) {
+            currCheckpoint.drawBase(canvas);
+        }
 
     }
 
@@ -683,50 +680,20 @@
     public void drawDebug(GameCanvas canvas){
         //draw grid
         Color lineColor = new Color(0.8f, 0.8f, 0.8f, 1);
+        float xTranslate = (canvas.getCamera().getX()-canvas.getWidth()/2)/scale.x;
+        float yTranslate = (canvas.getCamera().getY()-canvas.getHeight()/2)/scale.y;
         for (int x = 0; x < bounds.width; x++) {
-            Vector2 p1 = new Vector2(x, 0);
-            Vector2 p2 = new Vector2(x, bounds.height);
+            Vector2 p1 = new Vector2(x-xTranslate, 0-yTranslate);
+            Vector2 p2 = new Vector2(x-xTranslate, bounds.height-yTranslate);
             canvas.drawLineDebug(p1, p2, lineColor, scale.x, scale.y);
         }
         for (int y = 0; y < bounds.height; y++) {
-            Vector2 p1 = new Vector2(0, y);
-            Vector2 p2 = new Vector2(bounds.width, y);
+            Vector2 p1 = new Vector2(0-xTranslate, y-yTranslate);
+            Vector2 p2 = new Vector2(bounds.width-xTranslate, y-yTranslate);
             canvas.drawLineDebug(p1, p2, lineColor, scale.x, scale.y);
         }
         for (Obstacle obj : objects) {
             obj.drawDebug(canvas);
-=======
-        for (SpiritRegion s : spiritRegionArray) {
-            s.draw(canvas);
-        }
-
-        if (currCheckpoint != null) {
-            currCheckpoint.drawBase(canvas);
-        }
-        canvas.end();
-
-        canvas.begin();
-        if (debug) {
-            canvas.beginDebug();
-            //draw grid
-            Color lineColor = new Color(0.8f, 0.8f, 0.8f, 1);
-            float xTranslate = (canvas.getCamera().getX()-canvas.getWidth()/2)/scale.x;
-            float yTranslate = (canvas.getCamera().getY()-canvas.getHeight()/2)/scale.y;
-            for (int x = 0; x < bounds.width; x++) {
-                Vector2 p1 = new Vector2(x-xTranslate, 0-yTranslate);
-                Vector2 p2 = new Vector2(x-xTranslate, bounds.height-yTranslate);
-                canvas.drawLineDebug(p1, p2, lineColor, scale.x, scale.y);
-            }
-            for (int y = 0; y < bounds.height; y++) {
-                Vector2 p1 = new Vector2(0-xTranslate, y-yTranslate);
-                Vector2 p2 = new Vector2(bounds.width-xTranslate, y-yTranslate);
-                canvas.drawLineDebug(p1, p2, lineColor, scale.x, scale.y);
-            }
-            for (Obstacle obj : objects) {
-                obj.drawDebug(canvas);
-            }
-            canvas.endDebug();
->>>>>>> 9d3091eb
         }
     }
 
