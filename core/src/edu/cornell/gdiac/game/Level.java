package edu.cornell.gdiac.game;

import com.badlogic.gdx.graphics.Color;
import com.badlogic.gdx.graphics.Texture;
import com.badlogic.gdx.graphics.g2d.TextureRegion;
import com.badlogic.gdx.math.*;
import com.badlogic.gdx.utils.*;
import com.badlogic.gdx.physics.box2d.*;
import edu.cornell.gdiac.game.object.*;

import edu.cornell.gdiac.game.obstacle.*;
import edu.cornell.gdiac.util.PooledList;

import java.util.HashMap;
/**
 * Represents a single level in our game
 * <br><br>
 * Note that the constructor does very little.  The true initialization happens
 * by reading the JSON value.  To reset a level, dispose it and reread the JSON.
 * <br><br>
 * Adapted from Walker M. White's LevelMode.java in Cornell CS 3152, Spring 2023.
 */
public class Level {

    /** The Box2D world */
    protected World world;
    /** The boundary of the level */
    protected Rectangle bounds;
    /** The world scale */
    protected Vector2 scale;
    // Physics objects for the game
    /** Reference to the character cat */
    private Cat cat;
    /** Reference to the goal exit */
    private Exit goalExit;
    protected float goalY;
    /**Reference to the return exit */
    private Exit returnExit;
    protected float returnY;

    /** Tiles of level */
    protected Tiles tiles;
    /** All the objects in the world. */
    protected PooledList<Obstacle> objects  = new PooledList<>();
    /** Queue for adding objects */
    protected PooledList<Obstacle> addQueue = new PooledList<>();
    /** Queue to add joints to the world */
    protected PooledList<JointDef> jointQueue = new PooledList<>();
    /** Whether we have completed this level */
    private boolean complete;
    /** Whether we have failed at this world (and need a reset) */
    private boolean failed;
    /** Whether we have died */
    private boolean died;
    /** The number of lives remaining */
    private int numLives;
    /** The max lives allowed */
    private final int maxLives;
    private int tileSize;
    /** cache for setting texture scales */
    private Vector2 textureScaleCache = new Vector2();

    /** hashmap to represent activator-activatable relationships:
     *   keys are activator ids specified in JSON*/
    private HashMap<String, Array<Activatable>> activationRelations;

    /** object arrays */
    private final Array<Activator> activators;
    private final Array<Activatable> activatables;
    private final Array<DeadBody> deadBodyArray;
    private final Array<Mob> mobArray;
    private Checkpoint currCheckpoint;
    private final Array<Laser> lasers;
    private final Array<SpiritRegion> spiritRegionArray;
    /** The respawn position of the player */
    private Vector2 respawnPos;

    /** texture assets */
    private HashMap<String, TextureRegion> textureRegionAssetMap;

    //region Spirit mode stuff
    private boolean spiritMode;
    /** The spirit line */
    private SpiritLine spiritLine;
    //endregion
    /** the initial respawn position for this level */
    private Vector2 startRespawnPos;
    /** properties map cache */
    private ObjectMap<String, Object> propertiesMap = new ObjectMap<>();

    private Array<LevelState> levelStates;

    /**
     * Returns the bounding rectangle for the physics world
     * <br><br>
     * The size of the rectangle is in physics, coordinates, not screen coordinates
     *
     * @return the bounding rectangle for the physics world
     */
    public Rectangle getBounds() {
        return bounds;
    }

    /**
     * Returns the scaling factor to convert physics coordinates to screen coordinates
     *
     * @return the scaling factor to convert physics coordinates to screen coordinates
     */
    public Vector2 getScale() {
        return scale;
    }

    /**
     * Returns a reference to the Box2D World
     *
     * @return a reference to the Box2D World
     */
    public World getWorld() {
        return world;
    }


    /**
     * Returns a reference to the player cat
     *
     * @return a reference to the player cat
     */
    public Cat getCat() {
        return cat;
    }

    /**
     * Sets the cat for this level. This is used for level switching.
     *
     * @param cat New cat
     */
    public void setCat(Cat cat) {
        objects.remove(this.cat);
        objects.add(cat);
        this.cat = cat;
    }

    /**
     * Removes the cat from this level. This is used for level switching.
     */
    public void removeCat() { objects.remove(cat); cat = null; }

    public Checkpoint getCheckpoint() {return currCheckpoint;}

    /**
     * Returns a reference to the array of activators
     *
     * @return a reference to the activators
     */
    public Array<Activator> getActivators() { return activators; }

    public Array<Laser> getLasers() { return lasers; }

    /**
     * Returns a reference to the hashmap of activation relations
     *
     * @return a reference to the activation relations
     */
    public HashMap<String, Array<Activatable>> getActivationRelations() { return activationRelations; }

    /**
     * Returns a reference to the list of objects
     *
     * @return a reference to all objects
     */
    public PooledList<Obstacle> getObjects(){ return objects; }

    /**
     * Returns a reference to the array of dead bodies
     *
     * @return a reference to the dead body array
     */
    public Array<DeadBody> getdeadBodyArray() { return deadBodyArray; }

    /**
     * Returns a reference to the array of mobs
     *
     * @return a reference to the mob array
     */
    public Array<Mob> getMobArray() { return mobArray; }

    /**
     * Returns a reference to the array of spirit regions
     *
     * @return a reference to the spirit region array
     */
    public Array<SpiritRegion> getSpiritRegionArray() { return spiritRegionArray; }

    /**
     * Returns a reference to the respawn position
     *
     * @return a reference to the respawn position
     */
    public Vector2 getRespawnPos() { return respawnPos; }

    /**
     * Sets the respawn position
     *
     * @param pos the Vector2 value to set respawn position to
     */
    public void setRespawnPos(Vector2 pos) { respawnPos = pos; }

    /**
     * Returns true if the level is completed.
     * <br><br>
     * If true, the level will advance after a countdown
     *
     * @return true if the level is completed.
     */
    public boolean isComplete() {
        return complete;
    }

    /**
     * Returns true if the level is failed.
     * <br><br>
     * If true, the level will reset after a countdown
     *
     * @return true if the level is failed.
     */
    public boolean isFailure() {
        return failed;
    }

    /**
     * Sets whether the level is failed.
     * <br><br>
     * If true, the level will reset after a countdown
     *
     * @param value whether the level is failed.
     */
    public void setFailure(boolean value) {
        failed = value;
    }

    /**
     * Sets the game world
     *
     * @param world the world to set to
     */
    public void setWorld(World world) { this.world = world; }

    /**
     * Sets whether the player died in the level
     *
     * @param died the value to set died to
     */
    public void setDied(boolean died){ this.died = died; }

    /**
     * Returns a reference to whether the player has died
     *
     * @return a reference to died
     */
    public boolean getDied() { return died; }

    /**
     * Returns a reference to the number of lives the player has remaining in this level
     *
     * @return a reference to number of lives
     */
    public int getNumLives() { return numLives; }

    public Exit getGoalExit() { return goalExit; }

    public Exit getReturnExit() { return returnExit; }

    /**
     * Sets the number of lives in this level
     *
     * @param val the value to set numLives to
     */
    public void setNumLives(int val) { numLives = val; }

    /**
     * Resets the number of lives to the max number of lives
     */
    public void resetLives() { numLives = maxLives; }


    /**
     * Stores textures for creating new objects in the level
     *
     * @param tMap Texture map for objects
     */
    public void setAssets(HashMap<String, TextureRegion> tMap){ textureRegionAssetMap = tMap; }

    /**
     * Creates a new LevelModel
     * <br><br>
     * The level is empty and there is no active physics world.  You must read
     * the JSON file to initialize the level
     *
     * @param world Box2D world containing all game simulations
     * @param scale Drawing scale
     * @param numLives Number of lives
     */
    public Level(World world, Vector2 scale, int numLives) {
        this.world  = world;
        this.bounds = new Rectangle();
        this.scale = scale;
        this.numLives = numLives;
        maxLives = numLives;
        complete = false;
        failed = false;
        died = false;

        activators = new Array<>();
        activatables = new Array<>();
        deadBodyArray = new Array<>();
        lasers = new Array<>();
        mobArray = new Array<>();
        spiritRegionArray = new Array<>();
        activationRelations = new HashMap<>();
        spiritMode = false;
        spiritLine = new SpiritLine(Color.WHITE, Color.CYAN, scale);
    }

    /**
     * Sets whether the level is completed.
     * <br><br>
     * If true, the level will advance after a countdown
     *
     * @param value whether the level is completed.
     */
    public void setComplete(boolean value) {
        complete = value;
    }

    /**
     * Updates active checkpoints and cat respawning position
     *
     * @param c The most recent checkpoint the cat has come in contact with
     */
    public void updateCheckpoints(Checkpoint c, boolean shouldSave){
        if(currCheckpoint != null){
            currCheckpoint.setCurrent(false);
        }
        shouldSave = shouldSave && c != currCheckpoint;
        currCheckpoint = c;
        currCheckpoint.setCurrent(true);
        respawnPos = currCheckpoint.getRespawnPosition();
        if (shouldSave) saveState();
    }

    public void resetCheckpoints(){
        if(currCheckpoint != null){
            currCheckpoint.setCurrent(false);
        }
        currCheckpoint = null;
        respawnPos = startRespawnPos;
    }

    private void loadExitPositions(JsonValue data, int tileSize, int levelHeight){
        goalY = 0;
        returnY = 0;
        JsonValue objects = data.get("objects");
        for (JsonValue objJV : objects) {
            readProperties(objJV, tileSize, levelHeight);
            if (propertiesMap.get("type", "goal").equals("goal")){
                goalY = (float)propertiesMap.get("y") - (float)propertiesMap.get("height") - bounds.y;
            } else {
                returnY = (float)propertiesMap.get("y") - (float)propertiesMap.get("height") - bounds.y;
            }
        }
    }

    /**
     * Populates this level from data from a Tiled file.
     *
     * @param tiledMap Tiled Json
     */
     public void populateTiled(JsonValue tiledMap){
        populateTiled(tiledMap, 0, 0, returnY, null);
    }

    /**
     * Populates this level from data from a Tiled file. Places the level into the world such that the exits between this
     * level and an adjacent level are aligned.
     *
     * @param tiledMap    Tiled JSON
     * @param xOffset     The x offset in Box2D coordinates to place this world at
     * @param yOffset     The y offset in Box2D coordinates to place this world at
     * @param prevExitY   The y position of the bottom left edge of the adjacent level's exit
     * @param next        True if we are progressing from the previous level (i.e to the right),
     *                    null if we should ignore offsets
     */
    public void populateTiled(JsonValue tiledMap, float xOffset, float yOffset, float prevExitY, Boolean next){
        world.setGravity( new Vector2(0,tiledMap.getFloat("gravity",-14.7f)) );
        activationRelations = new HashMap<>();
        levelStates = new Array<>();

        JsonValue layers = tiledMap.get("layers");
        JsonValue tileData = layers.get(0);

        tileSize = tiledMap.getInt("tilewidth");
        int levelWidth = tiledMap.getInt("width");
        int levelHeight = tiledMap.getInt("height");
        bounds.set(xOffset, yOffset, levelWidth, levelHeight);

        Array<JsonValue> obstacleData = new Array<>();
        for (JsonValue layer : layers) {
            if (!layer.getString("type").equals("tilelayer")) {
                obstacleData.add(layer);
                if (layer.getString("name").equals("exits")){
                    loadExitPositions(layer, tileSize, levelHeight);
                }
            }
        }
        if (next != null) {
            if (next) {
                bounds.y += prevExitY - returnY;
            } else {
                bounds.y += prevExitY - goalY;
                bounds.x -= bounds.width;
            }
        }

        populateObstacles(obstacleData, tileSize, levelHeight, next == null);
        String biome = tiledMap.get("properties").get(0).getString("value");

        TextureRegion tileset = new TextureRegion();

        int fID = 1;
        if (biome.equals("metal")) {
            tileset = textureRegionAssetMap.get("metal_tileset");
            for (JsonValue tilesetData : tiledMap.get("tilesets")){
                if (tilesetData.getString("source").endsWith("metal-walls.tsx")){
                    fID = tilesetData.getInt("firstgid");
                }
            }
        }
        else if (biome.equals("forest")) {
            // TODO: change this in future
            tileset = textureRegionAssetMap.get("metal_tileset");
            for (JsonValue tilesetData : tiledMap.get("tilesets")){
                if (tilesetData.getString("source").endsWith("metal-walls.tsx")){
                    fID = tilesetData.getInt("firstgid");
                }
            }
        }
        tiles = new Tiles(tileData, 1024, levelWidth, levelHeight, tileset, bounds, fID, new Vector2(1/32f, 1/32f));
        if (cat != null) saveState();
    }

    /**
     * Populates this level with all the obstacles defined in a Tiled JSON.
     *
     * @param data           Array of Tiled JSON layers
     * @param levelHeight    Height of the level (in grid cell units)
     * @param tileSize       Size of each tile in the Tiled JSON
     * @param populateCat    True if we want to populate the cat
     */
    public void populateObstacles(Array<JsonValue> data, int tileSize, int levelHeight, boolean populateCat) {
        for (JsonValue obstacleData : data) {
            String name = obstacleData.getString("name");
            if (name.equals("wallsPoly")) {
                populateWalls(obstacleData, tileSize, levelHeight);
            } else if (name.equals("platforms")) {
                populatePlatforms(obstacleData, tileSize, levelHeight);
            } else if (name.equals("checkpoints")) {
                populateCheckpoints(obstacleData, tileSize, levelHeight);
            } else if (name.equals("activators")) {
                populateActivators(obstacleData, tileSize, levelHeight);
            } else if (name.equals("lasers")) {
                populateLasers(obstacleData, tileSize, levelHeight);
            } else if (name.equals("spikes")) {
                populateSpikes(obstacleData, tileSize, levelHeight);
            } else if (name.equals("flamethrowers")){
                populateFlamethrowers(obstacleData, tileSize, levelHeight);
            }  else if (name.equals("doors")) {
                populateDoors(obstacleData, tileSize, levelHeight);
            }  else if (name.equals("spiritRegions")) {
                populateSpiritRegions(obstacleData, tileSize, levelHeight);
            } else if (name.equals("mobs")) {
                populateMobs(obstacleData, tileSize, levelHeight);
            } else if (name.equals("boxes")) {
                populateBoxes(obstacleData, tileSize, levelHeight);
            } else if (name.equals("mirrors")) {
                populateMirrors(obstacleData, tileSize, levelHeight);
            } else if (name.equals("cat")) {
                populateCat(obstacleData, tileSize, levelHeight, populateCat);
            } else if (name.equals("exits")) {
                populateExits(obstacleData, tileSize, levelHeight);
            }
        }
    }

    /**
     * Populates the walls for this level.
     *
     * @param data          Tiled JSON data for all walls
     * @param tileSize      Tile size in the Tiled JSON
     * @param levelHeight   Level height in Box2D units
     */
    private void populateWalls(JsonValue data, int tileSize, int levelHeight) {
        JsonValue objects = data.get("objects");
        for (JsonValue objJV : objects) {
            readProperties(objJV, tileSize, levelHeight);
            Wall wall = new Wall(propertiesMap, scale);
            addObject(wall);
        }
    }

    /**
     * Populates the platforms for this level.
     *
     * @param data          Tiled JSON data for all platforms
     * @param tileSize      Tile size in the Tiled JSON
     * @param levelHeight   Level height in Box2D units
     */
    private void populatePlatforms(JsonValue data, int tileSize, int levelHeight){
        JsonValue objects = data.get("objects");
        textureScaleCache.set(1, 1);
        for (JsonValue objJV : objects) {
            readProperties(objJV, tileSize, levelHeight);
            Platform platform = new Platform(propertiesMap, textureRegionAssetMap, scale, textureScaleCache);
            loadTiledActivatable(platform);
        }
    }

    /**
     * Populates the checkpoints for this level.
     *
     * @param data          Tiled JSON data for all checkpoints
     * @param tileSize      Tile size in the Tiled JSON
     * @param levelHeight   Level height in Box2D units
     */
    private void populateCheckpoints(JsonValue data, int tileSize, int levelHeight) {
        JsonValue objects = data.get("objects");
        textureScaleCache.set(1/32f, 1/32f);
        for (JsonValue objJV : objects) {
            readProperties(objJV, tileSize, levelHeight);
            Checkpoint checkpoint = new Checkpoint(propertiesMap, textureRegionAssetMap, scale, textureScaleCache);
            addObject(checkpoint);
        }
    }

    /**
     * Populates the activators for this level.
     *
     * @param data          Tiled JSON data for all activators
     * @param tileSize      Tile size in the Tiled JSON
     * @param levelHeight   Level height in Box2D units
     */
    private void populateActivators(JsonValue data, int tileSize, int levelHeight) {
        JsonValue objects = data.get("objects");
        textureScaleCache.set(1, 1);
        for (JsonValue objJV : objects) {
            readProperties(objJV, tileSize, levelHeight);
            Activator activator;
            //TODO: developers should be able to specify in json if they want first pan or not
            switch ((String) propertiesMap.get("type", "button")){
                case "button":
                    activator = new Button(propertiesMap, textureRegionAssetMap, scale, textureScaleCache);
                    break;
                case "switch":
                    activator = new Switch(propertiesMap, textureRegionAssetMap, scale, textureScaleCache);
                    break;
                case "timed":
                    activator = new TimedButton(propertiesMap, textureRegionAssetMap, scale, textureScaleCache);
                    break;
                default:
                    throw new RuntimeException("unrecognised activator type");
            }
            activators.add(activator);
            addObject(activator);
        }
    }

<<<<<<< HEAD
        try {
            for (JsonValue mirrorJV : levelJV.get("mirrors")){
                Mirror mirror = new Mirror(tMap.get("steel"), scale, mirrorJV);
                addObject(mirror);
            }
        } catch (NullPointerException e) {}

        // Create mobs
        try {
            for (JsonValue mobJV : levelJV.get("mobs")){
                // TODO: should support diff types of mobs later
                float mobTextureWidth = tMap.get("roboMob").getRegionWidth();
                float mobTextureHeight = tMap.get("roboMob").getRegionHeight();
                Mob mob = new Mob(tMap.get("roboMobAnim").getTexture(), mobTextureWidth, mobTextureHeight, scale, new Vector2(1f/40, 1f/40), mobJV);
                // System.out.println("added mob");
                mobArray.add(mob);
                addObject(mob);
            }
        } catch (NullPointerException e) {}

        try {
            for (JsonValue doorJV : levelJV.get("doors")){
                Door door = new Door(tMap.get("steel"), scale, doorJV);
                loadActivatable(door,doorJV);
            }
        } catch (NullPointerException e) {}

        // Create cat
        dwidth  = tMap.get("cat").getRegionWidth()/scale.x;
        System.out.println(tMap.get("cat").getTexture().getWidth());
        System.out.println(tMap.get("cat").getRegionWidth());
        dheight = tMap.get("cat").getRegionHeight()/scale.y;
        Texture[] arr = new Texture[6];
        arr[0] = tMap.get("cat").getTexture();
        arr[1] = tMap.get("jumpingCat").getTexture();
        arr[2] = tMap.get("jump_anim").getTexture();
        arr[3] = tMap.get("meow_anim").getTexture();
        arr[4] = tMap.get("sit").getTexture();
        arr[5] = tMap.get("walk").getTexture();
        cat = new Cat(levelJV.get("cat"), dwidth, dheight, ret, prevCat == null? null : prevCat.getPosition(),arr);
        cat.setDrawScale(scale);
        respawnPos = cat.getPosition();
        addObject(cat);
=======
    /**
     * Populates the spikes for this level.
     *
     * @param data          Tiled JSON data for all spikes
     * @param tileSize      Tile size in the Tiled JSON
     * @param levelHeight   Level height in Box2D units
     */
    private void populateSpikes(JsonValue data, int tileSize, int levelHeight) {
        JsonValue objects = data.get("objects");
        textureScaleCache.set(1/64f, 1/64f);
        for (JsonValue objJV : objects) {
            readProperties(objJV, tileSize, levelHeight);
            Spikes spikes = new Spikes(propertiesMap, textureRegionAssetMap, scale, textureScaleCache);
            loadTiledActivatable(spikes);
        }
    }

    /**
     * Populates the flamethrowers for this level.
     *
     * @param data          Tiled JSON data for all flamethrowers
     * @param tileSize      Tile size in the Tiled JSON
     * @param levelHeight   Level height in Box2D units
     */
    private void populateFlamethrowers(JsonValue data, int tileSize, int levelHeight) {
        JsonValue objects = data.get("objects");
        textureScaleCache.set(1/64f, 1/64f);
        for (JsonValue objJV : objects) {
            readProperties(objJV, tileSize, levelHeight);
            Flamethrower flamethrower = new Flamethrower(propertiesMap, textureRegionAssetMap, scale, textureScaleCache);
            loadTiledActivatable(flamethrower);
        }
    }
>>>>>>> 50ed58e3

    /**
     * Populates the lasers for this level.
     *
     * @param data          Tiled JSON data for all lasers
     * @param tileSize      Tile size in the Tiled JSON
     * @param levelHeight   Level height in Box2D units
     */
    private void populateLasers(JsonValue data, int tileSize, int levelHeight) {
        JsonValue objects = data.get("objects");
        textureScaleCache.set(1, 1);
        for (JsonValue objJV : objects) {
            readProperties(objJV, tileSize, levelHeight);
            Laser laser = new Laser(propertiesMap, textureRegionAssetMap, scale, textureScaleCache);
            loadTiledActivatable(laser);
            lasers.add(laser);
        }
    }

    /**
     * Populates the doors for this level.
     *
     * @param data          Tiled JSON data for all doors
     * @param tileSize      Tile size in the Tiled JSON
     * @param levelHeight   Level height in Box2D units
     */
    private void populateDoors(JsonValue data, int tileSize, int levelHeight) {
        JsonValue objects = data.get("objects");
        textureScaleCache.set(1, 1);
        for (JsonValue objJV : objects) {
            readProperties(objJV, tileSize, levelHeight);
            Door door = new Door(propertiesMap, textureRegionAssetMap, scale, textureScaleCache);
            loadTiledActivatable(door);
        }
    }

    /**
     * Populates the spirit regions for this level.
     *
     * @param data          Tiled JSON data for all spirit regions
     * @param tileSize      Tile size in the Tiled JSON
     * @param levelHeight   Level height in Box2D units
     */
    private void populateSpiritRegions(JsonValue data, int tileSize, int levelHeight) {
        JsonValue objects = data.get("objects");
        textureScaleCache.set(1, 1);
        for (JsonValue objJV : objects) {
            readProperties(objJV, tileSize, levelHeight);
            SpiritRegion spiritRegion = new SpiritRegion(propertiesMap, textureRegionAssetMap, scale, textureScaleCache);
            spiritRegionArray.add(spiritRegion);
            addObject(spiritRegion);
        }
    }

    /**
     * Populates the mobs for this level.
     *
     * @param data          Tiled JSON data for all mobs
     * @param tileSize      Tile size in the Tiled JSON
     * @param levelHeight   Level height in Box2D units
     */
    private void populateMobs(JsonValue data, int tileSize, int levelHeight) {
        JsonValue objects = data.get("objects");
        textureScaleCache.set(1/32f, 1/32f);
        for (JsonValue objJV : objects) {
            readProperties(objJV, tileSize, levelHeight);
            Mob mob = new Mob(propertiesMap, textureRegionAssetMap, scale, textureScaleCache);
            mobArray.add(mob);
            addObject(mob);
        }
    }

    /**
     * Populates the boxes for this level.
     *
     * @param data          Tiled JSON data for all boxes
     * @param tileSize      Tile size in the Tiled JSON
     * @param levelHeight   Level height in Box2D units
     */
    private void populateBoxes(JsonValue data, int tileSize, int levelHeight) {
        JsonValue objects = data.get("objects");
        textureScaleCache.set(1, 1);
        for (JsonValue objJV : objects) {
            readProperties(objJV, tileSize, levelHeight);
            PushableBox box = new PushableBox(propertiesMap, textureRegionAssetMap, scale, textureScaleCache);
            addObject(box);
        }
    }

    /**
     * Populates the mirrors for this level.
     *
     * @param data          Tiled JSON data for all mirrors
     * @param tileSize      Tile size in the Tiled JSON
     * @param levelHeight   Level height in Box2D units
     */
    private void populateMirrors(JsonValue data, int tileSize, int levelHeight) {
        JsonValue objects = data.get("objects");
        textureScaleCache.set(1, 1);
        for (JsonValue objJV : objects) {
            readProperties(objJV, tileSize, levelHeight);
            Mirror mirror = new Mirror(propertiesMap, textureRegionAssetMap, scale, textureScaleCache);
            addObject(mirror);
        }
    }

    /**
     * Populates the exits for this level.
     *
     * @param data          Tiled JSON data for all exits
     * @param tileSize      Tile size in the Tiled JSON
     * @param levelHeight   Level height in Box2D units
     */
    private void populateExits(JsonValue data, int tileSize, int levelHeight) {
        JsonValue objects = data.get("objects");
        for (JsonValue objJV : objects) {
            readProperties(objJV, tileSize, levelHeight);
            Exit exit = new Exit(propertiesMap, scale);
            addObject(exit);
            if (exit.exitType() == Exit.ExitType.GOAL) goalExit = exit;
            if (exit.exitType() == Exit.ExitType.RETURN) returnExit = exit;
        }
    }

    /**
     * Populates the cat for this level.
     *
     * @param data          Tiled JSON data for the cat
     * @param tileSize      Tile size in the Tiled JSON
     * @param levelHeight   Level height in Box2D units
     */
        private void populateCat(JsonValue data, int tileSize, int levelHeight, boolean shouldPopulate){
        JsonValue objects = data.get("objects");
        JsonValue catJV = objects.get(0);
        readProperties(catJV, tileSize, levelHeight);
        cat = new Cat(propertiesMap, textureRegionAssetMap, scale);
        respawnPos = cat.getPosition();
        startRespawnPos = respawnPos;
        if (shouldPopulate) {
            addObject(cat);
        } else {
            cat = null;
        }
    }

    /**
     * Reads the properties array of an object in a Tiled JSON, and puts it into <code>propertiesMap</code>.
     *
     * @param objectJV   JSON of the object
     * @param tileSize   Size of the tiles in the JSON
     */
    private void readProperties(JsonValue objectJV, int tileSize, int levelHeight){
        propertiesMap.clear();

        propertiesMap.put("width", objectJV.getFloat("width")/tileSize);
        propertiesMap.put("height", objectJV.getFloat("height")/tileSize);
        float angle = (360 - objectJV.getFloat("rotation")) % 360;
        propertiesMap.put("rotation", angle);

        //this is because tiled rotates about the top left corner
        float x, y;
        switch ((int) angle) {
            default:
            case 0:
                x = objectJV.getFloat("x");
                y = objectJV.getFloat("y");
                break;
            case 90:
                x = objectJV.getFloat("x");
                y = objectJV.getFloat("y") - tileSize;
                break;
            case 180:
                x = objectJV.getFloat("x") - tileSize;
                y = objectJV.getFloat("y") - tileSize;
                break;
            case 270:
                x = objectJV.getFloat("x") - tileSize;
                y = objectJV.getFloat("y");
                break;
        }
        x = x/tileSize + bounds.x;
        y = levelHeight - y/tileSize + bounds.y;
        propertiesMap.put("x", x);
        propertiesMap.put("y", y);

        //read polygon if there is one
        JsonValue poly = objectJV.get("polygon");
        if (poly != null) {
            float[] shape = new float[poly.size * 2];
            int i = 0;
            for (JsonValue point : poly) {
                shape[i] = x + point.getFloat("x") / tileSize;
                shape[i + 1] = y - (point.getFloat("y")) / tileSize;
                i += 2;
            }
            propertiesMap.put("polygon", shape);
        }

        //object specific properties if there are any
        JsonValue properties = objectJV.get("properties");
        if (properties == null) { return; }
        for (JsonValue property : properties){
            String name = property.getString("name");
            switch (property.getString("type")){
                case "string":
                    propertiesMap.put(name, property.getString("value"));
                    break;
                case "int":
                    propertiesMap.put(name, property.getInt("value"));
                    break;
                case "bool":
                    propertiesMap.put(name, property.getBoolean("value"));
                    break;
                case "float":
                    propertiesMap.put(name, property.getFloat("value"));
                    break;
                case "color":
                    propertiesMap.put(name, Color.valueOf(property.getString("value")));
                    break;
                case "class":
                    switch (property.getString("propertytype")){
                        //currently only one class defined in our level editor, but this allows us to be flexible to add more
                        case "Vector2":
                            Vector2 v = new Vector2(property.get("value").getFloat("x", 0), property.get("value").getFloat("y", 0));
                            propertiesMap.put(name, v);
                            break;
                        default:
                            throw new IllegalArgumentException("unexpected class: " + property.getString("type"));
                    }
                    break;
                default:
                    throw new IllegalArgumentException("unexpected property type: " + property.getString("type"));
            }
        }
    }

    /**
     * Resets the status of the level.
     * <br><br>
     * This method clears objects, disposes world,
     * and sets the level to not completed and not failed.
     */
    public void dispose() {
        for(Obstacle obj : objects) {
            obj.deactivatePhysics(world);
        }
        cat = null;
        addQueue.clear();
        objects.clear();
        activators.clear();
        lasers.clear();
        deadBodyArray.clear();
        activatables.clear();
        mobArray.clear();
        spiritRegionArray.clear();
        numLives = maxLives;
        currCheckpoint = null;
        setComplete(false);
        setFailure(false);
    }

    /**
     * Pauses all objects in the level: stores state locally and sets velocity to 0.
     */
    public void pause(){
        for (Obstacle obj : objects) {
            obj.pause();
        }
    }

    /**
     * Unpauses objects in the level: loads locally stored state if there is one.
     */
    public void unpause(){
        for (Obstacle obj : objects) {
            obj.unpause();
        }
    }

    /**
     * Immediately adds the object to the physics world
     *
     * @param obj The object to add
     */
    protected void addObject(Obstacle obj) {
        assert inBounds(obj) : "Object is not in bounds";
        objects.add(obj);
        obj.activatePhysics(world);
    }

    /**
     * Adds a physics object in to the insertion queue.
     * <br><br>
     * Objects on the queue are added just before collision processing.  We do this to
     * control object creation.
     *
     * @param obj The object to add
     */
    public void queueObject(Obstacle obj) {
        assert inBounds(obj) : "Object is not in bounds";
        addQueue.add(obj);
    }

    /**
     * Adds a jointDef to the joint queue.
     * <br><br>
     * Joints on the queue are added just before collision processing.  We do this to
     * control joint creation.
     *
     * @param j The jointDef to add
     */
    public void queueJoint(JointDef j) { jointQueue.add(j); }

    /**
     * Returns true if the object is in bounds.
     * <br><br>
     * This assertion is useful for debugging the physics.
     *
     * @param obj The object to check.
     *
     * @return true if the object is in bounds.
     */
    private boolean inBounds(Obstacle obj) {
        boolean horiz = (bounds.x <= obj.getX() && obj.getX() <= bounds.x+bounds.width);
        boolean vert  = (bounds.y <= obj.getY() && obj.getY() <= bounds.y+bounds.height);
        return horiz && vert;
    }

    /**
     * Adds the queued objects to the list of objects
     */
    public void addQueuedObjects() {
        while (!addQueue.isEmpty()) {
            addObject(addQueue.poll());
        }
    }

    /**
     * Adds the queued joints to the list of joints
     */
    public void addQueuedJoints(){
        while (!jointQueue.isEmpty()) {
            JointDef jdef = jointQueue.poll();
            Joint joint = world.createJoint(jdef);

            if (jdef.bodyA.getUserData() instanceof Spikes){
                ((Spikes) jdef.bodyA.getUserData()).addJoint(joint);
            } else if (jdef.bodyB.getUserData() instanceof Spikes) {
                ((Spikes) jdef.bodyB.getUserData()).addJoint(joint);
            }

            if (jdef.bodyA.getUserData() instanceof DeadBody){
                ((DeadBody) jdef.bodyA.getUserData()).addJoint(joint);
            } else if (jdef.bodyB.getUserData() instanceof DeadBody) {
                ((DeadBody) jdef.bodyB.getUserData()).addJoint(joint);
            }
        }
    }

    /**
     * Loads an activatable into this world. Assumes that the properties for the object is currently stored in
     * <code>propertiesMap</code> (see {@link Level#readProperties(JsonValue, int, int)}).
     *
     * @param object  Activatable to load.
     */
    private void loadTiledActivatable(Activatable object){

        addObject((Obstacle) object);

        String activatorID = (String) propertiesMap.get("activatorID", "");
        if (!activatorID.equals("")) {
            if (activationRelations.containsKey(activatorID)) {
                activationRelations.get(activatorID).add(object);
            } else {
                activationRelations.put(activatorID, new Array<>(new Activatable[]{object}));
            }
        }

        activatables.add(object);
    }

    /**
     * Draws the level to the given game canvas. Assumes <code>canvas.begin()</code> has already been called.
     *
     * @param canvas	the drawing context
     */
    public void draw(GameCanvas canvas) {
//        if (background != null) {
//            //scales background with level size
//            float scaleX = bounds.width/background.getWidth() * scale.x;
//            float scaleY = bounds.height/background.getHeight() * scale.y;
//            canvas.draw(background, Color.WHITE, bounds.x * scale.x, bounds.y * scale.y, background.getWidth()*Float.max(scaleX,scaleY), background.getHeight()*Float.max(scaleX,scaleY));
////            canvas.draw(background, 0, 0);
//        }

        for (Laser l : lasers){
            l.drawLaser(canvas);
        }

        //draw everything except cat, dead bodies and spirit region
        for(Obstacle obj : objects) {
            if (obj != cat && !(obj instanceof DeadBody) && !(obj instanceof SpiritRegion)
                    && !(obj instanceof Wall && !(obj instanceof Platform)) && !(obj instanceof Activator) ){
                obj.draw(canvas);
                if (obj instanceof Mob) {System.out.println("drew mob");}
            }
        }

        if (tiles != null) tiles.draw(canvas);

        for (Activator a : activators) {
            a.draw(canvas);
        }

        spiritLine.draw(canvas);

        for (DeadBody db : deadBodyArray) {
            db.draw(canvas);
        }
        if (cat != null) cat.draw(canvas);

        for (SpiritRegion s : spiritRegionArray) {
            s.draw(canvas);
        }

        if (currCheckpoint != null) {
            currCheckpoint.drawBase(canvas);
        }
    }

    /**
     * Draws the wireframe debug of the level to the given game canvas. Assumes <code>canvas.beginDebug()</code> has already been called.
     *
     * @param canvas	the drawing context
     */
    public void drawDebug(GameCanvas canvas){
        //draw grid
        Color lineColor = new Color(0.8f, 0.8f, 0.8f, 1);
        float xTranslate = (canvas.getCamera().getX()-canvas.getWidth()/2)/scale.x;
        float yTranslate = (canvas.getCamera().getY()-canvas.getHeight()/2)/scale.y;
        for (int x = 0; x < bounds.width; x++) {
            Vector2 p1 = new Vector2(x-xTranslate, 0-yTranslate);
            Vector2 p2 = new Vector2(x-xTranslate, bounds.height-yTranslate);
            canvas.drawLineDebug(p1, p2, lineColor, scale.x, scale.y);
        }
        for (int y = 0; y < bounds.height; y++) {
            Vector2 p1 = new Vector2(0-xTranslate, y-yTranslate);
            Vector2 p2 = new Vector2(bounds.width-xTranslate, y-yTranslate);
            canvas.drawLineDebug(p1, p2, lineColor, scale.x, scale.y);
        }
        for (Obstacle obj : objects) {
            obj.drawDebug(canvas);
        }
    }



    /**
     * Spawns a dead body at the location of the cat
     * */
    public void spawnDeadBody(){
        textureScaleCache.set(1/34f, 1/34f);
        DeadBody deadBody = new DeadBody(textureRegionAssetMap.get("deadCat2"),textureRegionAssetMap.get("burnCat"), scale, cat.getPosition(), textureScaleCache);
        deadBody.setLinearVelocity(cat.getLinearVelocity());
        deadBody.setFacingRight(cat.isFacingRight());
        queueObject(deadBody);
        deadBodyArray.add(deadBody);
    }

    /**
     * Loads a dead body into this level from a saved state.
     * @param state Map of arguments for the dead body, called from storeState() in {@link DeadBody}.
     */
    public DeadBody loadDeadBodyState(ObjectMap<String, Object> state){
        textureScaleCache.set(1/34f, 1/34f);
        DeadBody deadBody = new DeadBody(textureRegionAssetMap.get("deadCat2"), textureRegionAssetMap.get("burnCat"),scale, Vector2.Zero, textureScaleCache);
        deadBody.loadState(state);
        addObject(deadBody);
        deadBodyArray.add(deadBody);
        return deadBody;
    }

    /**
     * Removes a DeadBody from the dead body array
     * */
    public void removeDeadBody(DeadBody db){
        db.markRemoved(true);
        deadBodyArray.removeValue(db, true);
    }

    /**
     * Gets the next dead body to switch into. Currently selects the closest valid body.
     *
     * @return Dead body to switch into, null if there are none.
     */
    public DeadBody getNextBody(){
        float minDist = Float.MAX_VALUE;
        DeadBody nextdb = null;
        for (DeadBody db : deadBodyArray){
            if (sharesElement(db.getSpiritRegions(), cat.getSpiritRegions())){
                float dist = cat.getPosition().dst(db.getPosition());
                if (dist < minDist){
                    minDist = dist;
                    nextdb = db;
                }
            }
        }
        return nextdb;
    }

    /**
     * Checks if two sets share an element.
     *
     * @param s1  Set 1
     * @param s2  Set 2
     * @return    True if set 1 and set 2 share any element, or if both are empty.
     * @param <T> The type of elements in s1 and s2
     */
    private <T> boolean sharesElement(ObjectSet<T> s1, ObjectSet<T> s2){
        if (s1.isEmpty() && s2.isEmpty()) return true;
        for (T r : s1){
            if (s2.contains(r)) return true;
        }
        return false;
    }

    /**
     * @return The spirit line instance of this level.
     */
    public SpiritLine getSpiritLine(){ return spiritLine; }

    /**
     * @return If the level is in spirit mode.
     */
    public boolean isSpiritMode(){ return spiritMode; }

    /**
     * Sets the spirit mode of this level.
     * @param spiritMode   Next spirit mode state
     */
    public void setSpiritMode(boolean spiritMode){ this.spiritMode = spiritMode; }

    /**
     * Stores a snapshot of the current level state into the level states array.
     */
    public void saveState() { levelStates.add(new LevelState(this)); }

    /**
     * @return  <code>LevelStates</code> array
     */
    public Array<LevelState> levelStates() { return levelStates; }

    /**
     * Stores a snapshot of the state of a level. A new <code>LevelState</code> instance is created
     * at the beginning of the level, and everytime the player changes their checkpoint.
     */
    protected static class LevelState {
        public ObjectMap<Obstacle, ObjectMap<String, Object>> obstacleData = new ObjectMap<>();
        public int numLives;
        public Checkpoint checkpoint;
        public Array<ObjectMap<String, Object>> deadBodyData = new Array<>();

        public LevelState(Level level){
            this.numLives = level.getNumLives();
            this.checkpoint = level.getCheckpoint();
            for (Obstacle obs : level.getObjects()) {
                if (obs instanceof DeadBody) {
                    deadBodyData.add(obs.storeState());
                } else {
                    obstacleData.put(obs, obs.storeState());
                }
            }
        }
    }

}<|MERGE_RESOLUTION|>--- conflicted
+++ resolved
@@ -573,51 +573,6 @@
         }
     }
 
-<<<<<<< HEAD
-        try {
-            for (JsonValue mirrorJV : levelJV.get("mirrors")){
-                Mirror mirror = new Mirror(tMap.get("steel"), scale, mirrorJV);
-                addObject(mirror);
-            }
-        } catch (NullPointerException e) {}
-
-        // Create mobs
-        try {
-            for (JsonValue mobJV : levelJV.get("mobs")){
-                // TODO: should support diff types of mobs later
-                float mobTextureWidth = tMap.get("roboMob").getRegionWidth();
-                float mobTextureHeight = tMap.get("roboMob").getRegionHeight();
-                Mob mob = new Mob(tMap.get("roboMobAnim").getTexture(), mobTextureWidth, mobTextureHeight, scale, new Vector2(1f/40, 1f/40), mobJV);
-                // System.out.println("added mob");
-                mobArray.add(mob);
-                addObject(mob);
-            }
-        } catch (NullPointerException e) {}
-
-        try {
-            for (JsonValue doorJV : levelJV.get("doors")){
-                Door door = new Door(tMap.get("steel"), scale, doorJV);
-                loadActivatable(door,doorJV);
-            }
-        } catch (NullPointerException e) {}
-
-        // Create cat
-        dwidth  = tMap.get("cat").getRegionWidth()/scale.x;
-        System.out.println(tMap.get("cat").getTexture().getWidth());
-        System.out.println(tMap.get("cat").getRegionWidth());
-        dheight = tMap.get("cat").getRegionHeight()/scale.y;
-        Texture[] arr = new Texture[6];
-        arr[0] = tMap.get("cat").getTexture();
-        arr[1] = tMap.get("jumpingCat").getTexture();
-        arr[2] = tMap.get("jump_anim").getTexture();
-        arr[3] = tMap.get("meow_anim").getTexture();
-        arr[4] = tMap.get("sit").getTexture();
-        arr[5] = tMap.get("walk").getTexture();
-        cat = new Cat(levelJV.get("cat"), dwidth, dheight, ret, prevCat == null? null : prevCat.getPosition(),arr);
-        cat.setDrawScale(scale);
-        respawnPos = cat.getPosition();
-        addObject(cat);
-=======
     /**
      * Populates the spikes for this level.
      *
@@ -651,7 +606,6 @@
             loadTiledActivatable(flamethrower);
         }
     }
->>>>>>> 50ed58e3
 
     /**
      * Populates the lasers for this level.
