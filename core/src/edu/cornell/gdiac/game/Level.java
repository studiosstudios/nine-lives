package edu.cornell.gdiac.game;

import com.badlogic.gdx.graphics.Color;
<<<<<<< HEAD
=======
import com.badlogic.gdx.graphics.Texture;
>>>>>>> 50ed58e3
import com.badlogic.gdx.graphics.g2d.TextureRegion;
import com.badlogic.gdx.math.*;
import com.badlogic.gdx.utils.*;
import com.badlogic.gdx.physics.box2d.*;
import edu.cornell.gdiac.game.object.*;

import edu.cornell.gdiac.game.obstacle.*;
import edu.cornell.gdiac.util.PooledList;

import java.util.HashMap;
/**
 * Represents a single level in our game
 * <br><br>
 * Note that the constructor does very little.  The true initialization happens
 * by reading the JSON value.  To reset a level, dispose it and reread the JSON.
 * <br><br>
 * Adapted from Walker M. White's LevelMode.java in Cornell CS 3152, Spring 2023.
 */
public class Level {

    /** The Box2D world */
    protected World world;
    /** The boundary of the level */
    protected Rectangle bounds;
    /** The world scale */
    protected Vector2 scale;
    // Physics objects for the game
    /** Reference to the character cat */
    private Cat cat;
    /** Reference to the goal exit */
    private Exit goalExit;
    protected float goalY;
    /**Reference to the return exit */
    private Exit returnExit;
    protected float returnY;

    /** Tiles of level */
    protected Tiles tiles;
    /** All the objects in the world. */
    protected PooledList<Obstacle> objects  = new PooledList<>();
    /** Queue for adding objects */
    protected PooledList<Obstacle> addQueue = new PooledList<>();
    /** Queue to add joints to the world */
    protected PooledList<JointDef> jointQueue = new PooledList<>();
    /** Whether we have completed this level */
    private boolean complete;
    /** Whether we have failed at this world (and need a reset) */
    private boolean failed;
    /** Whether we have died */
    private boolean died;
    /** The number of lives remaining */
    private int numLives;
    /** The max lives allowed */
    private final int maxLives;
    private int tileSize;
    /** cache for setting texture scales */
    private Vector2 textureScaleCache = new Vector2();

    /** hashmap to represent activator-activatable relationships:
     *   keys are activator ids specified in JSON*/
    private HashMap<String, Array<Activatable>> activationRelations;

    /** object arrays */
    private final Array<Activator> activators;
    private final Array<Activatable> activatables;
    private final Array<DeadBody> deadBodyArray;
    private final Array<Mob> mobArray;
    private Checkpoint currCheckpoint;
    private final Array<Laser> lasers;
    private final Array<SpiritRegion> spiritRegionArray;
    /** The respawn position of the player */
    private Vector2 respawnPos;

    /** texture assets */
    private HashMap<String, TextureRegion> textureRegionAssetMap;

    //region Spirit mode stuff
    private boolean spiritMode;
    /** The spirit line */
    private SpiritLine spiritLine;
    //endregion
    /** the initial respawn position for this level */
    private Vector2 startRespawnPos;
    /** properties map cache */
    private ObjectMap<String, Object> propertiesMap = new ObjectMap<>();

    private Array<LevelState> levelStates;

    /**
     * Returns the bounding rectangle for the physics world
     * <br><br>
     * The size of the rectangle is in physics, coordinates, not screen coordinates
     *
     * @return the bounding rectangle for the physics world
     */
    public Rectangle getBounds() {
        return bounds;
    }

    /**
     * Returns the scaling factor to convert physics coordinates to screen coordinates
     *
     * @return the scaling factor to convert physics coordinates to screen coordinates
     */
    public Vector2 getScale() {
        return scale;
    }

    /**
     * Returns a reference to the Box2D World
     *
     * @return a reference to the Box2D World
     */
    public World getWorld() {
        return world;
    }


    /**
     * Returns a reference to the player cat
     *
     * @return a reference to the player cat
     */
    public Cat getCat() {
        return cat;
    }

    /**
     * Sets the cat for this level. This is used for level switching.
     *
     * @param cat New cat
     */
    public void setCat(Cat cat) {
        objects.remove(this.cat);
        objects.add(cat);
        this.cat = cat;
    }

    /**
     * Removes the cat from this level. This is used for level switching.
     */
    public void removeCat() { objects.remove(cat); cat = null; }

    public Checkpoint getCheckpoint() {return currCheckpoint;}

    /**
     * Returns a reference to the array of activators
     *
     * @return a reference to the activators
     */
    public Array<Activator> getActivators() { return activators; }

    public Array<Laser> getLasers() { return lasers; }

    /**
     * Returns a reference to the hashmap of activation relations
     *
     * @return a reference to the activation relations
     */
    public HashMap<String, Array<Activatable>> getActivationRelations() { return activationRelations; }

    /**
     * Returns a reference to the list of objects
     *
     * @return a reference to all objects
     */
    public PooledList<Obstacle> getObjects(){ return objects; }

    /**
     * Returns a reference to the array of dead bodies
     *
     * @return a reference to the dead body array
     */
    public Array<DeadBody> getdeadBodyArray() { return deadBodyArray; }

    /**
     * Returns a reference to the array of mobs
     *
     * @return a reference to the mob array
     */
    public Array<Mob> getMobArray() { return mobArray; }

    /**
     * Returns a reference to the array of spirit regions
     *
     * @return a reference to the spirit region array
     */
    public Array<SpiritRegion> getSpiritRegionArray() { return spiritRegionArray; }

    /**
     * Returns a reference to the respawn position
     *
     * @return a reference to the respawn position
     */
    public Vector2 getRespawnPos() { return respawnPos; }

    /**
     * Sets the respawn position
     *
     * @param pos the Vector2 value to set respawn position to
     */
    public void setRespawnPos(Vector2 pos) { respawnPos = pos; }

    /**
     * Returns true if the level is completed.
     * <br><br>
     * If true, the level will advance after a countdown
     *
     * @return true if the level is completed.
     */
    public boolean isComplete() {
        return complete;
    }

    /**
     * Returns true if the level is failed.
     * <br><br>
     * If true, the level will reset after a countdown
     *
     * @return true if the level is failed.
     */
    public boolean isFailure() {
        return failed;
    }

    /**
     * Sets whether the level is failed.
     * <br><br>
     * If true, the level will reset after a countdown
     *
     * @param value whether the level is failed.
     */
    public void setFailure(boolean value) {
        failed = value;
    }

    /**
     * Sets the game world
     *
     * @param world the world to set to
     */
    public void setWorld(World world) { this.world = world; }

    /**
     * Sets whether the player died in the level
     *
     * @param died the value to set died to
     */
    public void setDied(boolean died){ this.died = died; }

    /**
     * Returns a reference to whether the player has died
     *
     * @return a reference to died
     */
    public boolean getDied() { return died; }

    /**
     * Returns a reference to the number of lives the player has remaining in this level
     *
     * @return a reference to number of lives
     */
    public int getNumLives() { return numLives; }

    public Exit getGoalExit() { return goalExit; }

    public Exit getReturnExit() { return returnExit; }

    /**
     * Sets the number of lives in this level
     *
     * @param val the value to set numLives to
     */
    public void setNumLives(int val) { numLives = val; }

    /**
     * Resets the number of lives to the max number of lives
     */
    public void resetLives() { numLives = maxLives; }


    /**
     * Stores textures for creating new objects in the level
     *
     * @param tMap Texture map for objects
     */
    public void setAssets(HashMap<String, TextureRegion> tMap){ textureRegionAssetMap = tMap; }

    /**
     * Creates a new LevelModel
     * <br><br>
     * The level is empty and there is no active physics world.  You must read
     * the JSON file to initialize the level
     *
     * @param world Box2D world containing all game simulations
     * @param scale Drawing scale
     * @param numLives Number of lives
     */
    public Level(World world, Vector2 scale, int numLives) {
        this.world  = world;
        this.bounds = new Rectangle();
        this.scale = scale;
        this.numLives = numLives;
        maxLives = numLives;
        complete = false;
        failed = false;
        died = false;

        activators = new Array<>();
        activatables = new Array<>();
        deadBodyArray = new Array<>();
        lasers = new Array<>();
        mobArray = new Array<>();
        spiritRegionArray = new Array<>();
        activationRelations = new HashMap<>();
        spiritMode = false;
        spiritLine = new SpiritLine(Color.WHITE, Color.CYAN, scale);
    }

    /**
     * Sets whether the level is completed.
     * <br><br>
     * If true, the level will advance after a countdown
     *
     * @param value whether the level is completed.
     */
    public void setComplete(boolean value) {
        complete = value;
    }

    /**
     * Updates active checkpoints and cat respawning position
     *
     * @param c The most recent checkpoint the cat has come in contact with
     */
    public void updateCheckpoints(Checkpoint c, boolean shouldSave){
        if(currCheckpoint != null){
            currCheckpoint.setCurrent(false);
        }
        shouldSave = shouldSave && c != currCheckpoint;
        currCheckpoint = c;
        currCheckpoint.setCurrent(true);
        respawnPos = currCheckpoint.getRespawnPosition();
        if (shouldSave) saveState();
    }

    public void resetCheckpoints(){
        if(currCheckpoint != null){
            currCheckpoint.setCurrent(false);
        }
        currCheckpoint = null;
        respawnPos = startRespawnPos;
    }

    private void loadExitPositions(JsonValue data, int tileSize, int levelHeight){
        goalY = 0;
        returnY = 0;
        JsonValue objects = data.get("objects");
        for (JsonValue objJV : objects) {
            readProperties(objJV, tileSize, levelHeight);
            if (propertiesMap.get("type", "goal").equals("goal")){
                goalY = (float)propertiesMap.get("y") - (float)propertiesMap.get("height") - bounds.y;
            } else {
                returnY = (float)propertiesMap.get("y") - (float)propertiesMap.get("height") - bounds.y;
            }
        }
    }

    /**
     * Populates this level from data from a Tiled file.
     *
     * @param tiledMap Tiled Json
     */
     public void populateTiled(JsonValue tiledMap){
        populateTiled(tiledMap, 0, 0, returnY, null);
    }

    /**
     * Populates this level from data from a Tiled file. Places the level into the world such that the exits between this
     * level and an adjacent level are aligned.
     *
     * @param tiledMap    Tiled JSON
     * @param xOffset     The x offset in Box2D coordinates to place this world at
     * @param yOffset     The y offset in Box2D coordinates to place this world at
     * @param prevExitY   The y position of the bottom left edge of the adjacent level's exit
     * @param next        True if we are progressing from the previous level (i.e to the right),
     *                    null if we should ignore offsets
     */
    public void populateTiled(JsonValue tiledMap, float xOffset, float yOffset, float prevExitY, Boolean next){
        world.setGravity( new Vector2(0,tiledMap.getFloat("gravity",-14.7f)) );
        activationRelations = new HashMap<>();
<<<<<<< HEAD
=======
        levelStates = new Array<>();
>>>>>>> 50ed58e3

        JsonValue layers = tiledMap.get("layers");
        JsonValue tileData = layers.get(0);

        tileSize = tiledMap.getInt("tilewidth");
        int levelWidth = tiledMap.getInt("width");
        int levelHeight = tiledMap.getInt("height");
        bounds.set(xOffset, yOffset, levelWidth, levelHeight);

        Array<JsonValue> obstacleData = new Array<>();
        for (JsonValue layer : layers) {
            if (!layer.getString("type").equals("tilelayer")) {
                obstacleData.add(layer);
                if (layer.getString("name").equals("exits")){
                    loadExitPositions(layer, tileSize, levelHeight);
                }
            }
        }
        if (next != null) {
            if (next) {
                bounds.y += prevExitY - returnY;
            } else {
                bounds.y += prevExitY - goalY;
                bounds.x -= bounds.width;
            }
        }

        populateObstacles(obstacleData, tileSize, levelHeight, next == null);
        String biome = tiledMap.get("properties").get(0).getString("value");

        TextureRegion tileset = new TextureRegion();

        int fID = 1;
        if (biome.equals("metal")) {
            tileset = textureRegionAssetMap.get("metal_tileset");
            for (JsonValue tilesetData : tiledMap.get("tilesets")){
                if (tilesetData.getString("source").endsWith("metal-walls.tsx")){
                    fID = tilesetData.getInt("firstgid");
                }
            }
        }
        else if (biome.equals("forest")) {
            // TODO: change this in future
            tileset = textureRegionAssetMap.get("metal_tileset");
            for (JsonValue tilesetData : tiledMap.get("tilesets")){
                if (tilesetData.getString("source").endsWith("metal-walls.tsx")){
                    fID = tilesetData.getInt("firstgid");
                }
            }
        }
        tiles = new Tiles(tileData, 1024, levelWidth, levelHeight, tileset, bounds, fID, new Vector2(1/32f, 1/32f));
<<<<<<< HEAD
=======
        if (cat != null) saveState();
>>>>>>> 50ed58e3
    }

    /**
     * Populates this level with all the obstacles defined in a Tiled JSON.
     *
     * @param data           Array of Tiled JSON layers
     * @param levelHeight    Height of the level (in grid cell units)
     * @param tileSize       Size of each tile in the Tiled JSON
     * @param populateCat    True if we want to populate the cat
     */
    public void populateObstacles(Array<JsonValue> data, int tileSize, int levelHeight, boolean populateCat) {
        for (JsonValue obstacleData : data) {
            String name = obstacleData.getString("name");
            if (name.equals("wallsPoly")) {
                populateWalls(obstacleData, tileSize, levelHeight);
            } else if (name.equals("platforms")) {
                populatePlatforms(obstacleData, tileSize, levelHeight);
            } else if (name.equals("checkpoints")) {
                populateCheckpoints(obstacleData, tileSize, levelHeight);
            } else if (name.equals("activators")) {
                populateActivators(obstacleData, tileSize, levelHeight);
            } else if (name.equals("lasers")) {
                populateLasers(obstacleData, tileSize, levelHeight);
            } else if (name.equals("spikes")) {
                populateSpikes(obstacleData, tileSize, levelHeight);
            } else if (name.equals("flamethrowers")){
                populateFlamethrowers(obstacleData, tileSize, levelHeight);
            }  else if (name.equals("doors")) {
                populateDoors(obstacleData, tileSize, levelHeight);
            }  else if (name.equals("spiritRegions")) {
                populateSpiritRegions(obstacleData, tileSize, levelHeight);
            } else if (name.equals("mobs")) {
                populateMobs(obstacleData, tileSize, levelHeight);
            } else if (name.equals("boxes")) {
                populateBoxes(obstacleData, tileSize, levelHeight);
            } else if (name.equals("mirrors")) {
                populateMirrors(obstacleData, tileSize, levelHeight);
            } else if (name.equals("cat")) {
                populateCat(obstacleData, tileSize, levelHeight, populateCat);
            } else if (name.equals("exits")) {
                populateExits(obstacleData, tileSize, levelHeight);
            }
        }
    }

    /**
     * Populates the walls for this level.
     *
     * @param data          Tiled JSON data for all walls
     * @param tileSize      Tile size in the Tiled JSON
     * @param levelHeight   Level height in Box2D units
     */
    private void populateWalls(JsonValue data, int tileSize, int levelHeight) {
        JsonValue objects = data.get("objects");
        for (JsonValue objJV : objects) {
            readProperties(objJV, tileSize, levelHeight);
            Wall wall = new Wall(propertiesMap, scale);
            addObject(wall);
        }
    }

    /**
     * Populates the platforms for this level.
     *
     * @param data          Tiled JSON data for all platforms
     * @param tileSize      Tile size in the Tiled JSON
     * @param levelHeight   Level height in Box2D units
     */
    private void populatePlatforms(JsonValue data, int tileSize, int levelHeight){
        JsonValue objects = data.get("objects");
        textureScaleCache.set(1, 1);
        for (JsonValue objJV : objects) {
            readProperties(objJV, tileSize, levelHeight);
            Platform platform = new Platform(propertiesMap, textureRegionAssetMap, scale, textureScaleCache);
            loadTiledActivatable(platform);
        }
    }

    /**
     * Populates the checkpoints for this level.
     *
     * @param data          Tiled JSON data for all checkpoints
     * @param tileSize      Tile size in the Tiled JSON
     * @param levelHeight   Level height in Box2D units
     */
    private void populateCheckpoints(JsonValue data, int tileSize, int levelHeight) {
        JsonValue objects = data.get("objects");
        textureScaleCache.set(1/32f, 1/32f);
        for (JsonValue objJV : objects) {
            readProperties(objJV, tileSize, levelHeight);
            Checkpoint checkpoint = new Checkpoint(propertiesMap, textureRegionAssetMap, scale, textureScaleCache);
            addObject(checkpoint);
        }
    }

    /**
     * Populates the activators for this level.
     *
     * @param data          Tiled JSON data for all activators
     * @param tileSize      Tile size in the Tiled JSON
     * @param levelHeight   Level height in Box2D units
     */
    private void populateActivators(JsonValue data, int tileSize, int levelHeight) {
        JsonValue objects = data.get("objects");
        textureScaleCache.set(1, 1);
        for (JsonValue objJV : objects) {
            readProperties(objJV, tileSize, levelHeight);
            Activator activator;
            //TODO: developers should be able to specify in json if they want first pan or not
            switch ((String) propertiesMap.get("type", "button")){
                case "button":
                    activator = new Button(propertiesMap, textureRegionAssetMap, scale, textureScaleCache);
                    break;
                case "switch":
                    activator = new Switch(propertiesMap, textureRegionAssetMap, scale, textureScaleCache);
                    break;
                case "timed":
                    activator = new TimedButton(propertiesMap, textureRegionAssetMap, scale, textureScaleCache);
                    break;
                default:
                    throw new RuntimeException("unrecognised activator type");
            }
            activators.add(activator);
            addObject(activator);
        }
    }

    /**
     * Populates the spikes for this level.
     *
     * @param data          Tiled JSON data for all spikes
     * @param tileSize      Tile size in the Tiled JSON
     * @param levelHeight   Level height in Box2D units
     */
    private void populateSpikes(JsonValue data, int tileSize, int levelHeight) {
        JsonValue objects = data.get("objects");
        textureScaleCache.set(1/64f, 1/64f);
        for (JsonValue objJV : objects) {
            readProperties(objJV, tileSize, levelHeight);
            Spikes spikes = new Spikes(propertiesMap, textureRegionAssetMap, scale, textureScaleCache);
            loadTiledActivatable(spikes);
        }
    }

    /**
     * Populates the flamethrowers for this level.
     *
     * @param data          Tiled JSON data for all flamethrowers
     * @param tileSize      Tile size in the Tiled JSON
     * @param levelHeight   Level height in Box2D units
     */
    private void populateFlamethrowers(JsonValue data, int tileSize, int levelHeight) {
        JsonValue objects = data.get("objects");
        textureScaleCache.set(1/64f, 1/64f);
        for (JsonValue objJV : objects) {
            readProperties(objJV, tileSize, levelHeight);
            Flamethrower flamethrower = new Flamethrower(propertiesMap, textureRegionAssetMap, scale, textureScaleCache);
            loadTiledActivatable(flamethrower);
        }
    }

    /**
     * Populates the lasers for this level.
     *
     * @param data          Tiled JSON data for all lasers
     * @param tileSize      Tile size in the Tiled JSON
     * @param levelHeight   Level height in Box2D units
     */
    private void populateLasers(JsonValue data, int tileSize, int levelHeight) {
        JsonValue objects = data.get("objects");
        textureScaleCache.set(1, 1);
        for (JsonValue objJV : objects) {
            readProperties(objJV, tileSize, levelHeight);
            Laser laser = new Laser(propertiesMap, textureRegionAssetMap, scale, textureScaleCache);
            loadTiledActivatable(laser);
            lasers.add(laser);
        }
    }

    /**
     * Populates the doors for this level.
     *
     * @param data          Tiled JSON data for all doors
     * @param tileSize      Tile size in the Tiled JSON
     * @param levelHeight   Level height in Box2D units
     */
    private void populateDoors(JsonValue data, int tileSize, int levelHeight) {
        JsonValue objects = data.get("objects");
        textureScaleCache.set(1, 1);
        for (JsonValue objJV : objects) {
            readProperties(objJV, tileSize, levelHeight);
            Door door = new Door(propertiesMap, textureRegionAssetMap, scale, textureScaleCache);
            loadTiledActivatable(door);
        }
    }

    /**
     * Populates the spirit regions for this level.
     *
     * @param data          Tiled JSON data for all spirit regions
     * @param tileSize      Tile size in the Tiled JSON
     * @param levelHeight   Level height in Box2D units
     */
    private void populateSpiritRegions(JsonValue data, int tileSize, int levelHeight) {
        JsonValue objects = data.get("objects");
        textureScaleCache.set(1, 1);
        for (JsonValue objJV : objects) {
            readProperties(objJV, tileSize, levelHeight);
            SpiritRegion spiritRegion = new SpiritRegion(propertiesMap, textureRegionAssetMap, scale, textureScaleCache);
            spiritRegionArray.add(spiritRegion);
            addObject(spiritRegion);
        }
    }

    /**
     * Populates the mobs for this level.
     *
     * @param data          Tiled JSON data for all mobs
     * @param tileSize      Tile size in the Tiled JSON
     * @param levelHeight   Level height in Box2D units
     */
    private void populateMobs(JsonValue data, int tileSize, int levelHeight) {
        JsonValue objects = data.get("objects");
        textureScaleCache.set(1/32f, 1/32f);
        for (JsonValue objJV : objects) {
            readProperties(objJV, tileSize, levelHeight);
            Mob mob = new Mob(propertiesMap, textureRegionAssetMap, scale, textureScaleCache);
            mobArray.add(mob);
            addObject(mob);
        }
    }

    /**
     * Populates the boxes for this level.
     *
     * @param data          Tiled JSON data for all boxes
     * @param tileSize      Tile size in the Tiled JSON
     * @param levelHeight   Level height in Box2D units
     */
    private void populateBoxes(JsonValue data, int tileSize, int levelHeight) {
        JsonValue objects = data.get("objects");
        textureScaleCache.set(1, 1);
        for (JsonValue objJV : objects) {
            readProperties(objJV, tileSize, levelHeight);
            PushableBox box = new PushableBox(propertiesMap, textureRegionAssetMap, scale, textureScaleCache);
            addObject(box);
        }
    }

    /**
     * Populates the mirrors for this level.
     *
     * @param data          Tiled JSON data for all mirrors
     * @param tileSize      Tile size in the Tiled JSON
     * @param levelHeight   Level height in Box2D units
     */
    private void populateMirrors(JsonValue data, int tileSize, int levelHeight) {
        JsonValue objects = data.get("objects");
        textureScaleCache.set(1, 1);
        for (JsonValue objJV : objects) {
            readProperties(objJV, tileSize, levelHeight);
            Mirror mirror = new Mirror(propertiesMap, textureRegionAssetMap, scale, textureScaleCache);
            addObject(mirror);
        }
    }

    /**
     * Populates the exits for this level.
     *
     * @param data          Tiled JSON data for all exits
     * @param tileSize      Tile size in the Tiled JSON
     * @param levelHeight   Level height in Box2D units
     */
    private void populateExits(JsonValue data, int tileSize, int levelHeight) {
        JsonValue objects = data.get("objects");
        for (JsonValue objJV : objects) {
            readProperties(objJV, tileSize, levelHeight);
            Exit exit = new Exit(propertiesMap, scale);
            addObject(exit);
            if (exit.exitType() == Exit.ExitType.GOAL) goalExit = exit;
            if (exit.exitType() == Exit.ExitType.RETURN) returnExit = exit;
        }
    }

    /**
     * Populates the cat for this level.
     *
     * @param data          Tiled JSON data for the cat
     * @param tileSize      Tile size in the Tiled JSON
     * @param levelHeight   Level height in Box2D units
     */
        private void populateCat(JsonValue data, int tileSize, int levelHeight, boolean shouldPopulate){
        JsonValue objects = data.get("objects");
        JsonValue catJV = objects.get(0);
        readProperties(catJV, tileSize, levelHeight);
        cat = new Cat(propertiesMap, textureRegionAssetMap, scale);
        respawnPos = cat.getPosition();
        startRespawnPos = respawnPos;
        if (shouldPopulate) {
            addObject(cat);
        } else {
            cat = null;
        }
    }

    /**
     * Reads the properties array of an object in a Tiled JSON, and puts it into <code>propertiesMap</code>.
     *
     * @param objectJV   JSON of the object
     * @param tileSize   Size of the tiles in the JSON
     */
    private void readProperties(JsonValue objectJV, int tileSize, int levelHeight){
        propertiesMap.clear();

        propertiesMap.put("width", objectJV.getFloat("width")/tileSize);
        propertiesMap.put("height", objectJV.getFloat("height")/tileSize);
        float angle = (360 - objectJV.getFloat("rotation")) % 360;
        propertiesMap.put("rotation", angle);

        //this is because tiled rotates about the top left corner
        float x, y;
        switch ((int) angle) {
            default:
            case 0:
                x = objectJV.getFloat("x");
                y = objectJV.getFloat("y");
                break;
            case 90:
                x = objectJV.getFloat("x");
                y = objectJV.getFloat("y") - tileSize;
                break;
            case 180:
                x = objectJV.getFloat("x") - tileSize;
                y = objectJV.getFloat("y") - tileSize;
                break;
            case 270:
                x = objectJV.getFloat("x") - tileSize;
                y = objectJV.getFloat("y");
                break;
        }
        x = x/tileSize + bounds.x;
        y = levelHeight - y/tileSize + bounds.y;
        propertiesMap.put("x", x);
        propertiesMap.put("y", y);

        //read polygon if there is one
        JsonValue poly = objectJV.get("polygon");
        if (poly != null) {
            float[] shape = new float[poly.size * 2];
            int i = 0;
            for (JsonValue point : poly) {
                shape[i] = x + point.getFloat("x") / tileSize;
                shape[i + 1] = y - (point.getFloat("y")) / tileSize;
                i += 2;
            }
            propertiesMap.put("polygon", shape);
        }

        //object specific properties if there are any
        JsonValue properties = objectJV.get("properties");
        if (properties == null) { return; }
        for (JsonValue property : properties){
            String name = property.getString("name");
            switch (property.getString("type")){
                case "string":
                    propertiesMap.put(name, property.getString("value"));
                    break;
                case "int":
                    propertiesMap.put(name, property.getInt("value"));
                    break;
                case "bool":
                    propertiesMap.put(name, property.getBoolean("value"));
                    break;
                case "float":
                    propertiesMap.put(name, property.getFloat("value"));
                    break;
                case "color":
                    propertiesMap.put(name, Color.valueOf(property.getString("value")));
                    break;
                case "class":
                    switch (property.getString("propertytype")){
                        //currently only one class defined in our level editor, but this allows us to be flexible to add more
                        case "Vector2":
                            Vector2 v = new Vector2(property.get("value").getFloat("x", 0), property.get("value").getFloat("y", 0));
                            propertiesMap.put(name, v);
                            break;
                        default:
                            throw new IllegalArgumentException("unexpected class: " + property.getString("type"));
                    }
                    break;
                default:
                    throw new IllegalArgumentException("unexpected property type: " + property.getString("type"));
            }
        }
    }

    /**
     * Resets the status of the level.
     * <br><br>
     * This method clears objects, disposes world,
     * and sets the level to not completed and not failed.
     */
    public void dispose() {
        for(Obstacle obj : objects) {
            obj.deactivatePhysics(world);
        }
        cat = null;
        addQueue.clear();
        objects.clear();
        activators.clear();
        lasers.clear();
        deadBodyArray.clear();
        activatables.clear();
        mobArray.clear();
        spiritRegionArray.clear();
        numLives = maxLives;
        currCheckpoint = null;
        setComplete(false);
        setFailure(false);
    }

    /**
     * Pauses all objects in the level: stores state locally and sets velocity to 0.
     */
    public void pause(){
        for (Obstacle obj : objects) {
            obj.pause();
        }
    }

    /**
     * Unpauses objects in the level: loads locally stored state if there is one.
     */
    public void unpause(){
        for (Obstacle obj : objects) {
            obj.unpause();
        }
    }

    /**
     * Immediately adds the object to the physics world
     *
     * @param obj The object to add
     */
    protected void addObject(Obstacle obj) {
        assert inBounds(obj) : "Object is not in bounds";
        objects.add(obj);
        obj.activatePhysics(world);
    }

    /**
     * Adds a physics object in to the insertion queue.
     * <br><br>
     * Objects on the queue are added just before collision processing.  We do this to
     * control object creation.
     *
     * @param obj The object to add
     */
    public void queueObject(Obstacle obj) {
        assert inBounds(obj) : "Object is not in bounds";
        addQueue.add(obj);
    }

    /**
     * Adds a jointDef to the joint queue.
     * <br><br>
     * Joints on the queue are added just before collision processing.  We do this to
     * control joint creation.
     *
     * @param j The jointDef to add
     */
    public void queueJoint(JointDef j) { jointQueue.add(j); }

    /**
     * Returns true if the object is in bounds.
     * <br><br>
     * This assertion is useful for debugging the physics.
     *
     * @param obj The object to check.
     *
     * @return true if the object is in bounds.
     */
    private boolean inBounds(Obstacle obj) {
        boolean horiz = (bounds.x <= obj.getX() && obj.getX() <= bounds.x+bounds.width);
        boolean vert  = (bounds.y <= obj.getY() && obj.getY() <= bounds.y+bounds.height);
        return horiz && vert;
    }

    /**
     * Adds the queued objects to the list of objects
     */
    public void addQueuedObjects() {
        while (!addQueue.isEmpty()) {
            addObject(addQueue.poll());
        }
    }

    /**
     * Adds the queued joints to the list of joints
     */
    public void addQueuedJoints(){
        while (!jointQueue.isEmpty()) {
            JointDef jdef = jointQueue.poll();
            Joint joint = world.createJoint(jdef);

            if (jdef.bodyA.getUserData() instanceof Spikes){
                ((Spikes) jdef.bodyA.getUserData()).addJoint(joint);
            } else if (jdef.bodyB.getUserData() instanceof Spikes) {
                ((Spikes) jdef.bodyB.getUserData()).addJoint(joint);
            }

            if (jdef.bodyA.getUserData() instanceof DeadBody){
                ((DeadBody) jdef.bodyA.getUserData()).addJoint(joint);
            } else if (jdef.bodyB.getUserData() instanceof DeadBody) {
                ((DeadBody) jdef.bodyB.getUserData()).addJoint(joint);
            }
        }
    }

    /**
     * Loads an activatable into this world. Assumes that the properties for the object is currently stored in
     * <code>propertiesMap</code> (see {@link Level#readProperties(JsonValue, int, int)}).
     *
     * @param object  Activatable to load.
     */
    private void loadTiledActivatable(Activatable object){

        addObject((Obstacle) object);

        String activatorID = (String) propertiesMap.get("activatorID", "");
        if (!activatorID.equals("")) {
            if (activationRelations.containsKey(activatorID)) {
                activationRelations.get(activatorID).add(object);
            } else {
                activationRelations.put(activatorID, new Array<>(new Activatable[]{object}));
            }
        }

        activatables.add(object);
    }

    /**
     * Draws the level to the given game canvas. Assumes <code>canvas.begin()</code> has already been called.
     *
     * @param canvas	the drawing context
     */
    public void draw(GameCanvas canvas) {
//        if (background != null) {
//            //scales background with level size
//            float scaleX = bounds.width/background.getWidth() * scale.x;
//            float scaleY = bounds.height/background.getHeight() * scale.y;
//            canvas.draw(background, Color.WHITE, bounds.x * scale.x, bounds.y * scale.y, background.getWidth()*Float.max(scaleX,scaleY), background.getHeight()*Float.max(scaleX,scaleY));
////            canvas.draw(background, 0, 0);
//        }
<<<<<<< HEAD

        if (tiles != null) tiles.draw(canvas);

=======

        for (Laser l : lasers){
            l.drawLaser(canvas);
        }

>>>>>>> 50ed58e3
        //draw everything except cat, dead bodies and spirit region
        for(Obstacle obj : objects) {
            if (obj != cat && !(obj instanceof DeadBody) && !(obj instanceof SpiritRegion)
                    && !(obj instanceof Wall && !(obj instanceof Platform)) && !(obj instanceof Activator) ){
                obj.draw(canvas);
            }
        }

        if (tiles != null) tiles.draw(canvas);

        for (Activator a : activators) {
            a.draw(canvas);
        }

        spiritLine.draw(canvas);

        for (DeadBody db : deadBodyArray) {
            db.draw(canvas);
        }
<<<<<<< HEAD
        if(cat != null && GameController.cameraGameState != GameController.CameraGameState.RESPAWN) {
            cat.draw(canvas);
        }
=======
        if (cat != null) cat.draw(canvas);
>>>>>>> 50ed58e3

        for (SpiritRegion s : spiritRegionArray) {
            s.draw(canvas);
        }

        if (currCheckpoint != null) {
            currCheckpoint.drawBase(canvas);
        }
    }

    /**
     * Draws the wireframe debug of the level to the given game canvas. Assumes <code>canvas.beginDebug()</code> has already been called.
     *
     * @param canvas	the drawing context
     */
    public void drawDebug(GameCanvas canvas){
        //draw grid
        Color lineColor = new Color(0.8f, 0.8f, 0.8f, 1);
        float xTranslate = (canvas.getCamera().getX()-canvas.getWidth()/2)/scale.x;
        float yTranslate = (canvas.getCamera().getY()-canvas.getHeight()/2)/scale.y;
        for (int x = 0; x < bounds.width; x++) {
            Vector2 p1 = new Vector2(x-xTranslate, 0-yTranslate);
            Vector2 p2 = new Vector2(x-xTranslate, bounds.height-yTranslate);
            canvas.drawLineDebug(p1, p2, lineColor, scale.x, scale.y);
        }
        for (int y = 0; y < bounds.height; y++) {
            Vector2 p1 = new Vector2(0-xTranslate, y-yTranslate);
            Vector2 p2 = new Vector2(bounds.width-xTranslate, y-yTranslate);
            canvas.drawLineDebug(p1, p2, lineColor, scale.x, scale.y);
        }
        for (Obstacle obj : objects) {
            obj.drawDebug(canvas);
        }
    }



    /**
     * Spawns a dead body at the location of the cat
     * */
    public void spawnDeadBody(){
        textureScaleCache.set(1/34f, 1/34f);
        DeadBody deadBody = new DeadBody(textureRegionAssetMap.get("deadCat2"),textureRegionAssetMap.get("burnCat"), scale, cat.getPosition(), textureScaleCache);
        deadBody.setLinearVelocity(cat.getLinearVelocity());
        deadBody.setFacingRight(cat.isFacingRight());
        queueObject(deadBody);
        deadBodyArray.add(deadBody);
    }

    /**
     * Loads a dead body into this level from a saved state.
     * @param state Map of arguments for the dead body, called from storeState() in {@link DeadBody}.
     */
    public DeadBody loadDeadBodyState(ObjectMap<String, Object> state){
        textureScaleCache.set(1/34f, 1/34f);
        DeadBody deadBody = new DeadBody(textureRegionAssetMap.get("deadCat2"), textureRegionAssetMap.get("burnCat"),scale, Vector2.Zero, textureScaleCache);
        deadBody.loadState(state);
        addObject(deadBody);
        deadBodyArray.add(deadBody);
        return deadBody;
    }

    /**
     * Removes a DeadBody from the dead body array
     * */
    public void removeDeadBody(DeadBody db){
        db.markRemoved(true);
        deadBodyArray.removeValue(db, true);
    }

    /**
     * Gets the next dead body to switch into. Currently selects the closest valid body.
     *
     * @return Dead body to switch into, null if there are none.
     */
    public DeadBody getNextBody(){
        float minDist = Float.MAX_VALUE;
        DeadBody nextdb = null;
        for (DeadBody db : deadBodyArray){
            if (sharesElement(db.getSpiritRegions(), cat.getSpiritRegions())){
                float dist = cat.getPosition().dst(db.getPosition());
                if (dist < minDist){
                    minDist = dist;
                    nextdb = db;
                }
            }
        }
        return nextdb;
    }

    /**
     * Checks if two sets share an element.
     *
     * @param s1  Set 1
     * @param s2  Set 2
     * @return    True if set 1 and set 2 share any element, or if both are empty.
     * @param <T> The type of elements in s1 and s2
     */
    private <T> boolean sharesElement(ObjectSet<T> s1, ObjectSet<T> s2){
        if (s1.isEmpty() && s2.isEmpty()) return true;
        for (T r : s1){
            if (s2.contains(r)) return true;
        }
        return false;
    }

    /**
     * @return The spirit line instance of this level.
     */
    public SpiritLine getSpiritLine(){ return spiritLine; }

    /**
     * @return If the level is in spirit mode.
     */
    public boolean isSpiritMode(){ return spiritMode; }

    /**
     * Sets the spirit mode of this level.
     * @param spiritMode   Next spirit mode state
     */
    public void setSpiritMode(boolean spiritMode){ this.spiritMode = spiritMode; }

    /**
     * Stores a snapshot of the current level state into the level states array.
     */
    public void saveState() { levelStates.add(new LevelState(this)); }

    /**
     * @return  <code>LevelStates</code> array
     */
    public Array<LevelState> levelStates() { return levelStates; }

    /**
     * Stores a snapshot of the state of a level. A new <code>LevelState</code> instance is created
     * at the beginning of the level, and everytime the player changes their checkpoint.
     */
    protected static class LevelState {
        public ObjectMap<Obstacle, ObjectMap<String, Object>> obstacleData = new ObjectMap<>();
        public int numLives;
        public Checkpoint checkpoint;
        public Array<ObjectMap<String, Object>> deadBodyData = new Array<>();

        public LevelState(Level level){
            this.numLives = level.getNumLives();
            this.checkpoint = level.getCheckpoint();
            for (Obstacle obs : level.getObjects()) {
                if (obs instanceof DeadBody) {
                    deadBodyData.add(obs.storeState());
                } else {
                    obstacleData.put(obs, obs.storeState());
                }
            }
        }
    }

}<|MERGE_RESOLUTION|>--- conflicted
+++ resolved
@@ -1,10 +1,7 @@
 package edu.cornell.gdiac.game;
 
 import com.badlogic.gdx.graphics.Color;
-<<<<<<< HEAD
-=======
 import com.badlogic.gdx.graphics.Texture;
->>>>>>> 50ed58e3
 import com.badlogic.gdx.graphics.g2d.TextureRegion;
 import com.badlogic.gdx.math.*;
 import com.badlogic.gdx.utils.*;
@@ -396,10 +393,7 @@
     public void populateTiled(JsonValue tiledMap, float xOffset, float yOffset, float prevExitY, Boolean next){
         world.setGravity( new Vector2(0,tiledMap.getFloat("gravity",-14.7f)) );
         activationRelations = new HashMap<>();
-<<<<<<< HEAD
-=======
         levelStates = new Array<>();
->>>>>>> 50ed58e3
 
         JsonValue layers = tiledMap.get("layers");
         JsonValue tileData = layers.get(0);
@@ -451,10 +445,7 @@
             }
         }
         tiles = new Tiles(tileData, 1024, levelWidth, levelHeight, tileset, bounds, fID, new Vector2(1/32f, 1/32f));
-<<<<<<< HEAD
-=======
         if (cat != null) saveState();
->>>>>>> 50ed58e3
     }
 
     /**
@@ -1009,17 +1000,11 @@
 //            canvas.draw(background, Color.WHITE, bounds.x * scale.x, bounds.y * scale.y, background.getWidth()*Float.max(scaleX,scaleY), background.getHeight()*Float.max(scaleX,scaleY));
 ////            canvas.draw(background, 0, 0);
 //        }
-<<<<<<< HEAD
-
-        if (tiles != null) tiles.draw(canvas);
-
-=======
 
         for (Laser l : lasers){
             l.drawLaser(canvas);
         }
 
->>>>>>> 50ed58e3
         //draw everything except cat, dead bodies and spirit region
         for(Obstacle obj : objects) {
             if (obj != cat && !(obj instanceof DeadBody) && !(obj instanceof SpiritRegion)
@@ -1039,13 +1024,9 @@
         for (DeadBody db : deadBodyArray) {
             db.draw(canvas);
         }
-<<<<<<< HEAD
         if(cat != null && GameController.cameraGameState != GameController.CameraGameState.RESPAWN) {
             cat.draw(canvas);
         }
-=======
-        if (cat != null) cat.draw(canvas);
->>>>>>> 50ed58e3
 
         for (SpiritRegion s : spiritRegionArray) {
             s.draw(canvas);
