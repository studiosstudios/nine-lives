--- conflicted
+++ resolved
@@ -342,36 +342,12 @@
         activationRelations = new HashMap<>();
         background = textureRegionAssetMap.get("background").getTexture();
 
-<<<<<<< HEAD
-        JsonValue size = levelJV.get("size");
-        bounds.width = size.getFloat(0)*scale.x;
-        bounds.height = size.getFloat(1)*scale.y;
-
-        JsonValue offset = levelJV.get("offset");
-        bounds.x = offset.getFloat(0)*scale.x;
-        bounds.y = offset.getFloat(1)*scale.y;
-
-        /*
-        TODO: Remove try-catches
-        We use try-catches here so that the level JSONs don't need to contain empty fields for objects that they don't have.
-        However, once we start using the level editor, we will probably make it required that the JSONs have a key for
-        every object in the game, even if they're empty. At that point, we should remove these try-catches
-        so that we can enforce a stronger format for our level JSONs.
-         */
-        try {
-            for (JsonValue exitJV : levelJV.get("exits")){
-                Exit exit = new Exit(scale, exitJV);
-                addObject(exit);
-            }
-        } catch (NullPointerException e) {}
-=======
         JsonValue layers = tiledMap.get("layers");
         JsonValue tileData = layers.get(0);
 
         int tileSize = tiledMap.getInt("tilewidth");
         int levelWidth = tiledMap.getInt("width");
         int levelHeight = tiledMap.getInt("height");
->>>>>>> 655a4e15
 
         bounds.width = levelWidth*scale.x;
         bounds.height = levelHeight*scale.y;
