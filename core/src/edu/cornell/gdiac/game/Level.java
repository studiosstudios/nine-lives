/*
 * LevelMode.java
 *
 * This stores all of the information to define a level in our simple platform game.
 * We have an cat, some walls, some platforms, and an exit.  This is a refactoring
 * of WorldController in Lab 4 that separates the level data from the level control.
 *
 * Note that most of the methods are getters and setters, as is common with models.
 * The gameplay behavior is defined by GameController.
 *
 * Author: Walker M. White
 * Based on original PhysicsDemo Lab by Don Holden, 2007
 * JSON version, 3/2/2016
 */
package edu.cornell.gdiac.game;

import com.badlogic.gdx.audio.Sound;
import com.badlogic.gdx.graphics.Color;
import com.badlogic.gdx.graphics.Texture;
import com.badlogic.gdx.graphics.g2d.BitmapFont;
import com.badlogic.gdx.graphics.g2d.TextureRegion;
import com.badlogic.gdx.math.*;
import com.badlogic.gdx.utils.*;
import com.badlogic.gdx.physics.box2d.*;
import edu.cornell.gdiac.game.object.*;

import edu.cornell.gdiac.game.obstacle.*;
import edu.cornell.gdiac.util.PooledList;

import java.util.HashMap;

/**
 * Represents a single level in our game
 *
 * Note that the constructor does very little.  The true initialization happens
 * by reading the JSON value.  To reset a level, dispose it and reread the JSON.
 *
 * The level contains its own Box2d World, as the World settings are defined by the
 * JSON file.  However, there is absolutely no controller code in this class, as
 * the majority of the methods are getters and setters.  The getters allow the
 * GameController class to modify the level elements.
 */
public class Level {

    /** The Box2D world */
    protected World world;
    /** The boundary of the world */
    protected Rectangle bounds;
    /** The world scale */
    protected Vector2 scale;

    // Physics objects for the game
    /** Reference to the character cat */
    private Cat cat;
    /** Reference to the goalDoor (for collision detection) */
    private BoxObstacle goalDoor;
    /**Reference to the returnDoor (for collision detection) */
    private BoxObstacle retDoor;

    /** All the objects in the world. */
    protected PooledList<Obstacle> objects  = new PooledList<Obstacle>();
    /** Queue for adding objects */
    protected PooledList<Obstacle> addQueue = new PooledList<Obstacle>();
    /** queue to add joints to the world created in beginContact() */
    protected PooledList<JointDef> jointQueue = new PooledList<JointDef>();

    /** Whether we have completed this level */
    private boolean complete;
    /** Whether we have failed at this world (and need a reset) */
    private boolean failed;
    /** Whether we have died */
    private boolean died;
    /** The number of lives remaining */
    private int numLives;
    /** The max lives allowed */
    private int maxLives;

    /** hashmap to represent activator-spike relationships:
     *   keys are activator ids specified in JSON*/
    private HashMap<String, Array<Activatable>> activationRelations;

    /** object lists - in the future this will be one list maybe */
    private Array<Activator> activators;
    private Array<Activatable> activatables;
    private Array<DeadBody> deadBodyArray;
<<<<<<< HEAD
    private Checkpoint currCheckpoint;
=======
    private Array<Checkpoint> checkpointArray;
>>>>>>> 6d57df1a
    /** The new dead body to be added */
    private DeadBody newDeadBody;
    /** The respawn position of the player */
    private Vector2 respawnPos;
    /** Float value to scale width */
    private float dwidth;
    /** Float value to scale height */
    private float dheight;
    /** The background texture */
    private Texture background;

    /** */

    /**
     * Returns the bounding rectangle for the physics world
     *
     * The size of the rectangle is in physics, coordinates, not screen coordinates
     *
     * @return the bounding rectangle for the physics world
     */
    public Rectangle getBounds() {
        return bounds;
    }

    /**
     * Returns the scaling factor to convert physics coordinates to screen coordinates
     *
     * @return the scaling factor to convert physics coordinates to screen coordinates
     */
    public Vector2 getScale() {
        return scale;
    }

    /**
     * Returns a reference to the Box2D World
     *
     * @return a reference to the Box2D World
     */
    public World getWorld() {
        return world;
    }

    /**
     * Returns a reference to the player cat
     *
     * @return a reference to the player cat
     */
    public Cat getCat() {
        return cat;
    }

    /**
     * Returns a reference to the exit door
     *
     * @return a reference to the exit door
     */
    public BoxObstacle getExit() {
        return goalDoor;
    }

    /**
     * Returns a reference to the array of activators
     *
     * @return a reference to the activators
     */
    public Array<Activator> getActivators() { return activators; }

    /**
     * Returns a reference to the hashmap of activation relations
     *
     * @return a reference to the activation relations
     */
    public HashMap<String, Array<Activatable>> getActivationRelations() { return activationRelations; }

    /**
     * Returns a reference to the list of objects
     *
     * @return a reference to all objects
     */
    public PooledList<Obstacle> getObjects(){ return objects; }

    /**
     * Returns a reference to the array of dead bodies
     *
     * @return a reference to the dead body array
     */
    public Array<DeadBody> getdeadBodyArray() { return deadBodyArray; }

    /**
     * Returns a reference to the array of checkpoints
     *
     * @return a reference to the dead body array
     */
    public Array<Checkpoint> getCheckpoints() { return checkpointArray; }

    /**
     * Returns a reference to the new dead body
     *
     * @return a reference to the new dead body
     */
    public DeadBody getNewDeadBody() { return newDeadBody; }

    /**
     * Sets the new dead body
     *
     * @param body the DeadBody to set to newDeadBody
     */
    public void setNewDeadBody(DeadBody body) {
        newDeadBody = body;
    }

    /**
     * Returns a reference to the respawn position
     *
     * @return a reference to the respawn position
     */
    public Vector2 getRespawnPos() { return respawnPos; }

    /**
     * Sets the respawn position
     *
     * @param pos the Vector2 value to set respawn position to
     */
    public void setRespawnPos(Vector2 pos) { respawnPos = pos; }

    /**
     * Returns a reference to the dwidth
     *
     * @return a reference to the dwidth
     */
    public float getDwidth() { return dwidth; }

    /**
     * Returns a reference to the dheight
     *
     * @return a reference to the dheight
     */
    public float getDheight() { return dheight; }

    /**
     * Returns true if the level is completed.
     *
     * If true, the level will advance after a countdown
     *
     * @return true if the level is completed.
     */
    public boolean isComplete() {
        return complete;
    }

    /**
     * Returns true if the level is failed.
     *
     * If true, the level will reset after a countdown
     *
     * @return true if the level is failed.
     */
    public boolean isFailure() {
        return failed;
    }

    /**
     * Sets whether the level is failed.
     *
     * If true, the level will reset after a countdown
     *
     * @param value whether the level is failed.
     */
    public void setFailure(boolean value) {
        failed = value;
    }

    /**
     * Returns a reference to the goal door
     *
     * @return a reference to the goal door
     */
    public Obstacle getGoalDoor() {  return goalDoor; }

    /**
     * Returns a reference to the return door
     *
     * @return a reference to the return door
     */
    public Obstacle getRetDoor() {  return retDoor; }

    /**
     * Sets the game world
     *
     * @param world the world to set to
     */
    public void setWorld(World world) { this.world = world; }

    /**
     * Sets whether the player died in the level
     * @param died the value to set died to
     */
    public void setDied(boolean died){ this.died = died; }

    /**
     * Returns a reference to whether the player has died
     *
     * @return a reference to died
     */
    public boolean getDied() { return died; }

    /**
     * Returns a reference to the number of lives the player has remaining in this level
     *
     * @return a reference to number of lives
     */
    public int getNumLives() { return numLives; }

    /**
     * Sets the number of lives in this level
     *
     * @param val the value to set numLives to
     */
    public void setNumLives(int val) { numLives = val; }

    /**
     * Resets the number of lives to the max number of lives
     */
    public void resetLives() { numLives = maxLives; }


    /**
     * Creates a new LevelModel
     *
     * The level is empty and there is no active physics world.  You must read
     * the JSON file to initialize the level
     */
    public Level(World world, Rectangle bounds, Vector2 scale, int numLives) {
        this.world  = world;
        this.bounds = bounds;
        this.scale = scale;
        complete = false;
        failed = false;
        died = false;
        this.numLives = numLives;
        maxLives = numLives;

        activators = new Array<>();
        activatables = new Array<>();
        deadBodyArray = new Array<>();
        checkpointArray = new Array<>();
        activationRelations = new HashMap<>();
    }

    /**
     * Sets whether the level is completed.
     *
     * If true, the level will advance after a countdown
     *
     * @param value whether the level is completed.
     */
    public void setComplete(boolean value) {
        complete = value;
    }

    public void updateCheckpoints(Checkpoint c){
        if(currCheckpoint != null){
            currCheckpoint.setActive(false);
        }
        currCheckpoint = c;
        currCheckpoint.setActive(true);
        respawnPos = currCheckpoint.getPosition();
    }

    /**
     * Lays out the game geography from the given JSON file
     *
     * @param directory 	the asset manager
     * @param levelFormat	the JSON file defining the level
     */
    /**
     * Lays out the game geography.
     */
    public void populateLevel(HashMap<String, TextureRegion> tMap, HashMap<String, BitmapFont> fMap,
                               HashMap<String, Sound> sMap, JsonValue constants, JsonValue levelJV, boolean ret, Cat prevCat) {
        // Add level goal
        dwidth  = tMap.get("goal").getRegionWidth()/scale.x;
        dheight = tMap.get("goal").getRegionHeight()/scale.y;

        activationRelations = new HashMap<>();
        background = tMap.get("background").getTexture();

        JsonValue goal = levelJV.get("goal");
        JsonValue goalpos = goal.get("pos");
        goalDoor = new BoxObstacle(goalpos.getFloat(0),goalpos.getFloat(1),dwidth,dheight);
        goalDoor.setBodyType(BodyDef.BodyType.StaticBody);
        goalDoor.setDensity(goal.getFloat("density", 0));
        goalDoor.setFriction(goal.getFloat("friction", 0));
        goalDoor.setRestitution(goal.getFloat("restitution", 0));
//        goalDoor.setSensor(true);
        goalDoor.setDrawScale(scale);
        goalDoor.setTexture(tMap.get("goal"));
        goalDoor.setName("goal");
        addObject(goalDoor);

        JsonValue retgoal = levelJV.get("ret_goal");
        JsonValue retgoalpos = retgoal.get("pos");
        retDoor = new BoxObstacle(retgoalpos.getFloat(0),retgoalpos.getFloat(1),dwidth,dheight);
        retDoor.setBodyType(BodyDef.BodyType.StaticBody);
        retDoor.setDensity(retgoal.getFloat("density", 0));
        retDoor.setFriction(retgoal.getFloat("friction", 0));
        retDoor.setRestitution(retgoal.getFloat("restitution", 0));
//        goalDoor.setSensor(true);
        retDoor.setDrawScale(scale);
        retDoor.setTexture(tMap.get("goal"));
        retDoor.setName("ret_goal");
        addObject(retDoor);

        String wname = "wall";
        JsonValue walljv = levelJV.get("walls");
        JsonValue defaults = constants.get("defaults");
        for (int ii = 0; ii < walljv.size; ii++) {
            PolygonObstacle obj;
            obj = new PolygonObstacle(walljv.get(ii).asFloatArray(), 0, 0);
            obj.setBodyType(BodyDef.BodyType.StaticBody);
            obj.setDensity(defaults.getFloat( "density", 0.0f ));
            obj.setFriction(defaults.getFloat( "friction", 0.0f ));
            obj.setRestitution(defaults.getFloat( "restitution", 0.0f ));
            obj.setDrawScale(scale);
            obj.setTexture(tMap.get("steel"));
            obj.setName(wname+ii);
            addObject(obj);
        }

        String pname = "platform";
        JsonValue platjv = levelJV.get("platforms");
        for (int ii = 0; ii < platjv.size; ii++) {
            PolygonObstacle obj;
            obj = new PolygonObstacle(platjv.get(ii).asFloatArray(), 0, 0);
            obj.setBodyType(BodyDef.BodyType.StaticBody);
            obj.setDensity(defaults.getFloat( "density", 0.0f ));
            obj.setFriction(defaults.getFloat( "friction", 0.0f ));
            obj.setRestitution(defaults.getFloat( "restitution", 0.0f ));
            obj.setDrawScale(scale);
            obj.setTexture(tMap.get("steel"));
            obj.setName(pname+ii);
            addObject(obj);
        }

        // This world is heavier
        world.setGravity( new Vector2(0,defaults.getFloat("gravity",0)) );

        JsonValue activatorConstants = constants.get("activators");
        Activator.setConstants(activatorConstants);
        for (JsonValue activatorJV : levelJV.get("activators")){
            Activator activator;
            switch (activatorJV.getString("type")){
                case "button":
                    activator = new Button(tMap.get("button"), scale, activatorJV);
                    break;
                case "switch":
                    activator = new Switch(tMap.get("button"), scale, activatorJV);
                    break;
                case "timed":
                    activator = new TimedButton(tMap.get("button"), scale, activatorJV);
                    break;
                default:
                    throw new RuntimeException("unrecognised activator type");
            }
            activators.add(activator);
            addObject(activator);
        }

        JsonValue spikesConstants = constants.get("spikes");
        Spikes.setConstants(spikesConstants);
        for (JsonValue spikeJV : levelJV.get("spikes")){
//            System.out.println(tMap.get("spikes"));
            Spikes spike = new Spikes(tMap.get("spikes"), scale, spikeJV);
            loadActivatable(spike, spikeJV);
        }

        JsonValue checkpointConstants = constants.get("checkpoint");
        Checkpoint.setConstants(checkpointConstants);
        for (JsonValue checkpointJV : levelJV.get("checkpoints")){
            Checkpoint checkpoint = new Checkpoint(checkpointJV, scale, tMap.get("checkpoint"), tMap.get("checkpoint_active"));
            addObject(checkpoint);
            checkpointArray.add(checkpoint);
        }

        JsonValue boxConstants = constants.get("boxes");
        PushableBox.setConstants(boxConstants);
        for(JsonValue boxJV : levelJV.get("boxes")){
            PushableBox box = new PushableBox(tMap.get("steel"), scale, boxJV);
            loadActivatable(box, boxJV);
        }

        JsonValue flamethrowerConstants = constants.get("flamethrowers");
        Flamethrower.setConstants(flamethrowerConstants);
        Flame.setConstants(flamethrowerConstants);
        for (JsonValue flamethrowerJV : levelJV.get("flamethrowers")){
            Flamethrower flamethrower = new Flamethrower(tMap.get("flamethrower"), tMap.get("flame"), scale, flamethrowerJV);
            loadActivatable(flamethrower, flamethrowerJV);
        }

        // Create Laser
        JsonValue lasersJV = constants.get("laser");
        for (JsonValue laserJV : levelJV.get("lasers")) {
            float x = laserJV.get("pos").getFloat(0);
            float y = laserJV.get("pos").getFloat(1);
            LaserBeam laser = new LaserBeam(constants.get("laser"), x, y, 8, dwidth,dheight,"laserbeam");
            laser.setTexture(tMap.get("laserbeam"));
            laser.setDrawScale(scale);
            addObject(laser);
        }

        // Create cat
        dwidth  = tMap.get("cat").getRegionWidth()/scale.x;
        dheight = tMap.get("cat").getRegionHeight()/scale.y;
        cat = new Cat(levelJV.get("cat"), dwidth, dheight, ret, prevCat == null? null : prevCat.getPosition());
        cat.setDrawScale(scale);
        cat.setTexture(tMap.get("cat"));
        respawnPos = cat.getPosition();
        addObject(cat);
    }

    /**
     * Resets the status of the level.
     *
     * This method clears objects, disposes world,
     * and sets the level to not completed and not failed.
     */
    public void dispose() {
        for(Obstacle obj : objects) {
            obj.deactivatePhysics(world);
        }
        addQueue.clear();
        objects.clear();
        if (world != null) {
            world.dispose();
            world = null;
        }
        setComplete(false);
        setFailure(false);
    }

    /**
     * Immediately adds the object to the physics world
     *
     * @param obj The object to add
     */
    protected void addObject(Obstacle obj) {
        assert inBounds(obj) : "Object is not in bounds";
        objects.add(obj);
        obj.activatePhysics(world);
    }

    /**
     * Adds a physics object in to the insertion queue.
     *
     * Objects on the queue are added just before collision processing.  We do this to
     * control object creation.
     *
     * @param obj The object to add
     */
    public void queueObject(Obstacle obj) {
        assert inBounds(obj) : "Object is not in bounds";
        addQueue.add(obj);
    }

    /**
     * Adds a jointDef to the joint queue.
     *
     * Joints on the queue are added just before collision processing.  We do this to
     * control joint creation.
     *
     * @param j The jointDef to add
     */
    public void queueJoint(JointDef j){ jointQueue.add(j); }

    /**
     * Returns true if the object is in bounds.
     *
     * This assertion is useful for debugging the physics.
     *
     * @param obj The object to check.
     *
     * @return true if the object is in bounds.
     */
    private boolean inBounds(Obstacle obj) {
        boolean horiz = (bounds.x <= obj.getX() && obj.getX() <= bounds.x+bounds.width);
        boolean vert  = (bounds.y <= obj.getY() && obj.getY() <= bounds.y+bounds.height);
        return horiz && vert;
    }

    /**
     * Adds the queued objects to the list of objects
     *
     */
    public void addQueuedObjects() {
        while (!addQueue.isEmpty()) {
            addObject(addQueue.poll());
        }
    }

    /**
     * Adds the queued joints to the list of joints
     *
     */
    public void addQueuedJoints(){
        while (!jointQueue.isEmpty()) {
            JointDef jdef = jointQueue.poll();
            Joint joint = world.createJoint(jdef);

            //add joint to joint list of spikes
            //this is very jank and should be factored out for all gameobjects
            if (jdef.bodyA.getUserData() instanceof Spikes){
                ((Spikes) jdef.bodyA.getUserData()).addJoint(joint);
            } else if (jdef.bodyB.getUserData() instanceof Spikes) {
                ((Spikes) jdef.bodyB.getUserData()).addJoint(joint);
            }
        }
    }

    /**
     * Loads an activatable object from a JSON
     *
     * Adds the object to the list of objects
     * Adds the object to the list of activatables
     *
     * @param object the Activatable to add
     * @param objectJV the JsonValue containing the activatable data
     */
    private void loadActivatable(Activatable object, JsonValue objectJV){

        addObject((Obstacle) object);

        String activatorID = objectJV.getString("activatorID", "");
        if (!activatorID.equals("")) {
            if (activationRelations.containsKey(activatorID)) {
                activationRelations.get(activatorID).add(object);
            } else {
                activationRelations.put(activatorID, new Array<>(new Activatable[]{object}));
            }
        }

        activatables.add(object);
    }

    /**
     * Draws the level to the given game canvas
     *
     * If debug mode is true, it will outline all physics bodies as wireframes. Otherwise
     * it will only draw the sprite representations.
     *
     * @param canvas	the drawing context
     */
    public void draw(GameCanvas canvas, boolean debug) {
        canvas.clear();

        canvas.begin();
        if (background != null) {
            canvas.draw(background, 0, 0);
        }
        for(Obstacle obj : objects) {
            obj.draw(canvas);
        }
        canvas.end();

        if (debug) {
            canvas.beginDebug();
            //draw grid
            Color lineColor = new Color(0.8f, 0.8f, 0.8f, 1);
            for (int x = 0; x < bounds.width; x++){
                Vector2 p1 = new Vector2(x, 0);
                Vector2 p2 = new Vector2(x, bounds.height);
                canvas.drawLine(p1, p2, lineColor, scale.x, scale.y);
            }
            for (int y = 0; y < bounds.height; y++){
                Vector2 p1 = new Vector2(0, y);
                Vector2 p2 = new Vector2(bounds.width, y);
                canvas.drawLine(p1, p2, lineColor, scale.x, scale.y);
            }
            for(Obstacle obj : objects) {
                obj.drawDebug(canvas);
            }

            canvas.endDebug();

        }
    }


}<|MERGE_RESOLUTION|>--- conflicted
+++ resolved
@@ -83,11 +83,7 @@
     private Array<Activator> activators;
     private Array<Activatable> activatables;
     private Array<DeadBody> deadBodyArray;
-<<<<<<< HEAD
     private Checkpoint currCheckpoint;
-=======
-    private Array<Checkpoint> checkpointArray;
->>>>>>> 6d57df1a
     /** The new dead body to be added */
     private DeadBody newDeadBody;
     /** The respawn position of the player */
@@ -177,13 +173,6 @@
     public Array<DeadBody> getdeadBodyArray() { return deadBodyArray; }
 
     /**
-     * Returns a reference to the array of checkpoints
-     *
-     * @return a reference to the dead body array
-     */
-    public Array<Checkpoint> getCheckpoints() { return checkpointArray; }
-
-    /**
      * Returns a reference to the new dead body
      *
      * @return a reference to the new dead body
@@ -333,7 +322,6 @@
         activators = new Array<>();
         activatables = new Array<>();
         deadBodyArray = new Array<>();
-        checkpointArray = new Array<>();
         activationRelations = new HashMap<>();
     }
 
@@ -469,7 +457,6 @@
         for (JsonValue checkpointJV : levelJV.get("checkpoints")){
             Checkpoint checkpoint = new Checkpoint(checkpointJV, scale, tMap.get("checkpoint"), tMap.get("checkpoint_active"));
             addObject(checkpoint);
-            checkpointArray.add(checkpoint);
         }
 
         JsonValue boxConstants = constants.get("boxes");
