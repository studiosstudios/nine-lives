package edu.cornell.gdiac.game;

import com.badlogic.gdx.audio.Sound;
import com.badlogic.gdx.graphics.Color;
import com.badlogic.gdx.graphics.Texture;
import com.badlogic.gdx.graphics.g2d.BitmapFont;
import com.badlogic.gdx.graphics.g2d.TextureRegion;
import com.badlogic.gdx.math.*;
import com.badlogic.gdx.utils.*;
import com.badlogic.gdx.physics.box2d.*;
import edu.cornell.gdiac.game.object.*;

import edu.cornell.gdiac.game.obstacle.*;
import edu.cornell.gdiac.util.PooledList;

import java.util.HashMap;

/**
 * Represents a single level in our game
 * <br><br>
 * Note that the constructor does very little.  The true initialization happens
 * by reading the JSON value.  To reset a level, dispose it and reread the JSON.
 * <br><br>
 * Adapted from Walker M. White's LevelMode.java in Cornell CS 3152, Spring 2023.
 */
public class Level {

    /** The Box2D world */
    protected World world;
    /** The boundary of the world */
    protected Rectangle bounds;
    /** The world scale */
    protected Vector2 scale;

    // Physics objects for the game
    /** Reference to the character cat */
    private Cat cat;
    /** Reference to the goalDoor (for collision detection) */
    private BoxObstacle goalDoor;
    /**Reference to the returnDoor (for collision detection) */
    private BoxObstacle retDoor;

    /** Tiles of level */
    protected Tiles tiles;
    /** All the objects in the world. */
    protected PooledList<Obstacle> objects  = new PooledList<>();
    /** Queue for adding objects */
    protected PooledList<Obstacle> addQueue = new PooledList<>();
    /** queue to add joints to the world created in beginContact() */
    protected PooledList<JointDef> jointQueue = new PooledList<>();

    /** Whether we have completed this level */
    private boolean complete;
    /** Whether we have failed at this world (and need a reset) */
    private boolean failed;
    /** Whether we have died */
    private boolean died;
    /** The number of lives remaining */
    private int numLives;
    /** The max lives allowed */
    private final int maxLives;

    /** hashmap to represent activator-spike relationships:
     *   keys are activator ids specified in JSON*/
    private HashMap<String, Array<Activatable>> activationRelations;

    /** object lists - in the future this will be one list maybe */
    private final Array<Activator> activators;
    private final Array<Activatable> activatables;
    private final Array<DeadBody> deadBodyArray;
    private final Array<Mob> mobArray;
    private Checkpoint currCheckpoint;
    private final Array<Laser> lasers;
    private final Array<SpiritRegion> spiritRegionArray;
    /** The respawn position of the player */
    private Vector2 respawnPos;
    /** Float value to scale width */
    private float dwidth;
    /** Float value to scale height */
    private float dheight;
    /** The background texture */
    private Texture background;
    /** JSON of the level */
    private JsonValue levelJV;

    /** texture assets */
    private HashMap<String, TextureRegion> textureRegionAssetMap;

    //region Spirit mode stuff
    private boolean spiritMode;
    /** The spirit line */
    private SpiritLine spiritLine;
    //endregion

    /**
     * Returns the bounding rectangle for the physics world
     * <br><br>
     * The size of the rectangle is in physics, coordinates, not screen coordinates
     *
     * @return the bounding rectangle for the physics world
     */
    public Rectangle getBounds() {
        return bounds;
    }

    /**
     * Returns the scaling factor to convert physics coordinates to screen coordinates
     *
     * @return the scaling factor to convert physics coordinates to screen coordinates
     */
    public Vector2 getScale() {
        return scale;
    }

    /**
     * Returns a reference to the Box2D World
     *
     * @return a reference to the Box2D World
     */
    public World getWorld() {
        return world;
    }


    /**
     * Returns a reference to the player cat
     *
     * @return a reference to the player cat
     */
    public Cat getCat() {
        return cat;
    }


    /**
     * Returns a reference to the exit door
     *
     * @return a reference to the exit door
     */
    public BoxObstacle getExit() {
        return goalDoor;
    }

    /**
     * Returns a reference to the array of activators
     *
     * @return a reference to the activators
     */
    public Array<Activator> getActivators() { return activators; }

    public Array<Laser> getLasers() { return lasers; }

    /**
     * Returns a reference to the hashmap of activation relations
     *
     * @return a reference to the activation relations
     */
    public HashMap<String, Array<Activatable>> getActivationRelations() { return activationRelations; }

    /**
     * Returns a reference to the list of objects
     *
     * @return a reference to all objects
     */
    public PooledList<Obstacle> getObjects(){ return objects; }

    /**
     * Returns a reference to the array of dead bodies
     *
     * @return a reference to the dead body array
     */
    public Array<DeadBody> getdeadBodyArray() { return deadBodyArray; }

    /**
     * Returns a reference to the array of mobs
     *
     * @return a reference to the mob array
     */
    public Array<Mob> getMobArray() { return mobArray; }

    /**
     * Returns a reference to the array of spirit regions
     *
     * @return a reference to the spirit region array
     */
    public Array<SpiritRegion> getSpiritRegionArray() { return spiritRegionArray; }

    /**
     * Returns a reference to the respawn position
     *
     * @return a reference to the respawn position
     */
    public Vector2 getRespawnPos() { return respawnPos; }

    /**
     * Sets the respawn position
     *
     * @param pos the Vector2 value to set respawn position to
     */
    public void setRespawnPos(Vector2 pos) { respawnPos = pos; }

    /**
     * Returns a reference to the dwidth
     *
     * @return a reference to the dwidth
     */
    public float getDwidth() { return dwidth; }

    /**
     * Returns a reference to the dheight
     *
     * @return a reference to the dheight
     */
    public float getDheight() { return dheight; }

    /**
     * Returns true if the level is completed.
     * <br><br>
     * If true, the level will advance after a countdown
     *
     * @return true if the level is completed.
     */
    public boolean isComplete() {
        return complete;
    }

    /**
     * Returns true if the level is failed.
     * <br><br>
     * If true, the level will reset after a countdown
     *
     * @return true if the level is failed.
     */
    public boolean isFailure() {
        return failed;
    }

    /**
     * Sets whether the level is failed.
     * <br><br>
     * If true, the level will reset after a countdown
     *
     * @param value whether the level is failed.
     */
    public void setFailure(boolean value) {
        failed = value;
    }

    /**
     * Returns a reference to the goal door
     *
     * @return a reference to the goal door
     */
    public Obstacle getGoalDoor() {  return goalDoor; }

    /**
     * Returns a reference to the return door
     *
     * @return a reference to the return door
     */
    public Obstacle getRetDoor() {  return retDoor; }

    /**
     * Sets the game world
     *
     * @param world the world to set to
     */
    public void setWorld(World world) { this.world = world; }

    /**
     * Sets whether the player died in the level
     *
     * @param died the value to set died to
     */
    public void setDied(boolean died){ this.died = died; }

    /**
     * Returns a reference to whether the player has died
     *
     * @return a reference to died
     */
    public boolean getDied() { return died; }

    /**
     * Returns a reference to the number of lives the player has remaining in this level
     *
     * @return a reference to number of lives
     */
    public int getNumLives() { return numLives; }

    /**
     * Sets the number of lives in this level
     *
     * @param val the value to set numLives to
     */
    public void setNumLives(int val) { numLives = val; }

    /**
     * Resets the number of lives to the max number of lives
     */
    public void resetLives() { numLives = maxLives; }


    /**
     * Stores textures for creating new objects in the level
     *
     * @param tMap Texture map for objects
     */
    public void setAssets(HashMap<String, TextureRegion> tMap){ textureRegionAssetMap = tMap; }

    /**
     * Creates a new LevelModel
     * <br><br>
     * The level is empty and there is no active physics world.  You must read
     * the JSON file to initialize the level
     *
     * @param world Box2D world containing all game simulations
     * @param bounds World boundary
     * @param scale Drawing scale
     * @param numLives Number of lives
     */
    public Level(World world, Rectangle bounds, Vector2 scale, int numLives) {
        this.world  = world;
        this.bounds = bounds;
        this.scale = scale;
        this.numLives = numLives;
        maxLives = numLives;
        complete = false;
        failed = false;
        died = false;

        activators = new Array<>();
        activatables = new Array<>();
        deadBodyArray = new Array<>();
        lasers = new Array<>();
        mobArray = new Array<>();
        spiritRegionArray = new Array<>();
        activationRelations = new HashMap<>();
    }

    /**
     * Sets whether the level is completed.
     * <br><br>
     * If true, the level will advance after a countdown
     *
     * @param value whether the level is completed.
     */
    public void setComplete(boolean value) {
        complete = value;
    }

    /**
     * Updates active checkpoints and cat respawning position
     *
     * @param c The most recent checkpoint the cat has come in contact with
     */
    public void updateCheckpoints(Checkpoint c){
        if(currCheckpoint != null){
            currCheckpoint.setActive(false);
        }
        currCheckpoint = c;
        currCheckpoint.setActive(true);
        respawnPos = currCheckpoint.getPosition();
    }

    /**
     * Parses Tiled file
     *
     */
    public void levelEditor(JsonValue tiledMap){

        JsonValue layers = tiledMap.get("layers");
        JsonValue tileData = layers.get(0);

        int tileSize = tiledMap.getInt("tilewidth");
        int levelWidth = tiledMap.getInt("width");
        int levelHeight = tiledMap.getInt("height");

        Array<JsonValue> obstacleData = new Array<>();

        for (JsonValue layer : layers) {
            if (layer.getInt("id") != 1) {
                obstacleData.add(layer);
            }
        }

        populateObstacles(obstacleData, tileSize, levelHeight);

        String biome = tiledMap.get("properties").get(0).getString("value");

        TextureRegion tileset = new TextureRegion();

        if (biome.equals("metal")) {
            tileset = textureRegionAssetMap.get("metal_tileset");
        }
        else if (biome.equals("forest")) {
            // TODO: change this in future
            tileset = textureRegionAssetMap.get("metal_tileset");
        }

        tiles = new Tiles(tileData, tileSize, levelWidth, levelHeight, tileset, new Vector2(1/32f, 1/32f));
    }

    /**
     * blah
     * @param data
     */
    public void populateObstacles(Array<JsonValue> data, int tileSize, int levelHeight) {
        for (JsonValue obstacleData : data) {
            String name = obstacleData.getString("name");
            // Walls
            if (name.equals("wall-poly")) {
                populateWalls(obstacleData, tileSize, levelHeight);
            }
            // Platforms
//            else if (name.equals("platforms")) {
//                populatePlatforms(obstacleData, tileSize, levelHeight);
//            }
            // Doors
            // Boxes
            // Checkpoints
            else if (name.equals("checkpoints")) {
                populateCheckpoints(obstacleData, tileSize, levelHeight);
            }

            // Activators
            // Spikes
            // Flamethrowers
//            else if (name.equals("flamethrowers")) {
//                populateFlamethrowers(obstacleData, tileSize, levelHeight);
//            }
            // Lasers
            // Mobs
            // Cat


        }
    }

    private void populateWalls(JsonValue data, int tileSize, int levelHeight) {

        JsonValue objects = data.get("objects");

        for (JsonValue obj : objects) {
            JsonValue points = obj.get("polygon");
            float x = obj.getFloat("x");
            float y = obj.getFloat("y");
            float[] shape = new float[points.size*2];

            int i = 0;
            for (JsonValue point : points) {

                shape[i] = (x + point.getFloat("x"))/tileSize;

                shape[i+1] = levelHeight - (y + point.getFloat("y"))/tileSize;
                i+=2;
            }

            // check climbable
            Boolean isClimbable = false;

            if (obj.get("properties") != null) {
                isClimbable = obj.get("properties").get(0).getBoolean("value");
            }
            Wall wall = new Wall(textureRegionAssetMap.get("steel"), scale, shape, isClimbable);
            addObject(wall);
        }
    }


    private void populatePlatforms(JsonValue data, int tileSize, int levelHeight){
        JsonValue objects = data.get("objects");

        for (JsonValue obj : objects) {
            float x = obj.getFloat("x")/tileSize;
            float y = levelHeight - obj.getFloat("y")/tileSize;
            float width = obj.getFloat("width")/tileSize;
            float height = obj.getFloat("height")/tileSize;
            float[] shape = new float[]{x, y, x + width, y, x + width, y + height, x, y + height};

            JsonValue properties = obj.get("properties");
            Vector2 disp = new Vector2(properties.get(4).get("value").getFloat("x"), properties.get(3).get("value").getFloat("y"));
            boolean isClimbable = obj.get("properties").get(0).getBoolean("value");
            float speed = properties.get(5).get("value").getFloat("x");

        }

    }


    private void populateCheckpoints(JsonValue data, int tileSize, int levelHeight) {

        JsonValue objects = data.get("objects");

        for (JsonValue obj : objects) {
            float x = obj.getFloat("x");
            float y = obj.getFloat("y");

            Vector2 pos = new Vector2(x/tileSize, levelHeight - y/tileSize);
            float angle = (float) ((360-obj.getFloat("rotation")) * Math.PI/180);

            Checkpoint checkpoint = new Checkpoint(pos, angle, scale, textureRegionAssetMap.get("checkpoint_anim"),
                    textureRegionAssetMap.get("checkpoint_active_anim"), textureRegionAssetMap.get("checkpoint_base"),
                    textureRegionAssetMap.get("checkpoint_base_active"));
            addObject(checkpoint);
        }
    }

    private void populateActivators(JsonValue data, int tileSize, int levelHeight) {

    }

    private void populateSpikes(JsonValue data, int tileSize, int levelHeight) {

    }

    private void populateFlamethrowers(JsonValue data, int tileSize, int levelHeight) {

//        JsonValue objects = data.get("objects");
//
//        for (JsonValue obj : objects) {
//            Flamethrower flamethrower = new Flamethrower(textureRegionAssetMap.get("flamethrower"),
//                    new Vector2(1f/64, 1f/64), textureRegionAssetMap.get("flame_anim"),
//                    new Vector2(1, 1), scale, obj);
//            loadActivatable(flamethrower, obj);
//        }

    }


    private void populateLasers(JsonValue data, int tileSize, int levelHeight) {

    }




    /**
     * Lays out the game geography from the given JSON file
     * @param tMap Texture map for game objects
     * @param fMap Texture map for fonts
     * @param sMap Texture map for sounds
     * @param constants JSON file for constants
     * @param levelJV JSON file for current level
     * @param ret Whether we are returning to this level
     * @param prevCat The Cat on the previous level, to help inform the switch-over
     */
    public void populateLevel(HashMap<String, TextureRegion> tMap, HashMap<String, BitmapFont> fMap,
                               HashMap<String, Sound> sMap, JsonValue constants, JsonValue levelJV, boolean ret, Cat prevCat) {
        this.levelJV = levelJV;

        activationRelations = new HashMap<>();
        background = tMap.get("background").getTexture();

        JsonValue size = levelJV.get("size");
        bounds.width = size.getFloat(0)*scale.x;
        bounds.height = size.getFloat(1)*scale.y;
        /*
        TODO: Remove try-catches
        We use try-catches here so that the level JSONs don't need to contain empty fields for objects that they don't have.
        However, once we start using the level editor, we will probably make it required that the JSONs have a key for
        every object in the game, even if they're empty. At that point, we should remove these try-catches
        so that we can enforce a stronger format for our level JSONs.
         */
        try {
            for (JsonValue exitJV : levelJV.get("exits")){
                Exit exit = new Exit(scale, exitJV);
                addObject(exit);
            }
        } catch (NullPointerException e) {}

        JsonValue defaults = constants.get("defaults");
        // This world is heavier
        world.setGravity( new Vector2(0,defaults.getFloat("gravity",0)) );

//        try {
//            for (JsonValue wallJV : levelJV.get("walls")){
//                Wall wall = new Wall(tMap.get("steel"), scale, wallJV);
//                addObject(wall);
//            }
//        } catch (NullPointerException e) {}

//        try {
//            for (JsonValue platformJV : levelJV.get("platforms")){
//                Platform platform = new Platform(tMap.get("steel"), scale, platformJV);
//                loadActivatable(platform, platformJV);
//            }
//        } catch (NullPointerException e) {}

        try {
            for (JsonValue activatorJV : levelJV.get("activators")){
                Activator activator;
                switch (activatorJV.getString("type")){
                    case "button":
                        activator = new Button(tMap.get("button_anim"), tMap.get("button"), scale, activatorJV);
                        break;
                    case "switch":
                        activator = new Switch(tMap.get("button_anim"), tMap.get("button"),scale, activatorJV);
                        break;
                    case "timed":
                        activator = new TimedButton(tMap.get("button_anim"), tMap.get("button"),scale, activatorJV);
                        break;
                    default:
                        throw new RuntimeException("unrecognised activator type");
                }
                activators.add(activator);
                addObject(activator);
            }
        } catch (NullPointerException e) {}

        try {
            for (JsonValue spikeJV : levelJV.get("spikes")) {
                Spikes spike = new Spikes(tMap.get("spikes"), scale, new Vector2(1f/64, 1f/64), spikeJV);
                loadActivatable(spike, spikeJV);
            }
        } catch (NullPointerException e) {}

//        try {
//            for (JsonValue checkpointJV : levelJV.get("checkpoints")){
//                Checkpoint checkpoint = new Checkpoint(checkpointJV, scale, tMap.get("checkpoint_anim"), tMap.get("checkpoint_active_anim"),
//                        tMap.get("checkpoint_base"), tMap.get("checkpoint_base_active"));
//                addObject(checkpoint);
//            }
//        } catch (NullPointerException e) {}

        try {
            for(JsonValue boxJV : levelJV.get("boxes")){
                PushableBox box = new PushableBox(tMap.get("steel"), scale, boxJV);
                addObject(box);
            }
        } catch (NullPointerException e) {}

        try {
            for (JsonValue flamethrowerJV : levelJV.get("flamethrowers")){
                Flamethrower flamethrower = new Flamethrower(tMap.get("flamethrower"), new Vector2(1f/64, 1f/64),
                        tMap.get("flame_anim"), new Vector2(1, 1), scale, flamethrowerJV);
                loadActivatable(flamethrower, flamethrowerJV);
            }
        } catch (NullPointerException e) {}

        try {
            for (JsonValue laserJV : levelJV.get("lasers")){
                Laser laser = new Laser(tMap.get("laser"), scale, laserJV);
                loadActivatable(laser, laserJV);
                lasers.add(laser);
            }
        } catch (NullPointerException e) {}

        try {
            for (JsonValue mirrorJV : levelJV.get("mirrors")){
                Mirror mirror = new Mirror(tMap.get("steel"), scale, mirrorJV);
                addObject(mirror);
            }
        } catch (NullPointerException e) {}

        // Create mobs
        try {
            for (JsonValue mobJV : levelJV.get("mobs")){
                Mob mob = new Mob(tMap.get("roboMob"), scale, new Vector2(1f/32, 1f/32), mobJV);
                mobArray.add(mob);
                addObject(mob);
            }
        } catch (NullPointerException e) {}

        try {
            for (JsonValue doorJV : levelJV.get("doors")){
                Door door = new Door(tMap.get("steel"), scale, doorJV);
                loadActivatable(door,doorJV);
            }
        } catch (NullPointerException e) {}

        try {
            for (JsonValue spiritJV : levelJV.get("spiritRegions")){
//                SpiritRegion spiritRegion = new SpiritRegion(tMap.get("spirit_anim"), tMap.get("spirit_photon"), scale, new Vector2(1, 1), spiritJV);
                SpiritRegion spiritRegion = new SpiritRegion(tMap.get("spirit_region"), tMap.get("spirit_photon"), scale, new Vector2(1, 1), spiritJV);
                addObject(spiritRegion);
                spiritRegionArray.add(spiritRegion);
            }
        } catch (NullPointerException e) {
//            e.printStackTrace();
        }

        // Create cat
        dwidth  = tMap.get("cat").getRegionWidth()/scale.x;
        dheight = tMap.get("cat").getRegionHeight()/scale.y;
        Texture[] arr = new Texture[8];
        arr[0] = tMap.get("cat").getTexture();
        arr[1] = tMap.get("jumpingCat").getTexture();
        arr[2] = tMap.get("jump_anim").getTexture();
        arr[3] = tMap.get("meow_anim").getTexture();
        arr[4] = tMap.get("sit").getTexture();
        arr[5] = tMap.get("walk").getTexture();
        arr[6] = tMap.get("idle_anim").getTexture();
        arr[7] = tMap.get("idle_anim_stand").getTexture();
        cat = new Cat(levelJV.get("cat"), dwidth, dheight, ret, prevCat == null? null : prevCat.getPosition(),arr);
        cat.setDrawScale(scale);
        respawnPos = cat.getPosition();
        addObject(cat);

        spiritMode = false;
        spiritLine = new SpiritLine(Color.WHITE, Color.CYAN, scale);
    }

    /**
     * TODO: MOVE TO LEVELCONTROLLER
     * @param constants
     */
    public static void setConstants(JsonValue constants){
        DeadBody.setConstants(constants.get("deadBody"));
        Flamethrower.setConstants(constants.get("flamethrowers"));
        PushableBox.setConstants(constants.get("boxes"));
        Spikes.setConstants(constants.get("spikes"));
        Activator.setConstants(constants.get("activators"));
        Laser.setConstants(constants.get("lasers"));
        Checkpoint.setConstants(constants.get("checkpoint"));
        Mirror.setConstants(constants.get("mirrors"));
        Wall.setConstants(constants.get("walls"));
//        Platform.setConstants(constants.get("platforms"));
        Cat.setConstants(constants.get("cat"));
        Exit.setConstants(constants.get("exits"));
        Door.setConstants(constants.get("doors"));
    }

    /**
     * Resets the status of the level.
     * <br><br>
     * This method clears objects, disposes world,
     * and sets the level to not completed and not failed.
     */
    public void dispose() {
        for(Obstacle obj : objects) {
            obj.deactivatePhysics(world);
        }
        addQueue.clear();
        objects.clear();
        activators.clear();
        lasers.clear();
        deadBodyArray.clear();
        activatables.clear();
        mobArray.clear();
        spiritRegionArray.clear();
        numLives = maxLives;
        currCheckpoint = null;
        if (world != null) {
            world.dispose();
            world = null;
        }
        setComplete(false);
        setFailure(false);
    }

    /**
     * Immediately adds the object to the physics world
     *
     * @param obj The object to add
     */
    protected void addObject(Obstacle obj) {
        assert inBounds(obj) : "Object is not in bounds";
        objects.add(obj);
        obj.activatePhysics(world);
    }

    /**
     * Adds a physics object in to the insertion queue.
     * <br><br>
     * Objects on the queue are added just before collision processing.  We do this to
     * control object creation.
     *
     * @param obj The object to add
     */
    public void queueObject(Obstacle obj) {
        assert inBounds(obj) : "Object is not in bounds";
        addQueue.add(obj);
    }

    /**
     * Adds a jointDef to the joint queue.
     * <br><br>
     * Joints on the queue are added just before collision processing.  We do this to
     * control joint creation.
     *
     * @param j The jointDef to add
     */
    public void queueJoint(JointDef j) { jointQueue.add(j); }

    /**
     * Returns true if the object is in bounds.
     * <br><br>
     * This assertion is useful for debugging the physics.
     *
     * @param obj The object to check.
     *
     * @return true if the object is in bounds.
     */
    private boolean inBounds(Obstacle obj) {
        boolean horiz = (bounds.x <= obj.getX() && obj.getX() <= bounds.x+bounds.width);
        boolean vert  = (bounds.y <= obj.getY() && obj.getY() <= bounds.y+bounds.height);
        return horiz && vert;
    }

    /**
     * Adds the queued objects to the list of objects
     */
    public void addQueuedObjects() {
        while (!addQueue.isEmpty()) {
            addObject(addQueue.poll());
        }
    }

    /**
     * Adds the queued joints to the list of joints
     */
    public void addQueuedJoints(){
        while (!jointQueue.isEmpty()) {
            JointDef jdef = jointQueue.poll();
            Joint joint = world.createJoint(jdef);

            //add joint to joint list of spikes
            //this is very jank and should be factored out for all gameobjects
            if (jdef.bodyA.getUserData() instanceof Spikes){
                ((Spikes) jdef.bodyA.getUserData()).addJoint(joint);
            } else if (jdef.bodyB.getUserData() instanceof Spikes) {
                ((Spikes) jdef.bodyB.getUserData()).addJoint(joint);
            }
        }
    }

    /**
     * Loads an activatable object from a JSON
     * <br><br>
     * Adds the object to the list of objects
     * Adds the object to the list of activatables
     *
     * @param object the Activatable to add
     * @param objectJV the JsonValue containing the activatable data
     */
    private void loadActivatable(Activatable object, JsonValue objectJV){

        addObject((Obstacle) object);

        String activatorID = objectJV.getString("activatorID", "");
        if (!activatorID.equals("")) {
            if (activationRelations.containsKey(activatorID)) {
                activationRelations.get(activatorID).add(object);
            } else {
                activationRelations.put(activatorID, new Array<>(new Activatable[]{object}));
            }
        }

        activatables.add(object);
    }

    /**
     * Draws the level to the given game canvas
     * <br><br>
     * If debug mode is true, it will outline all physics bodies as wireframes. Otherwise
     * it will only draw the sprite representations.
     *
     * @param canvas	the drawing context
     */
    public void draw(GameCanvas canvas, boolean debug) {
        canvas.clear();

        canvas.begin();
        canvas.applyViewport();
        if (background != null) {
            //scales background with level size
            float scaleX = bounds.width/background.getWidth();
            float scaleY = bounds.height/background.getHeight();
            canvas.draw(background, Color.WHITE, 0, 0, background.getWidth()*Float.max(scaleX,scaleY), background.getHeight()*Float.max(scaleX,scaleY));
//            canvas.draw(background, 0, 0);
        }
<<<<<<< HEAD

        tiles.draw(canvas);

        //draw everything except cat and dead bodies
        for(Obstacle obj : objects) {
//            if (obj != cat && !(obj instanceof DeadBody)){
                if (obj != cat && !(obj instanceof DeadBody) && !(obj instanceof Wall)){
=======
        //draw everything except cat, dead bodies and spirit region
        for(Obstacle obj : objects) {
            if (obj != cat && !(obj instanceof DeadBody) && !(obj instanceof SpiritRegion)){
>>>>>>> 9d3091eb
                obj.draw(canvas);
            }
        }

        spiritLine.draw(canvas);

        for (DeadBody db : deadBodyArray){
            db.draw(canvas);
        }
        cat.draw(canvas);
        for (SpiritRegion s : spiritRegionArray) {
            s.draw(canvas);
        }

        if (currCheckpoint != null) {
            currCheckpoint.drawBase(canvas);
        }

        canvas.end();

        canvas.begin();
        if (debug) {
            canvas.beginDebug();
            //draw grid
            Color lineColor = new Color(0.8f, 0.8f, 0.8f, 1);
            float xTranslate = (canvas.getCamera().getX()-canvas.getWidth()/2)/scale.x;
            float yTranslate = (canvas.getCamera().getY()-canvas.getHeight()/2)/scale.y;
            for (int x = 0; x < bounds.width; x++) {
                Vector2 p1 = new Vector2(x-xTranslate, 0-yTranslate);
                Vector2 p2 = new Vector2(x-xTranslate, bounds.height-yTranslate);
                canvas.drawLineDebug(p1, p2, lineColor, scale.x, scale.y);
            }
            for (int y = 0; y < bounds.height; y++) {
                Vector2 p1 = new Vector2(0-xTranslate, y-yTranslate);
                Vector2 p2 = new Vector2(bounds.width-xTranslate, y-yTranslate);
                canvas.drawLineDebug(p1, p2, lineColor, scale.x, scale.y);
            }
            for (Obstacle obj : objects) {
                obj.drawDebug(canvas);
            }
            canvas.endDebug();
        }
        canvas.end();
    }

    /**
     * Spawns a dead body at the location of the cat
     * */
    public void spawnDeadBody(){
        DeadBody deadBody = new DeadBody(textureRegionAssetMap.get("deadCat"), scale, cat.getPosition());
        deadBody.setLinearVelocity(cat.getLinearVelocity());
        deadBody.setFacingRight(cat.isFacingRight());
        queueObject(deadBody);
        deadBodyArray.add(deadBody);
    }

    /**
     * Removes a DeadBody from the dead body array
     * */
    public void removeDeadBody(DeadBody db){
        deadBodyArray.removeValue(db, true);
    }

    /**
     * Gets the next dead body to switch into. Currently selects the closest valid body.
     *
     * @return Dead body to switch into, null if there are none.
     */
    public DeadBody getNextBody(){
        float minDist = Float.MAX_VALUE;
        DeadBody nextdb = null;
        for (DeadBody db : deadBodyArray){
            if (sharesSpriritRegion(db.getSpiritRegions(), cat.getSpiritRegions())){
                float dist = cat.getPosition().dst(db.getPosition());
                if (dist < minDist){
                    minDist = dist;
                    nextdb = db;
                }
            }
        }
        return nextdb;
    }

    private boolean sharesSpriritRegion(ObjectSet<SpiritRegion> s1, ObjectSet<SpiritRegion> s2){
        if (s1.isEmpty() && s2.isEmpty()) return true;
        for (SpiritRegion r : s1){
            if (s2.contains(r)) return true;
        }
        return false;
    }

    /**
     * @return The spirit line instance of this level.
     */
    public SpiritLine getSpiritLine(){ return spiritLine; }

    /**
     * @return If the level is in spirit mode.
     */
    public boolean isSpiritMode(){ return spiritMode; }

    /**
     * Sets the spirit mode of this level.
     * @param spiritMode   Next spirit mode state
     */
    public void setSpiritMode(boolean spiritMode){ this.spiritMode = spiritMode; }

}<|MERGE_RESOLUTION|>--- conflicted
+++ resolved
@@ -870,19 +870,10 @@
             canvas.draw(background, Color.WHITE, 0, 0, background.getWidth()*Float.max(scaleX,scaleY), background.getHeight()*Float.max(scaleX,scaleY));
 //            canvas.draw(background, 0, 0);
         }
-<<<<<<< HEAD
-
-        tiles.draw(canvas);
-
-        //draw everything except cat and dead bodies
-        for(Obstacle obj : objects) {
-//            if (obj != cat && !(obj instanceof DeadBody)){
-                if (obj != cat && !(obj instanceof DeadBody) && !(obj instanceof Wall)){
-=======
+
         //draw everything except cat, dead bodies and spirit region
         for(Obstacle obj : objects) {
-            if (obj != cat && !(obj instanceof DeadBody) && !(obj instanceof SpiritRegion)){
->>>>>>> 9d3091eb
+            if (obj != cat && !(obj instanceof DeadBody) && !(obj instanceof SpiritRegion) && !(obj instanceof Wall)){
                 obj.draw(canvas);
             }
         }
