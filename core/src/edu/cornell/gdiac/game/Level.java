package edu.cornell.gdiac.game;

import com.badlogic.gdx.audio.Sound;
import com.badlogic.gdx.graphics.Color;
import com.badlogic.gdx.graphics.Texture;
import com.badlogic.gdx.graphics.g2d.BitmapFont;
import com.badlogic.gdx.graphics.g2d.TextureRegion;
import com.badlogic.gdx.math.*;
import com.badlogic.gdx.utils.*;
import com.badlogic.gdx.physics.box2d.*;
import edu.cornell.gdiac.game.object.*;

import edu.cornell.gdiac.game.obstacle.*;
import edu.cornell.gdiac.util.PooledList;

import java.util.HashMap;
/**
 * Represents a single level in our game
 * <br><br>
 * Note that the constructor does very little.  The true initialization happens
 * by reading the JSON value.  To reset a level, dispose it and reread the JSON.
 * <br><br>
 * Adapted from Walker M. White's LevelMode.java in Cornell CS 3152, Spring 2023.
 */
public class Level {

    /** The Box2D world */
    protected World world;
    /** The boundary of the world */
    protected Rectangle bounds;
    /** The world scale */
    protected Vector2 scale;

    // Physics objects for the game
    /** Reference to the character cat */
    private Cat cat;
    /** Reference to the goalDoor (for collision detection) */
    private BoxObstacle goalDoor;
    /**Reference to the returnDoor (for collision detection) */
    private BoxObstacle retDoor;

    /** Tiles of level */
    protected Tiles tiles;
    /** All the objects in the world. */
    protected PooledList<Obstacle> objects  = new PooledList<>();
    /** Queue for adding objects */
    protected PooledList<Obstacle> addQueue = new PooledList<>();
    /** Queue to add joints to the world */
    protected PooledList<JointDef> jointQueue = new PooledList<>();
    /** Whether we have completed this level */
    private boolean complete;
    /** Whether we have failed at this world (and need a reset) */
    private boolean failed;
    /** Whether we have died */
    private boolean died;
    /** The number of lives remaining */
    private int numLives;
    /** The max lives allowed */
    private final int maxLives;
    private int tileSize;
    /** cache for setting texture scales */
    private Vector2 textureScaleCache = new Vector2();

    /** hashmap to represent activator-activatable relationships:
     *   keys are activator ids specified in JSON*/
    private HashMap<String, Array<Activatable>> activationRelations;

    /** object arrays */
    private final Array<Activator> activators;
    private final Array<Activatable> activatables;
    private final Array<DeadBody> deadBodyArray;
    private final Array<Mob> mobArray;
    private Checkpoint currCheckpoint;
    private final Array<Laser> lasers;
    private final Array<SpiritRegion> spiritRegionArray;
    /** The respawn position of the player */
    private Vector2 respawnPos;
    /** The background texture */
    private Texture background;

    /** texture assets */
    private HashMap<String, TextureRegion> textureRegionAssetMap;

    //region Spirit mode stuff
    private boolean spiritMode;
    /** The spirit line */
    private SpiritLine spiritLine;
    //endregion
    /** the initial respawn position for this level */
    private Vector2 startRespawnPos;
    /** properties map cache */
    private ObjectMap<String, Object> propertiesMap = new ObjectMap<>();

    /**
     * Returns the bounding rectangle for the physics world
     * <br><br>
     * The size of the rectangle is in physics, coordinates, not screen coordinates
     *
     * @return the bounding rectangle for the physics world
     */
    public Rectangle getBounds() {
        return bounds;
    }

    /**
     * Returns the scaling factor to convert physics coordinates to screen coordinates
     *
     * @return the scaling factor to convert physics coordinates to screen coordinates
     */
    public Vector2 getScale() {
        return scale;
    }

    /**
     * Returns a reference to the Box2D World
     *
     * @return a reference to the Box2D World
     */
    public World getWorld() {
        return world;
    }


    /**
     * Returns a reference to the player cat
     *
     * @return a reference to the player cat
     */
    public Cat getCat() {
        return cat;
    }

    public Checkpoint getCheckpoint() {return currCheckpoint;}

    /**
     * Returns a reference to the array of activators
     *
     * @return a reference to the activators
     */
    public Array<Activator> getActivators() { return activators; }

    public Array<Laser> getLasers() { return lasers; }

    /**
     * Returns a reference to the hashmap of activation relations
     *
     * @return a reference to the activation relations
     */
    public HashMap<String, Array<Activatable>> getActivationRelations() { return activationRelations; }

    /**
     * Returns a reference to the list of objects
     *
     * @return a reference to all objects
     */
    public PooledList<Obstacle> getObjects(){ return objects; }

    /**
     * Returns a reference to the array of dead bodies
     *
     * @return a reference to the dead body array
     */
    public Array<DeadBody> getdeadBodyArray() { return deadBodyArray; }

    /**
     * Returns a reference to the array of mobs
     *
     * @return a reference to the mob array
     */
    public Array<Mob> getMobArray() { return mobArray; }

    /**
     * Returns a reference to the array of spirit regions
     *
     * @return a reference to the spirit region array
     */
    public Array<SpiritRegion> getSpiritRegionArray() { return spiritRegionArray; }

    /**
     * Returns a reference to the respawn position
     *
     * @return a reference to the respawn position
     */
    public Vector2 getRespawnPos() { return respawnPos; }

    /**
     * Sets the respawn position
     *
     * @param pos the Vector2 value to set respawn position to
     */
    public void setRespawnPos(Vector2 pos) { respawnPos = pos; }

    /**
     * Returns true if the level is completed.
     * <br><br>
     * If true, the level will advance after a countdown
     *
     * @return true if the level is completed.
     */
    public boolean isComplete() {
        return complete;
    }

    /**
     * Returns true if the level is failed.
     * <br><br>
     * If true, the level will reset after a countdown
     *
     * @return true if the level is failed.
     */
    public boolean isFailure() {
        return failed;
    }

    /**
     * Sets whether the level is failed.
     * <br><br>
     * If true, the level will reset after a countdown
     *
     * @param value whether the level is failed.
     */
    public void setFailure(boolean value) {
        failed = value;
    }

    /**
     * Sets the game world
     *
     * @param world the world to set to
     */
    public void setWorld(World world) { this.world = world; }

    /**
     * Sets whether the player died in the level
     *
     * @param died the value to set died to
     */
    public void setDied(boolean died){ this.died = died; }

    /**
     * Returns a reference to whether the player has died
     *
     * @return a reference to died
     */
    public boolean getDied() { return died; }

    /**
     * Returns a reference to the number of lives the player has remaining in this level
     *
     * @return a reference to number of lives
     */
    public int getNumLives() { return numLives; }

    /**
     * Sets the number of lives in this level
     *
     * @param val the value to set numLives to
     */
    public void setNumLives(int val) { numLives = val; }

    /**
     * Resets the number of lives to the max number of lives
     */
    public void resetLives() { numLives = maxLives; }


    /**
     * Stores textures for creating new objects in the level
     *
     * @param tMap Texture map for objects
     */
    public void setAssets(HashMap<String, TextureRegion> tMap){ textureRegionAssetMap = tMap; }

    /**
     * Creates a new LevelModel
     * <br><br>
     * The level is empty and there is no active physics world.  You must read
     * the JSON file to initialize the level
     *
     * @param world Box2D world containing all game simulations
     * @param bounds World boundary
     * @param scale Drawing scale
     * @param numLives Number of lives
     */
    public Level(World world, Rectangle bounds, Vector2 scale, int numLives) {
        this.world  = world;
        this.bounds = bounds;
        this.scale = scale;
        this.numLives = numLives;
        maxLives = numLives;
        complete = false;
        failed = false;
        died = false;

        activators = new Array<>();
        activatables = new Array<>();
        deadBodyArray = new Array<>();
        lasers = new Array<>();
        mobArray = new Array<>();
        spiritRegionArray = new Array<>();
        activationRelations = new HashMap<>();
    }

    /**
     * Sets whether the level is completed.
     * <br><br>
     * If true, the level will advance after a countdown
     *
     * @param value whether the level is completed.
     */
    public void setComplete(boolean value) {
        complete = value;
    }

    /**
     * Updates active checkpoints and cat respawning position
     *
     * @param c The most recent checkpoint the cat has come in contact with
     */
    public void updateCheckpoints(Checkpoint c){
        if(currCheckpoint != null){
            currCheckpoint.setCurrent(false);
        }
        currCheckpoint = c;
        currCheckpoint.setCurrent(true);
        respawnPos = currCheckpoint.getPosition();
    }

    public void resetCheckpoints(){
        if(currCheckpoint != null){
            currCheckpoint.setCurrent(false);
        }
        currCheckpoint = null;
        respawnPos = startRespawnPos;
    }

    /**
     * Parses Tiled file
     *
     */
    public void populateTiled(JsonValue tiledMap){


        world.setGravity( new Vector2(0,tiledMap.getFloat("gravity",-14.7f)) );
        activationRelations = new HashMap<>();
        background = textureRegionAssetMap.get("background").getTexture();

        JsonValue layers = tiledMap.get("layers");
        JsonValue tileData = layers.get(0);

        tileSize = tiledMap.getInt("tilewidth");
        int levelWidth = tiledMap.getInt("width");
        int levelHeight = tiledMap.getInt("height");

        bounds.width = levelWidth*scale.x;
        bounds.height = levelHeight*scale.y;

        Array<JsonValue> obstacleData = new Array<>();

        for (JsonValue layer : layers) {
            if (layer.getInt("id") != 1) {
                obstacleData.add(layer);
            }
        }

        populateObstacles(obstacleData, tileSize, levelHeight);
        String biome = tiledMap.get("properties").get(0).getString("value");

        TextureRegion tileset = new TextureRegion();

        int fID = 1;
        if (biome.equals("metal")) {
            tileset = textureRegionAssetMap.get("metal_tileset");
            for (JsonValue tilesetData : tiledMap.get("tilesets")){
                if (tilesetData.getString("source").equals("lab-walls.tsx")){
                    fID = tilesetData.getInt("firstgid");
                }
            }
        }
        else if (biome.equals("forest")) {
            // TODO: change this in future
            tileset = textureRegionAssetMap.get("metal_tileset");
            for (JsonValue tilesetData : tiledMap.get("tilesets")){
                if (tilesetData.getString("source").equals("lab-walls.tsx")){
                    fID = tilesetData.getInt("firstgid");
                }
            }
        }



        tiles = new Tiles(tileData, 1024, levelWidth, levelHeight, tileset, fID, new Vector2(1/32f, 1/32f));

        spiritMode = false;
        spiritLine = new SpiritLine(Color.WHITE, Color.CYAN, scale);
    }

    /**
     * Populates this level with all the obstacles defined in a Tiled JSON.
     *
     * @param data           Array of Tiled JSON layers
     * @param levelHeight    Height of the level (in grid cell units)
     * @param tileSize       Size of each tile in the Tiled JSON
     */
    public void populateObstacles(Array<JsonValue> data, int tileSize, int levelHeight) {
        for (JsonValue obstacleData : data) {
            String name = obstacleData.getString("name");
            if (name.equals("wallsPoly")) {
                populateWalls(obstacleData, tileSize, levelHeight);
            } else if (name.equals("platforms")) {
                populatePlatforms(obstacleData, tileSize, levelHeight);
            } else if (name.equals("checkpoints")) {
                populateCheckpoints(obstacleData, tileSize, levelHeight);
            } else if (name.equals("activators")) {
                populateActivators(obstacleData, tileSize, levelHeight);
            } else if (name.equals("lasers")) {
                populateLasers(obstacleData, tileSize, levelHeight);
            } else if (name.equals("spikes")) {
                populateSpikes(obstacleData, tileSize, levelHeight);
            } else if (name.equals("flamethrowers")){
                populateFlamethrowers(obstacleData, tileSize, levelHeight);
            }  else if (name.equals("doors")) {
                populateDoors(obstacleData, tileSize, levelHeight);
            }  else if (name.equals("spiritRegions")) {
                populateSpiritRegions(obstacleData, tileSize, levelHeight);
            } else if (name.equals("mobs")) {
                populateMobs(obstacleData, tileSize, levelHeight);
            } else if (name.equals("boxes")) {
                populateBoxes(obstacleData, tileSize, levelHeight);
            } else if (name.equals("mirrors")) {
                populateMirrors(obstacleData, tileSize, levelHeight);
            } else if (name.equals("cat")) {
                populateCat(obstacleData, tileSize, levelHeight);
            } else if (name.equals("exits")) {
                populateExits(obstacleData, tileSize, levelHeight);
            }
        }
    }

    private void populateWalls(JsonValue data, int tileSize, int levelHeight) {

        JsonValue objects = data.get("objects");

        for (JsonValue obj : objects) {
            JsonValue points = obj.get("polygon");
            float x = obj.getFloat("x");
            float y = obj.getFloat("y");
            float[] shape = new float[points.size*2];

            int i = 0;
            for (JsonValue point : points) {

                shape[i] = (x + point.getFloat("x"))/tileSize;

                shape[i+1] = levelHeight - (y + point.getFloat("y"))/tileSize;
                i+=2;
            }

            // check climbable
            boolean isClimbable = false;

            if (obj.get("properties") != null) {
                isClimbable = obj.get("properties").get(0).getBoolean("value");
            }
            Wall wall = new Wall(textureRegionAssetMap.get("steel"), scale, shape, isClimbable);
            addObject(wall);
        }
    }


    private void populatePlatforms(JsonValue data, int tileSize, int levelHeight){
        JsonValue objects = data.get("objects");
        textureScaleCache.set(1, 1);
        for (JsonValue objJV : objects) {
            readProperties(objJV, tileSize);
            Platform platform = new Platform(propertiesMap, textureRegionAssetMap, scale, tileSize, levelHeight, textureScaleCache);
            loadTiledActivatable(platform);
        }
    }


    private void populateCheckpoints(JsonValue data, int tileSize, int levelHeight) {

        JsonValue objects = data.get("objects");

        for (JsonValue obj : objects) {
            float x = obj.getFloat("x");
            float y = obj.getFloat("y");

            Vector2 pos = new Vector2(x/tileSize, levelHeight - y/tileSize);
            float angle = (float) ((360-obj.getFloat("rotation")) * Math.PI/180);

            Checkpoint checkpoint = new Checkpoint(pos, angle, scale, textureRegionAssetMap.get("checkpoint_anim"),
                    textureRegionAssetMap.get("checkpoint_active_anim"), textureRegionAssetMap.get("checkpoint_base"),
                    textureRegionAssetMap.get("checkpoint_base_active"));
            addObject(checkpoint);
        }
    }

    private void populateActivators(JsonValue data, int tileSize, int levelHeight) {
        JsonValue objects = data.get("objects");
        textureScaleCache.set(1, 1);
        for (JsonValue objJV : objects) {
            readProperties(objJV, tileSize);
            Activator activator;
<<<<<<< HEAD
            //TODO: developers should be able to specify in json if they want first pan or not
            switch ((String) propertiesMap.get("type")){
                case "button":
                    activator = new Button(propertiesMap, textureRegionAssetMap, scale, tileSize, levelHeight);
                    activator.setPan(true);
                    break;
                case "switch":
                    activator = new Switch(propertiesMap, textureRegionAssetMap, scale, tileSize, levelHeight);
                    activator.setPan(true);
                    break;
                case "timed":
                    activator = new TimedButton(propertiesMap, textureRegionAssetMap, scale, tileSize, levelHeight);
                    activator.setPan(true);
=======
            switch ((String) propertiesMap.get("type", "button")){
                case "button":
                    activator = new Button(propertiesMap, textureRegionAssetMap, scale, tileSize, levelHeight, textureScaleCache);
                    break;
                case "switch":
                    activator = new Switch(propertiesMap, textureRegionAssetMap, scale, tileSize, levelHeight, textureScaleCache);
                    break;
                case "timed":
                    activator = new TimedButton(propertiesMap, textureRegionAssetMap, scale, tileSize, levelHeight, textureScaleCache);
>>>>>>> b68df375
                    break;
                default:
                    throw new RuntimeException("unrecognised activator type");
            }
            activators.add(activator);
            addObject(activator);
        }
    }

    private void populateSpikes(JsonValue data, int tileSize, int levelHeight) {
        JsonValue objects = data.get("objects");
        textureScaleCache.set(1/64f, 1/64f);
        for (JsonValue objJV : objects) {
            readProperties(objJV, tileSize);
            Spikes spikes = new Spikes(propertiesMap, textureRegionAssetMap, scale, tileSize, levelHeight, textureScaleCache);
            loadTiledActivatable(spikes);
        }
    }

    private void populateFlamethrowers(JsonValue data, int tileSize, int levelHeight) {
        JsonValue objects = data.get("objects");
        textureScaleCache.set(1/64f, 1/64f);
        for (JsonValue objJV : objects) {
            readProperties(objJV, tileSize);
            Flamethrower flamethrower = new Flamethrower(propertiesMap, textureRegionAssetMap, scale, tileSize, levelHeight, textureScaleCache);
            loadTiledActivatable(flamethrower);
        }
    }


    private void populateLasers(JsonValue data, int tileSize, int levelHeight) {
        JsonValue objects = data.get("objects");
        textureScaleCache.set(1, 1);
        for (JsonValue objJV : objects) {
            readProperties(objJV, tileSize);
            Laser laser = new Laser(propertiesMap, textureRegionAssetMap, scale, tileSize, levelHeight, textureScaleCache);
            loadTiledActivatable(laser);
            lasers.add(laser);
        }
    }

    private void populateDoors(JsonValue data, int tileSize, int levelHeight) {
        JsonValue objects = data.get("objects");
        textureScaleCache.set(1, 1);
        for (JsonValue objJV : objects) {
            readProperties(objJV, tileSize);
            Door door = new Door(propertiesMap, textureRegionAssetMap, scale, tileSize, levelHeight, textureScaleCache);
            loadTiledActivatable(door);
        }
    }

    private void populateSpiritRegions(JsonValue data, int tileSize, int levelHeight) {
        JsonValue objects = data.get("objects");
        textureScaleCache.set(1, 1);
        for (JsonValue objJV : objects) {
            readProperties(objJV, tileSize);
            SpiritRegion spiritRegion = new SpiritRegion(propertiesMap, textureRegionAssetMap, scale, tileSize, levelHeight, textureScaleCache);
            spiritRegionArray.add(spiritRegion);
            addObject(spiritRegion);
        }
    }

    private void populateMobs(JsonValue data, int tileSize, int levelHeight) {
        JsonValue objects = data.get("objects");
        textureScaleCache.set(1/32f, 1/32f);
        for (JsonValue objJV : objects) {
            readProperties(objJV, tileSize);
            Mob mob = new Mob(propertiesMap, textureRegionAssetMap, scale, tileSize, levelHeight, textureScaleCache);
            mobArray.add(mob);
            addObject(mob);
        }
    }

    private void populateBoxes(JsonValue data, int tileSize, int levelHeight) {
        JsonValue objects = data.get("objects");
        textureScaleCache.set(1, 1);
        for (JsonValue objJV : objects) {
            readProperties(objJV, tileSize);
            PushableBox box = new PushableBox(propertiesMap, textureRegionAssetMap, scale, tileSize, levelHeight, textureScaleCache);
            addObject(box);
        }
    }

    private void populateMirrors(JsonValue data, int tileSize, int levelHeight) {
        JsonValue objects = data.get("objects");
        textureScaleCache.set(1, 1);
        for (JsonValue objJV : objects) {
            readProperties(objJV, tileSize);
            Mirror mirror = new Mirror(propertiesMap, textureRegionAssetMap, scale, tileSize, levelHeight, textureScaleCache);
            addObject(mirror);
        }
    }

    private void populateExits(JsonValue data, int tileSize, int levelHeight) {
        JsonValue objects = data.get("objects");
        for (JsonValue objJV : objects) {
            readProperties(objJV, tileSize);
            Exit exit = new Exit(propertiesMap, scale, tileSize, levelHeight);
            addObject(exit);
        }
    }

    private void populateCat(JsonValue data, int tileSize, int levelHeight){
        JsonValue objects = data.get("objects");
        JsonValue catJV = objects.get(0);
        readProperties(catJV, tileSize);
        cat = new Cat(propertiesMap, textureRegionAssetMap, scale, tileSize, levelHeight);
        respawnPos = cat.getPosition();
        startRespawnPos = respawnPos;
        addObject(cat);
    }


    /**
     * Reads the properties array of an object in a Tiled JSON, and puts it into <code>propertiesMap</code>.
     *
     * @param objectJV   JSON of the object
     * @param tileSize   Size of the tiles in the JSON
     */
    private void readProperties(JsonValue objectJV, int tileSize){
        propertiesMap.clear();

        propertiesMap.put("width", objectJV.getFloat("width"));
        propertiesMap.put("height", objectJV.getFloat("height"));
        float angle = (360 - objectJV.getFloat("rotation")) % 360;
        propertiesMap.put("rotation", angle);

        switch ((int) angle) {
            default:
            case 0:
                propertiesMap.put("x", objectJV.getFloat("x"));
                propertiesMap.put("y", objectJV.getFloat("y"));
                break;
            case 90:
                propertiesMap.put("x", objectJV.getFloat("x"));
                propertiesMap.put("y", objectJV.getFloat("y") - tileSize);
                break;
            case 180:
                propertiesMap.put("x", objectJV.getFloat("x") - tileSize);
                propertiesMap.put("y", objectJV.getFloat("y") - tileSize);
                break;
            case 270:
                propertiesMap.put("x", objectJV.getFloat("x") - tileSize);
                propertiesMap.put("y", objectJV.getFloat("y"));
                break;
        }

        //object specific properties (if there are any)
        JsonValue properties = objectJV.get("properties");
        if (properties == null) { return; }
        for (JsonValue property : properties){
            String name = property.getString("name");
            switch (property.getString("type")){
                case "string":
                    propertiesMap.put(name, property.getString("value"));
                    break;
                case "int":
                    propertiesMap.put(name, property.getInt("value"));
                    break;
                case "bool":
                    propertiesMap.put(name, property.getBoolean("value"));
                    break;
                case "float":
                    propertiesMap.put(name, property.getFloat("value"));
                    break;
                case "color":
                    propertiesMap.put(name, Color.valueOf(property.getString("value")));
                    break;
                case "class":
                    switch (property.getString("propertytype")){
                        //currently only one class defined in our level editor, but this allows us to be flexible to add more
                        case "Vector2":
                            Vector2 v = new Vector2(property.get("value").getFloat("x"), property.get("value").getFloat("y"));
                            propertiesMap.put(name, v);
                            break;
                        default:
                            throw new IllegalArgumentException("unexpected class: " + property.getString("type"));
                    }
                    break;
                default:
                    throw new IllegalArgumentException("unexpected property type: " + property.getString("type"));
            }
        }
    }

     /**
     * TODO: MOVE TO LEVELCONTROLLER
     * @param constants
     */
    public static void setConstants(JsonValue constants){
        DeadBody.setConstants(constants.get("deadBody"));
        Flamethrower.setConstants(constants.get("flamethrowers"));
        PushableBox.setConstants(constants.get("boxes"));
        Spikes.setConstants(constants.get("spikes"));
        Activator.setConstants(constants.get("activators"));
        Laser.setConstants(constants.get("lasers"));
        Checkpoint.setConstants(constants.get("checkpoint"));
        Mirror.setConstants(constants.get("mirrors"));
        Wall.setConstants(constants.get("walls"));
        Platform.setConstants(constants.get("platforms"));
        Cat.setConstants(constants.get("cat"));
        Exit.setConstants(constants.get("exits"));
        Door.setConstants(constants.get("doors"));
        Mob.setConstants(constants.get("mobs"));
    }

    /**
     * Resets the status of the level.
     * <br><br>
     * This method clears objects, disposes world,
     * and sets the level to not completed and not failed.
     */
    public void dispose() {
        for(Obstacle obj : objects) {
            obj.deactivatePhysics(world);
        }
        addQueue.clear();
        objects.clear();
        activators.clear();
        lasers.clear();
        deadBodyArray.clear();
        activatables.clear();
        mobArray.clear();
        spiritRegionArray.clear();
        numLives = maxLives;
        currCheckpoint = null;
        if (world != null) {
            world.dispose();
            world = null;
        }
        currCheckpoint = null;
        setComplete(false);
        setFailure(false);
    }

    /**
     * Immediately adds the object to the physics world
     *
     * @param obj The object to add
     */
    protected void addObject(Obstacle obj) {
        assert inBounds(obj) : "Object is not in bounds";
        objects.add(obj);
        obj.activatePhysics(world);
    }

    /**
     * Adds a physics object in to the insertion queue.
     * <br><br>
     * Objects on the queue are added just before collision processing.  We do this to
     * control object creation.
     *
     * @param obj The object to add
     */
    public void queueObject(Obstacle obj) {
        assert inBounds(obj) : "Object is not in bounds";
        addQueue.add(obj);
    }

    /**
     * Adds a jointDef to the joint queue.
     * <br><br>
     * Joints on the queue are added just before collision processing.  We do this to
     * control joint creation.
     *
     * @param j The jointDef to add
     */
    public void queueJoint(JointDef j) { jointQueue.add(j); }

    /**
     * Returns true if the object is in bounds.
     * <br><br>
     * This assertion is useful for debugging the physics.
     *
     * @param obj The object to check.
     *
     * @return true if the object is in bounds.
     */
    private boolean inBounds(Obstacle obj) {
        boolean horiz = (bounds.x <= obj.getX() && obj.getX() <= bounds.x+bounds.width);
        boolean vert  = (bounds.y <= obj.getY() && obj.getY() <= bounds.y+bounds.height);
        return horiz && vert;
    }

    /**
     * Adds the queued objects to the list of objects
     */
    public void addQueuedObjects() {
        while (!addQueue.isEmpty()) {
            addObject(addQueue.poll());
        }
    }

    /**
     * Adds the queued joints to the list of joints
     */
    public void addQueuedJoints(){
        while (!jointQueue.isEmpty()) {
            JointDef jdef = jointQueue.poll();
            Joint joint = world.createJoint(jdef);

            if (jdef.bodyA.getUserData() instanceof Spikes){
                ((Spikes) jdef.bodyA.getUserData()).addJoint(joint);
            } else if (jdef.bodyB.getUserData() instanceof Spikes) {
                ((Spikes) jdef.bodyB.getUserData()).addJoint(joint);
            }
        }
    }

    /**
     * Loads an activatable object from a JSON
     * <br><br>
     * Adds the object to the list of objects
     * Adds the object to the list of activatables
     *
     * @param object the Activatable to add
     * @param objectJV the JsonValue containing the activatable data
     */
    private void loadActivatable(Activatable object, JsonValue objectJV){

        addObject((Obstacle) object);

        String activatorID = objectJV.getString("activatorID", "");
        if (!activatorID.equals("")) {
            if (activationRelations.containsKey(activatorID)) {
                activationRelations.get(activatorID).add(object);
            } else {
                activationRelations.put(activatorID, new Array<>(new Activatable[]{object}));
            }
        }

        activatables.add(object);
    }

    private void loadTiledActivatable(Activatable object){

        addObject((Obstacle) object);

        String activatorID = (String) propertiesMap.get("activatorID", "");
        if (!activatorID.equals("")) {
            if (activationRelations.containsKey(activatorID)) {
                activationRelations.get(activatorID).add(object);
            } else {
                activationRelations.put(activatorID, new Array<>(new Activatable[]{object}));
            }
        }

        activatables.add(object);
    }

    /**
     * Draws the level to the given game canvas. Assumes <code>canvas.begin()</code> has already been called.
     *
     * @param canvas	the drawing context
     */
    public void draw(GameCanvas canvas) {
        if (background != null) {
            //scales background with level size
            float scaleX = bounds.width/background.getWidth();
            float scaleY = bounds.height/background.getHeight();
            canvas.draw(background, Color.WHITE, 0, 0, background.getWidth()*Float.max(scaleX,scaleY), background.getHeight()*Float.max(scaleX,scaleY));
//            canvas.draw(background, 0, 0);
        }

        tiles.draw(canvas);

        //draw everything except cat, dead bodies and spirit region
        for(Obstacle obj : objects) {
            if (obj != cat && !(obj instanceof DeadBody) && !(obj instanceof SpiritRegion)
                    && !(obj instanceof Wall && !(obj instanceof Platform)) ){
                obj.draw(canvas);
            }
        }

        spiritLine.draw(canvas);

        for (DeadBody db : deadBodyArray) {
            db.draw(canvas);
        }
        cat.draw(canvas);

        for (SpiritRegion s : spiritRegionArray) {
            s.draw(canvas);
        }

        if (currCheckpoint != null) {
            currCheckpoint.drawBase(canvas);
        }
    }

    /**
     * Draws the wireframe debug of the level to the given game canvas. Assumes <code>canvas.beginDebug()</code> has already been called.
     *
     * @param canvas	the drawing context
     */
    public void drawDebug(GameCanvas canvas){
        //draw grid
        Color lineColor = new Color(0.8f, 0.8f, 0.8f, 1);
        float xTranslate = (canvas.getCamera().getX()-canvas.getWidth()/2)/scale.x;
        float yTranslate = (canvas.getCamera().getY()-canvas.getHeight()/2)/scale.y;
        for (int x = 0; x < bounds.width; x++) {
            Vector2 p1 = new Vector2(x-xTranslate, 0-yTranslate);
            Vector2 p2 = new Vector2(x-xTranslate, bounds.height-yTranslate);
            canvas.drawLineDebug(p1, p2, lineColor, scale.x, scale.y);
        }
        for (int y = 0; y < bounds.height; y++) {
            Vector2 p1 = new Vector2(0-xTranslate, y-yTranslate);
            Vector2 p2 = new Vector2(bounds.width-xTranslate, y-yTranslate);
            canvas.drawLineDebug(p1, p2, lineColor, scale.x, scale.y);
        }
        for (Obstacle obj : objects) {
            obj.drawDebug(canvas);
        }
    }



    /**
     * Spawns a dead body at the location of the cat
     * */
    public void spawnDeadBody(){
        DeadBody deadBody = new DeadBody(textureRegionAssetMap.get("deadCat"),textureRegionAssetMap.get("burnCat"), scale, cat.getPosition());
        deadBody.setLinearVelocity(cat.getLinearVelocity());
        deadBody.setFacingRight(cat.isFacingRight());
        queueObject(deadBody);
        deadBodyArray.add(deadBody);
    }

    /**
     * Loads a dead body into this level from a saved state.
     * @param state Map of arguments for the dead body, called from storeState() in {@link DeadBody}.
     */
    public void loadDeadBodyState(ObjectMap<String, Object> state){
        DeadBody deadBody = new DeadBody(textureRegionAssetMap.get("deadCat"), textureRegionAssetMap.get("burnCat"),scale, Vector2.Zero);
        deadBody.loadState(state);
        queueObject(deadBody);
        deadBodyArray.add(deadBody);
    }

    /**
     * Removes a DeadBody from the dead body array
     * */
    public void removeDeadBody(DeadBody db){
        db.markRemoved(true);
        deadBodyArray.removeValue(db, true);
    }

    /**
     * Gets the next dead body to switch into. Currently selects the closest valid body.
     *
     * @return Dead body to switch into, null if there are none.
     */
    public DeadBody getNextBody(){
        float minDist = Float.MAX_VALUE;
        DeadBody nextdb = null;
        for (DeadBody db : deadBodyArray){
            if (sharesSpriritRegion(db.getSpiritRegions(), cat.getSpiritRegions())){
                float dist = cat.getPosition().dst(db.getPosition());
                if (dist < minDist){
                    minDist = dist;
                    nextdb = db;
                }
            }
        }
        return nextdb;
    }

    private boolean sharesSpriritRegion(ObjectSet<SpiritRegion> s1, ObjectSet<SpiritRegion> s2){
        if (s1.isEmpty() && s2.isEmpty()) return true;
        for (SpiritRegion r : s1){
            if (s2.contains(r)) return true;
        }
        return false;
    }

    /**
     * @return The spirit line instance of this level.
     */
    public SpiritLine getSpiritLine(){ return spiritLine; }

    /**
     * @return If the level is in spirit mode.
     */
    public boolean isSpiritMode(){ return spiritMode; }

    /**
     * Sets the spirit mode of this level.
     * @param spiritMode   Next spirit mode state
     */
    public void setSpiritMode(boolean spiritMode){ this.spiritMode = spiritMode; }

}<|MERGE_RESOLUTION|>--- conflicted
+++ resolved
@@ -503,31 +503,19 @@
         for (JsonValue objJV : objects) {
             readProperties(objJV, tileSize);
             Activator activator;
-<<<<<<< HEAD
             //TODO: developers should be able to specify in json if they want first pan or not
-            switch ((String) propertiesMap.get("type")){
+            switch ((String) propertiesMap.get("type", "button")){
                 case "button":
-                    activator = new Button(propertiesMap, textureRegionAssetMap, scale, tileSize, levelHeight);
+                    activator = new Button(propertiesMap, textureRegionAssetMap, scale, tileSize, levelHeight, textureScaleCache);
                     activator.setPan(true);
                     break;
                 case "switch":
-                    activator = new Switch(propertiesMap, textureRegionAssetMap, scale, tileSize, levelHeight);
+                    activator = new Switch(propertiesMap, textureRegionAssetMap, scale, tileSize, levelHeight, textureScaleCache);
                     activator.setPan(true);
                     break;
                 case "timed":
-                    activator = new TimedButton(propertiesMap, textureRegionAssetMap, scale, tileSize, levelHeight);
+                    activator = new TimedButton(propertiesMap, textureRegionAssetMap, scale, tileSize, levelHeight, textureScaleCache);
                     activator.setPan(true);
-=======
-            switch ((String) propertiesMap.get("type", "button")){
-                case "button":
-                    activator = new Button(propertiesMap, textureRegionAssetMap, scale, tileSize, levelHeight, textureScaleCache);
-                    break;
-                case "switch":
-                    activator = new Switch(propertiesMap, textureRegionAssetMap, scale, tileSize, levelHeight, textureScaleCache);
-                    break;
-                case "timed":
-                    activator = new TimedButton(propertiesMap, textureRegionAssetMap, scale, tileSize, levelHeight, textureScaleCache);
->>>>>>> b68df375
                     break;
                 default:
                     throw new RuntimeException("unrecognised activator type");
