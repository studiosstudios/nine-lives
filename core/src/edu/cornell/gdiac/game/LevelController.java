--- conflicted
+++ resolved
@@ -1,608 +1,576 @@
-/*
- * PlatformController.java
- *
- * You SHOULD NOT need to modify this file.  However, you may learn valuable lessons
- * for the rest of the lab by looking at it.
- *
- * Author: Walker M. White
- * Based on original PhysicsDemo Lab by Don Holden, 2007
- * Updated asset version, 2/6/2021
- */
-package edu.cornell.gdiac.game;
-
-import com.badlogic.gdx.math.*;
-import com.badlogic.gdx.utils.*;
-import com.badlogic.gdx.audio.*;
-import com.badlogic.gdx.graphics.*;
-import com.badlogic.gdx.graphics.g2d.*;
-import com.badlogic.gdx.physics.box2d.*;
-import edu.cornell.gdiac.game.object.*;
-
-import edu.cornell.gdiac.assets.AssetDirectory;
-import edu.cornell.gdiac.game.obstacle.*;
-
-import javax.swing.*;
-import java.util.HashMap;
-
-/**
- * Gameplay specific controller for the platformer game.  
- *
- * You will notice that asset loading is not done with static methods this time.  
- * Instance asset loading makes it easier to process our game modes in a loop, which 
- * is much more scalable. However, we still want the assets themselves to be static.
- * This is the purpose of our AssetState variable; it ensures that multiple instances
- * place nicely with the static assets.
- */
-public class LevelController extends WorldController implements ContactListener {
-    /** Texture asset for character avatar */
-    private TextureRegion avatarTexture;
-    /** Texture asset for the spinning barrier */
-    private TextureRegion barrierTexture;
-
-    /** Texture asset for the spikes */
-    private TextureRegion spikesTexture;
-    /** Texture asset for button avatar */
-    private TextureRegion buttonTexture;
-    /** Texture asset for the bridge plank */
-    private TextureRegion bridgeTexture;
-    /** Texture asset for the flame of the flamethrower */
-    private TextureRegion flameTexture;
-    /** Texture asset for the base of the flamethrower */
-    private TextureRegion flamethrowerTexture;
-
-    /** The jump sound.  We only want to play once. */
-    private Sound jumpSound;
-    private long jumpId = -1;
-    /** The weapon fire sound.  We only want to play once. */
-    private Sound fireSound;
-    private long fireId = -1;
-    /** The weapon pop sound.  We only want to play once. */
-    private Sound plopSound;
-    private long plopId = -1;
-    /** The default sound volume */
-    private float volume;
-
-    // Physics objects for the game
-    /** Physics constants for initialization */
-    private JsonValue constants;
-    /** Reference to the character avatar */
-    private static Cat avatar;
-    /** Reference to the goalDoor (for collision detection) */
-    private BoxObstacle goalDoor;
-    /**Reference to the returnDoor (for collision detection) */
-    private BoxObstacle retDoor;
-
-    /** Mark set to handle more sophisticated collision callbacks */
-    protected ObjectSet<Fixture> sensorFixtures;
-
-    /** Level number **/
-    private int level;
-
-    public boolean isRet;
-
-    /** object lists - in the future this will be one list maybe */
-    private Array<Activator> activatorList;
-    private Array<Spikes> spikesList;
-    private Array<DeadCat> deadCats;
-
-    private Array<DeadBody> deadBodyList;
-
-    /** hashmap to represent activator-spike relationships:
-     *   keys are activator ids specified in JSON*/
-    private HashMap<String, Array<Spikes>> activationRelations;
-
-    private int numLives;
-    private static final int MAX_NUM_LIVES = 4;
-    private float dwidth;
-    private float dheight;
-    private Vector2 respawnPos;
-    private boolean died;
-<<<<<<< HEAD
-    private DeadBody new_dead_body;
-=======
-    private DeadCat new_dead_body;
-
->>>>>>> a6b6cecb
-
-    /**
-     * Creates and initialize a new instance of the platformer game
-     *
-     * The game has default gravity and other settings
-     */
-    public LevelController(int level) {
-        super(DEFAULT_WIDTH,DEFAULT_HEIGHT,DEFAULT_GRAVITY);
-        setDebug(false);
-        setComplete(false);
-//        System.out.println("ret set to false in Level Controller");
-        setRet(false);
-        setFailure(false);
-        activatorList = new Array<Activator>();
-        spikesList = new Array<Spikes>();
-<<<<<<< HEAD
-        deadBodyList = new Array<DeadBody>();
-=======
-        deadCats = new Array<DeadCat>();
->>>>>>> a6b6cecb
-        activationRelations = new HashMap<String, Array<Spikes>>();
-        world.setContactListener(this);
-        sensorFixtures = new ObjectSet<Fixture>();
-        this.level = level;
-        numLives = MAX_NUM_LIVES;
-        died = false;
-    }
-
-    /**
-     * Gather the assets for this controller.
-     *
-     * This method extracts the asset variables from the given asset directory. It
-     * should only be called after the asset directory is completed.
-     *
-     * @param directory	Reference to global asset manager.
-     */
-    public void gatherAssets(AssetDirectory directory) {
-        avatarTexture  = new TextureRegion(directory.getEntry("platform:cat",Texture.class));
-        barrierTexture = new TextureRegion(directory.getEntry("platform:barrier",Texture.class));
-        bridgeTexture = new TextureRegion(directory.getEntry("platform:rope",Texture.class));
-        spikesTexture = new TextureRegion(directory.getEntry("platform:spikes", Texture.class));
-        buttonTexture = new TextureRegion(directory.getEntry("platform:button", Texture.class));
-        flameTexture = new TextureRegion(directory.getEntry("platform:flame", Texture.class));
-        flamethrowerTexture = new TextureRegion(directory.getEntry("platform:flamethrower", Texture.class));
-
-        jumpSound = directory.getEntry( "platform:jump", Sound.class );
-        fireSound = directory.getEntry( "platform:pew", Sound.class );
-        plopSound = directory.getEntry( "platform:plop", Sound.class );
-
-        switch(level) {
-            case 1:
-                constants = directory.getEntry("platform:constants_l1", JsonValue.class);
-                break;
-            case 2:
-                constants = directory.getEntry("platform:constants_l2", JsonValue.class);
-                break;
-            default:
-                throw new RuntimeException("Invalid level");
-        }
-
-        super.gatherAssets(directory);
-    }
-
-    /**
-     * Resets the status of the game so that we can play again.
-     *
-     * This method disposes of the world and creates a new one.
-     */
-    public void reset() {
-        Vector2 gravity = new Vector2(world.getGravity() );
-        for(Obstacle obj : objects) {
-            obj.deactivatePhysics(world);
-        }
-        objects.clear();
-        addQueue.clear();
-        world.dispose();
-
-        activatorList.clear();
-        spikesList.clear();
-        deadCats.clear();
-
-        numLives = MAX_NUM_LIVES;
-        died = false;
-
-        world = new World(gravity,false);
-        world.setContactListener(this);
-        setComplete(false);
-        boolean temp_ret = isRet();
-        setRet(false);
-        setFailure(false);
-<<<<<<< HEAD
-        died = false;
-        populateLevel();
-=======
-        populateLevel(temp_ret);
->>>>>>> a6b6cecb
-    }
-
-    /**
-     * Lays out the game geography.
-     */
-    private void populateLevel(boolean ret) {
-        // Add level goal
-        dwidth  = goalTile.getRegionWidth()/scale.x;
-        dheight = goalTile.getRegionHeight()/scale.y;
-<<<<<<< HEAD
-
-        activatorList.clear();
-        spikesList.clear();
-        deadBodyList.clear();
-=======
->>>>>>> a6b6cecb
-        activationRelations = new HashMap<String, Array<Spikes>>();
-
-        JsonValue goal = constants.get("goal");
-        JsonValue goalpos = goal.get("pos");
-        goalDoor = new BoxObstacle(goalpos.getFloat(0),goalpos.getFloat(1),dwidth,dheight);
-        goalDoor.setBodyType(BodyDef.BodyType.StaticBody);
-        goalDoor.setDensity(goal.getFloat("density", 0));
-        goalDoor.setFriction(goal.getFloat("friction", 0));
-        goalDoor.setRestitution(goal.getFloat("restitution", 0));
-//        goalDoor.setSensor(true);
-        goalDoor.setDrawScale(scale);
-        goalDoor.setTexture(goalTile);
-        goalDoor.setName("goal");
-        addObject(goalDoor);
-
-        JsonValue retgoal = constants.get("ret_goal");
-        JsonValue retgoalpos = retgoal.get("pos");
-        retDoor = new BoxObstacle(retgoalpos.getFloat(0),retgoalpos.getFloat(1),dwidth,dheight);
-        retDoor.setBodyType(BodyDef.BodyType.StaticBody);
-        retDoor.setDensity(retgoal.getFloat("density", 0));
-        retDoor.setFriction(retgoal.getFloat("friction", 0));
-        retDoor.setRestitution(retgoal.getFloat("restitution", 0));
-//        goalDoor.setSensor(true);
-        retDoor.setDrawScale(scale);
-        retDoor.setTexture(goalTile);
-        retDoor.setName("ret_goal");
-        addObject(retDoor);
-
-        String wname = "wall";
-        JsonValue walljv = constants.get("walls");
-        JsonValue defaults = constants.get("defaults");
-        for (int ii = 0; ii < walljv.size; ii++) {
-            PolygonObstacle obj;
-            obj = new PolygonObstacle(walljv.get(ii).asFloatArray(), 0, 0);
-            obj.setBodyType(BodyDef.BodyType.StaticBody);
-            obj.setDensity(defaults.getFloat( "density", 0.0f ));
-            obj.setFriction(defaults.getFloat( "friction", 0.0f ));
-            obj.setRestitution(defaults.getFloat( "restitution", 0.0f ));
-            obj.setDrawScale(scale);
-            obj.setTexture(steelTile);
-            obj.setName(wname+ii);
-            addObject(obj);
-        }
-
-        String pname = "platform";
-        JsonValue platjv = constants.get("platforms");
-        for (int ii = 0; ii < platjv.size; ii++) {
-            PolygonObstacle obj;
-            obj = new PolygonObstacle(platjv.get(ii).asFloatArray(), 0, 0);
-            obj.setBodyType(BodyDef.BodyType.StaticBody);
-            obj.setDensity(defaults.getFloat( "density", 0.0f ));
-            obj.setFriction(defaults.getFloat( "friction", 0.0f ));
-            obj.setRestitution(defaults.getFloat( "restitution", 0.0f ));
-            obj.setDrawScale(scale);
-            obj.setTexture(steelTile);
-            obj.setName(pname+ii);
-            addObject(obj);
-        }
-
-        // This world is heavier
-        world.setGravity( new Vector2(0,defaults.getFloat("gravity",0)) );
-
-        // Create rope bridge
-//        dwidth  = bridgeTexture.getRegionWidth()/scale.x;
-//        dheight = bridgeTexture.getRegionHeight()/scale.y;
-//        RopeBridge bridge = new RopeBridge(constants.get("bridge"), dwidth, dheight);
-//        bridge.setTexture(bridgeTexture);
-//        bridge.setDrawScale(scale);
-//        addObject(bridge);
-
-        // Create spinning platform
-//        dwidth  = barrierTexture.getRegionWidth()/scale.x;
-//        dheight = barrierTexture.getRegionHeight()/scale.y;
-//        Spinner spinPlatform = new Spinner(constants.get("spinner"),dwidth,dheight);
-//        spinPlatform.setDrawScale(scale);
-//        spinPlatform.setTexture(barrierTexture);
-//        addObject(spinPlatform);
-
-        //Add buttons
-        JsonValue buttonsJV = constants.get("button");
-        for (JsonValue buttonJV : buttonsJV.get("buttons")) {
-            float x = buttonJV.get("pos").getFloat(0);
-            float y = buttonJV.get("pos").getFloat(1);
-            String id = buttonJV.getString("id");
-            Button button = new Button(x, y, id, buttonTexture, scale, buttonsJV);
-            activatorList.add(button);
-            addObject(button);
-        }
-
-        // Add spikes
-        JsonValue spikesJV = constants.get("spike");
-        for (JsonValue spikeJV : spikesJV.get("spikes")) {
-            float x = spikeJV.get("pos").getFloat(0);
-            float y = spikeJV.get("pos").getFloat(1);
-            float angle = spikeJV.getFloat("angle");
-            boolean active = spikeJV.getBoolean("active");
-            String activatorID = spikeJV.getString("activatorID");
-
-            Spikes spikes = new Spikes(x, y, angle, active, spikesTexture, scale, spikesJV);
-
-            //add to dependency map if there is an associated activator
-            if (!activatorID.equals("")){
-                if (activationRelations.containsKey(activatorID)){
-                    activationRelations.get(activatorID).add(spikes);
-                } else {
-                    activationRelations.put(spikeJV.getString("activatorID"), new Array<Spikes>(new Spikes[]{spikes}));
-                }
-            }
-            spikesList.add(spikes);
-            addObject(spikes);
-        }
-
-        //Add pushable boxes
-        JsonValue boxesJV = constants.get("box");
-        dwidth  = steelTile.getRegionWidth()/scale.x;
-        dheight = steelTile.getRegionHeight()/scale.y;
-        for (JsonValue boxJV : boxesJV.get("boxes")) {
-            float x = boxJV.get("pos").getFloat(0);
-            float y = boxJV.get("pos").getFloat(1);
-            BoxObstacle box = new BoxObstacle(x, y, dwidth, dheight);
-            box.setTexture(steelTile);
-            box.setDrawScale(scale);
-            box.setName("box");
-            box.setFriction(boxesJV.getFloat("friction"));
-            box.setMass(boxesJV.getFloat("mass"));
-            addObject(box);
-        }
-
-        volume = constants.getFloat("volume", 1.0f);
-
-        // Create flamethrowers
-        JsonValue flamethrowersJV = constants.get("flamethrower");
-        for (JsonValue flamethrowerJV : flamethrowersJV.get("flamethrowers")) {
-            float x = flamethrowerJV.get("pos").getFloat(0);
-            float y = flamethrowerJV.get("pos").getFloat(1);
-            float angle = flamethrowerJV.getFloat("angle");
-            Flamethrower flamethrower = new Flamethrower(constants.get("flamethrower"),x, y, angle, scale, flamethrowerTexture, flameTexture);
-            addObject(flamethrower);
-        }
-
-        // Create dude
-        dwidth  = avatarTexture.getRegionWidth()/scale.x;
-        dheight = avatarTexture.getRegionHeight()/scale.y;
-        avatar = new Cat(constants.get("cat"), dwidth, dheight, ret, avatar == null? null : avatar.getPosition());
-        avatar.setDrawScale(scale);
-        avatar.setTexture(avatarTexture);
-        respawnPos = avatar.getPosition();
-        addObject(avatar);
-
-    }
-
-    /**
-     * Returns whether to process the update loop
-     *
-     * At the start of the update loop, we check if it is time
-     * to switch to a new game mode.  If not, the update proceeds
-     * normally.
-     *
-     * @param dt	Number of seconds since last animation frame
-     *
-     * @return whether to process the update loop
-     */
-    public boolean preUpdate(float dt) {
-        if (!super.preUpdate(dt)) {
-            return false;
-        }
-
-        if (!isFailure() && avatar.getY() < -1) {
-            setFailure(true);
-            return false;
-        }
-
-        if (!isFailure() && died) {
-            died = false;
-            avatar.setPosition(respawnPos);
-            deadCats.add(new_dead_body);
-            addObject(new_dead_body);
-            deadBodyList.add(new_dead_body);
-
-        }
-
-        return true;
-    }
-
-    /**
-     * The core gameplay loop of this world.
-     *
-     * This method contains the specific update code for this mini-game. It does
-     * not handle collisions, as those are managed by the parent class WorldController.
-     * This method is called after input is read, but before collisions are resolved.
-     * The very last thing that it should do is apply forces to the appropriate objects.
-     *
-     * @param dt	Number of seconds since last animation frame
-     */
-    public void update(float dt) {
-        // Process actions in object model
-        avatar.setMovement(InputController.getInstance().getHorizontal() *avatar.getForce());
-        avatar.setJumping(InputController.getInstance().didPrimary());
-        avatar.setDashing(InputController.getInstance().didDash());
-        // Add a bullet if we fire
-        if (avatar.isDashing()) {
-            dash();
-        }
-        avatar.applyForce();
-        if (avatar.isJumping() && avatar.isGrounded()) {
-            jumpId = playSound( jumpSound, jumpId, volume );
-        }
-
-        // Process buttons
-        for (Activator a : activatorList){
-            a.updateActivated();
-            if (activationRelations.containsKey(a.getID())){
-                for (Spikes s : activationRelations.get(a.getID())){
-                    s.setActive(a.isActive());
-                }
-            }
-        }
-    }
-    private void dash(){
-        avatar.getPosition();
-    }
-
-    /**
-     * Remove a new bullet from the world.
-     *
-     * @param  bullet   the bullet to remove
-     */
-    public void removeBullet(Obstacle bullet) {
-        bullet.markRemoved(true);
-        plopId = playSound( plopSound, plopId );
-    }
-
-
-    /**
-     * Callback method for the start of a collision
-     *
-     * This method is called when we first get a collision between two objects.  We use
-     * this method to test if it is the "right" kind of collision.  In particular, we
-     * use it to test if we made it to the win door.
-     *
-     * @param contact The two bodies that collided
-     */
-    public void beginContact(Contact contact) {
-        Fixture fix1 = contact.getFixtureA();
-        Fixture fix2 = contact.getFixtureB();
-
-        Body body1 = fix1.getBody();
-        Body body2 = fix2.getBody();
-
-        Object fd1 = fix1.getUserData();
-        Object fd2 = fix2.getUserData();
-
-        try {
-            Obstacle bd1 = (Obstacle) body1.getUserData();
-            Obstacle bd2 = (Obstacle) body2.getUserData();
-
-            // Test bullet collision with world
-            if (bd1.getName().equals("bullet") && bd2 != avatar) {
-                removeBullet(bd1);
-            }
-
-            if (bd2.getName().equals("bullet") && bd1 != avatar) {
-                removeBullet(bd2);
-            }
-
-            // See if we have landed on the ground.
-            if ((avatar.getSensorName().equals(fd2) && avatar != bd1) ||
-                    (avatar.getSensorName().equals(fd1) && avatar != bd2)) {
-                avatar.setGrounded(true);
-                sensorFixtures.add(avatar == bd1 ? fix2 : fix1); // Could have more than one ground
-            }
-
-            // Check for win condition
-            if ((bd1 == avatar && bd2 == goalDoor) ||
-                    (bd1 == goalDoor && bd2 == avatar)) {
-                setComplete(true);
-            }
-            if ((bd1 == avatar && bd2 == retDoor) ||
-                    (bd1 == retDoor && bd2 == avatar)) {
-                setRet(true);
-            }
-            // Check for death
-            if (!died && ((bd1 == avatar && (fd2 == Spikes.getSensorName() || fd2 == Flame.getSensorName())) ||
-                    (bd2 == avatar && (fd1 == Spikes.getSensorName() || fd1 == Flame.getSensorName())))) {
-                die();
-            }
-
-            // Check for button
-            if (fd2 instanceof Button) {
-                ((Button) fd2).setPressed(true);
-            } else if (fd1 instanceof Button) {
-                ((Button) fd1).setPressed(true);
-            }
-        }catch (Exception e) {
-            e.printStackTrace();
-        }
-    }
-
-    /**
-     * Callback method for the start of a collision
-     *
-     * This method is called when two objects cease to touch.  The main use of this method
-     * is to determine when the characer is NOT on the ground.  This is how we prevent
-     * double jumping.
-     */
-    public void endContact(Contact contact) {
-        Fixture fix1 = contact.getFixtureA();
-        Fixture fix2 = contact.getFixtureB();
-
-        Body body1 = fix1.getBody();
-        Body body2 = fix2.getBody();
-
-        Object fd1 = fix1.getUserData();
-        Object fd2 = fix2.getUserData();
-
-        Object bd1 = body1.getUserData();
-        Object bd2 = body2.getUserData();
-
-        if ((avatar.getSensorName().equals(fd2) && avatar != bd1) ||
-                (avatar.getSensorName().equals(fd1) && avatar != bd2)) {
-            sensorFixtures.remove(avatar == bd1 ? fix2 : fix1);
-            if (sensorFixtures.size == 0) {
-                avatar.setGrounded(false);
-            }
-        }
-
-        // Check for button
-        if (fd2 instanceof Button) {
-            ((Button) fd2).setPressed(false);
-        } else if (fd1 instanceof Button) {
-            ((Button) fd1).setPressed(false);
-        }
-    }
-
-    /** Unused ContactListener method */
-    public void postSolve(Contact contact, ContactImpulse impulse) {
-
-    }
-    /** Unused ContactListener method */
-    public void preSolve(Contact contact, Manifold oldManifold) {
-
-    }
-
-    /**
-     * Called when the Screen is paused.
-     *
-     * We need this method to stop all sounds when we pause.
-     * Pausing happens when we switch game modes.
-     */
-    public void pause() {
-        jumpSound.stop(jumpId);
-        plopSound.stop(plopId);
-        fireSound.stop(fireId);
-    }
-
-    /**
-     * Called when a player dies. Removes all input but keeps velocities.
-     * TODO: create and return body to be used in preSolve (for fixing to spikes)
-     */
-    private void die(){
-        avatar.setJumping(false);
-        died = true;
-//        System.out.println(numLives);
-        // decrement lives
-        numLives--;
-        // 0 lives
-        if (numLives <= 0) {
-//            avatar.setPosition(avatar.getX(), avatar.getY()+2);
-            numLives=MAX_NUM_LIVES;
-            setFailure(true);
-            for (DeadCat dc : deadCats) {
-                dc.markRemoved(true);
-            }
-            avatar.markRemoved(true);
-        } else {
-            // create dead body
-<<<<<<< HEAD
-            DeadBody dead_body = new DeadBody(constants.get("cat"), dwidth, dheight);
-=======
-            DeadCat dead_body = new DeadCat(constants.get("cat"), dwidth, dheight);
->>>>>>> a6b6cecb
-            dead_body.setDrawScale(scale);
-            dead_body.setTexture(avatarTexture);
-            dead_body.setSensor(false);
-            dead_body.setLinearVelocity(new Vector2(0,0));
-            dead_body.setPosition(avatar.getPosition());
-            new_dead_body = dead_body;
-        }
-    }
-
+/*
+ * PlatformController.java
+ *
+ * You SHOULD NOT need to modify this file.  However, you may learn valuable lessons
+ * for the rest of the lab by looking at it.
+ *
+ * Author: Walker M. White
+ * Based on original PhysicsDemo Lab by Don Holden, 2007
+ * Updated asset version, 2/6/2021
+ */
+package edu.cornell.gdiac.game;
+
+import com.badlogic.gdx.math.*;
+import com.badlogic.gdx.utils.*;
+import com.badlogic.gdx.audio.*;
+import com.badlogic.gdx.graphics.*;
+import com.badlogic.gdx.graphics.g2d.*;
+import com.badlogic.gdx.physics.box2d.*;
+import edu.cornell.gdiac.game.object.*;
+
+import edu.cornell.gdiac.assets.AssetDirectory;
+import edu.cornell.gdiac.game.obstacle.*;
+
+import javax.swing.*;
+import java.util.HashMap;
+
+/**
+ * Gameplay specific controller for the platformer game.  
+ *
+ * You will notice that asset loading is not done with static methods this time.  
+ * Instance asset loading makes it easier to process our game modes in a loop, which 
+ * is much more scalable. However, we still want the assets themselves to be static.
+ * This is the purpose of our AssetState variable; it ensures that multiple instances
+ * place nicely with the static assets.
+ */
+public class LevelController extends WorldController implements ContactListener {
+    /** Texture asset for character avatar */
+    private TextureRegion avatarTexture;
+    /** Texture asset for the spinning barrier */
+    private TextureRegion barrierTexture;
+
+    /** Texture asset for the spikes */
+    private TextureRegion spikesTexture;
+    /** Texture asset for button avatar */
+    private TextureRegion buttonTexture;
+    /** Texture asset for the bridge plank */
+    private TextureRegion bridgeTexture;
+    /** Texture asset for the flame of the flamethrower */
+    private TextureRegion flameTexture;
+    /** Texture asset for the base of the flamethrower */
+    private TextureRegion flamethrowerTexture;
+
+    /** The jump sound.  We only want to play once. */
+    private Sound jumpSound;
+    private long jumpId = -1;
+    /** The weapon fire sound.  We only want to play once. */
+    private Sound fireSound;
+    private long fireId = -1;
+    /** The weapon pop sound.  We only want to play once. */
+    private Sound plopSound;
+    private long plopId = -1;
+    /** The default sound volume */
+    private float volume;
+
+    // Physics objects for the game
+    /** Physics constants for initialization */
+    private JsonValue constants;
+    /** Reference to the character avatar */
+    private static Cat avatar;
+    /** Reference to the goalDoor (for collision detection) */
+    private BoxObstacle goalDoor;
+    /**Reference to the returnDoor (for collision detection) */
+    private BoxObstacle retDoor;
+
+    /** Mark set to handle more sophisticated collision callbacks */
+    protected ObjectSet<Fixture> sensorFixtures;
+
+    /** Level number **/
+    private int level;
+
+    public boolean isRet;
+
+    /** object lists - in the future this will be one list maybe */
+    private Array<Activator> activatorList;
+    private Array<Spikes> spikesList;
+    private Array<DeadBody> deadBodyList;
+
+    /** hashmap to represent activator-spike relationships:
+     *   keys are activator ids specified in JSON*/
+    private HashMap<String, Array<Spikes>> activationRelations;
+
+    private int numLives;
+    private static final int MAX_NUM_LIVES = 4;
+    private float dwidth;
+    private float dheight;
+    private Vector2 respawnPos;
+    private boolean died;
+    private DeadBody new_dead_body;
+
+    /**
+     * Creates and initialize a new instance of the platformer game
+     *
+     * The game has default gravity and other settings
+     */
+    public LevelController(int level) {
+        super(DEFAULT_WIDTH,DEFAULT_HEIGHT,DEFAULT_GRAVITY);
+        setDebug(false);
+        setComplete(false);
+//        System.out.println("ret set to false in Level Controller");
+        setRet(false);
+        setFailure(false);
+        activatorList = new Array<Activator>();
+        spikesList = new Array<Spikes>();
+        deadBodyList = new Array<DeadBody>();
+        activationRelations = new HashMap<String, Array<Spikes>>();
+        world.setContactListener(this);
+        sensorFixtures = new ObjectSet<Fixture>();
+        this.level = level;
+        numLives = MAX_NUM_LIVES;
+        died = false;
+    }
+
+    /**
+     * Gather the assets for this controller.
+     *
+     * This method extracts the asset variables from the given asset directory. It
+     * should only be called after the asset directory is completed.
+     *
+     * @param directory	Reference to global asset manager.
+     */
+    public void gatherAssets(AssetDirectory directory) {
+        avatarTexture  = new TextureRegion(directory.getEntry("platform:cat",Texture.class));
+        barrierTexture = new TextureRegion(directory.getEntry("platform:barrier",Texture.class));
+        bridgeTexture = new TextureRegion(directory.getEntry("platform:rope",Texture.class));
+        spikesTexture = new TextureRegion(directory.getEntry("platform:spikes", Texture.class));
+        buttonTexture = new TextureRegion(directory.getEntry("platform:button", Texture.class));
+        flameTexture = new TextureRegion(directory.getEntry("platform:flame", Texture.class));
+        flamethrowerTexture = new TextureRegion(directory.getEntry("platform:flamethrower", Texture.class));
+
+        jumpSound = directory.getEntry( "platform:jump", Sound.class );
+        fireSound = directory.getEntry( "platform:pew", Sound.class );
+        plopSound = directory.getEntry( "platform:plop", Sound.class );
+
+        switch(level) {
+            case 1:
+                constants = directory.getEntry("platform:constants_l1", JsonValue.class);
+                break;
+            case 2:
+                constants = directory.getEntry("platform:constants_l2", JsonValue.class);
+                break;
+            default:
+                throw new RuntimeException("Invalid level");
+        }
+
+        super.gatherAssets(directory);
+    }
+
+    /**
+     * Resets the status of the game so that we can play again.
+     *
+     * This method disposes of the world and creates a new one.
+     */
+    public void reset() {
+        Vector2 gravity = new Vector2(world.getGravity() );
+        for(Obstacle obj : objects) {
+            obj.deactivatePhysics(world);
+        }
+        objects.clear();
+        addQueue.clear();
+        world.dispose();
+
+        activatorList.clear();
+        spikesList.clear();
+        deadBodyList.clear();
+
+        numLives = MAX_NUM_LIVES;
+        died = false;
+
+        world = new World(gravity,false);
+        world.setContactListener(this);
+        setComplete(false);
+        boolean temp_ret = isRet();
+        setRet(false);
+        setFailure(false);
+
+        populateLevel(temp_ret);
+    }
+
+    /**
+     * Lays out the game geography.
+     */
+    private void populateLevel(boolean ret) {
+        // Add level goal
+        dwidth  = goalTile.getRegionWidth()/scale.x;
+        dheight = goalTile.getRegionHeight()/scale.y;
+
+        activationRelations = new HashMap<String, Array<Spikes>>();
+
+        JsonValue goal = constants.get("goal");
+        JsonValue goalpos = goal.get("pos");
+        goalDoor = new BoxObstacle(goalpos.getFloat(0),goalpos.getFloat(1),dwidth,dheight);
+        goalDoor.setBodyType(BodyDef.BodyType.StaticBody);
+        goalDoor.setDensity(goal.getFloat("density", 0));
+        goalDoor.setFriction(goal.getFloat("friction", 0));
+        goalDoor.setRestitution(goal.getFloat("restitution", 0));
+//        goalDoor.setSensor(true);
+        goalDoor.setDrawScale(scale);
+        goalDoor.setTexture(goalTile);
+        goalDoor.setName("goal");
+        addObject(goalDoor);
+
+        JsonValue retgoal = constants.get("ret_goal");
+        JsonValue retgoalpos = retgoal.get("pos");
+        retDoor = new BoxObstacle(retgoalpos.getFloat(0),retgoalpos.getFloat(1),dwidth,dheight);
+        retDoor.setBodyType(BodyDef.BodyType.StaticBody);
+        retDoor.setDensity(retgoal.getFloat("density", 0));
+        retDoor.setFriction(retgoal.getFloat("friction", 0));
+        retDoor.setRestitution(retgoal.getFloat("restitution", 0));
+//        goalDoor.setSensor(true);
+        retDoor.setDrawScale(scale);
+        retDoor.setTexture(goalTile);
+        retDoor.setName("ret_goal");
+        addObject(retDoor);
+
+        String wname = "wall";
+        JsonValue walljv = constants.get("walls");
+        JsonValue defaults = constants.get("defaults");
+        for (int ii = 0; ii < walljv.size; ii++) {
+            PolygonObstacle obj;
+            obj = new PolygonObstacle(walljv.get(ii).asFloatArray(), 0, 0);
+            obj.setBodyType(BodyDef.BodyType.StaticBody);
+            obj.setDensity(defaults.getFloat( "density", 0.0f ));
+            obj.setFriction(defaults.getFloat( "friction", 0.0f ));
+            obj.setRestitution(defaults.getFloat( "restitution", 0.0f ));
+            obj.setDrawScale(scale);
+            obj.setTexture(steelTile);
+            obj.setName(wname+ii);
+            addObject(obj);
+        }
+
+        String pname = "platform";
+        JsonValue platjv = constants.get("platforms");
+        for (int ii = 0; ii < platjv.size; ii++) {
+            PolygonObstacle obj;
+            obj = new PolygonObstacle(platjv.get(ii).asFloatArray(), 0, 0);
+            obj.setBodyType(BodyDef.BodyType.StaticBody);
+            obj.setDensity(defaults.getFloat( "density", 0.0f ));
+            obj.setFriction(defaults.getFloat( "friction", 0.0f ));
+            obj.setRestitution(defaults.getFloat( "restitution", 0.0f ));
+            obj.setDrawScale(scale);
+            obj.setTexture(steelTile);
+            obj.setName(pname+ii);
+            addObject(obj);
+        }
+
+        // This world is heavier
+        world.setGravity( new Vector2(0,defaults.getFloat("gravity",0)) );
+
+        // Create rope bridge
+//        dwidth  = bridgeTexture.getRegionWidth()/scale.x;
+//        dheight = bridgeTexture.getRegionHeight()/scale.y;
+//        RopeBridge bridge = new RopeBridge(constants.get("bridge"), dwidth, dheight);
+//        bridge.setTexture(bridgeTexture);
+//        bridge.setDrawScale(scale);
+//        addObject(bridge);
+
+        // Create spinning platform
+//        dwidth  = barrierTexture.getRegionWidth()/scale.x;
+//        dheight = barrierTexture.getRegionHeight()/scale.y;
+//        Spinner spinPlatform = new Spinner(constants.get("spinner"),dwidth,dheight);
+//        spinPlatform.setDrawScale(scale);
+//        spinPlatform.setTexture(barrierTexture);
+//        addObject(spinPlatform);
+
+        //Add buttons
+        JsonValue buttonsJV = constants.get("button");
+        for (JsonValue buttonJV : buttonsJV.get("buttons")) {
+            float x = buttonJV.get("pos").getFloat(0);
+            float y = buttonJV.get("pos").getFloat(1);
+            String id = buttonJV.getString("id");
+            Button button = new Button(x, y, id, buttonTexture, scale, buttonsJV);
+            activatorList.add(button);
+            addObject(button);
+        }
+
+        // Add spikes
+        JsonValue spikesJV = constants.get("spike");
+        for (JsonValue spikeJV : spikesJV.get("spikes")) {
+            float x = spikeJV.get("pos").getFloat(0);
+            float y = spikeJV.get("pos").getFloat(1);
+            float angle = spikeJV.getFloat("angle");
+            boolean active = spikeJV.getBoolean("active");
+            String activatorID = spikeJV.getString("activatorID");
+
+            Spikes spikes = new Spikes(x, y, angle, active, spikesTexture, scale, spikesJV);
+
+            //add to dependency map if there is an associated activator
+            if (!activatorID.equals("")){
+                if (activationRelations.containsKey(activatorID)){
+                    activationRelations.get(activatorID).add(spikes);
+                } else {
+                    activationRelations.put(spikeJV.getString("activatorID"), new Array<Spikes>(new Spikes[]{spikes}));
+                }
+            }
+            spikesList.add(spikes);
+            addObject(spikes);
+        }
+
+        //Add pushable boxes
+        JsonValue boxesJV = constants.get("box");
+        dwidth  = steelTile.getRegionWidth()/scale.x;
+        dheight = steelTile.getRegionHeight()/scale.y;
+        for (JsonValue boxJV : boxesJV.get("boxes")) {
+            float x = boxJV.get("pos").getFloat(0);
+            float y = boxJV.get("pos").getFloat(1);
+            BoxObstacle box = new BoxObstacle(x, y, dwidth, dheight);
+            box.setTexture(steelTile);
+            box.setDrawScale(scale);
+            box.setName("box");
+            box.setFriction(boxesJV.getFloat("friction"));
+            box.setMass(boxesJV.getFloat("mass"));
+            addObject(box);
+        }
+
+        volume = constants.getFloat("volume", 1.0f);
+
+        // Create flamethrowers
+        JsonValue flamethrowersJV = constants.get("flamethrower");
+        for (JsonValue flamethrowerJV : flamethrowersJV.get("flamethrowers")) {
+            float x = flamethrowerJV.get("pos").getFloat(0);
+            float y = flamethrowerJV.get("pos").getFloat(1);
+            float angle = flamethrowerJV.getFloat("angle");
+            Flamethrower flamethrower = new Flamethrower(constants.get("flamethrower"),x, y, angle, scale, flamethrowerTexture, flameTexture);
+            addObject(flamethrower);
+        }
+
+        // Create dude
+        dwidth  = avatarTexture.getRegionWidth()/scale.x;
+        dheight = avatarTexture.getRegionHeight()/scale.y;
+        avatar = new Cat(constants.get("cat"), dwidth, dheight, ret, avatar == null? null : avatar.getPosition());
+        avatar.setDrawScale(scale);
+        avatar.setTexture(avatarTexture);
+        respawnPos = avatar.getPosition();
+        addObject(avatar);
+
+    }
+
+    /**
+     * Returns whether to process the update loop
+     *
+     * At the start of the update loop, we check if it is time
+     * to switch to a new game mode.  If not, the update proceeds
+     * normally.
+     *
+     * @param dt	Number of seconds since last animation frame
+     *
+     * @return whether to process the update loop
+     */
+    public boolean preUpdate(float dt) {
+        if (!super.preUpdate(dt)) {
+            return false;
+        }
+
+        if (!isFailure() && avatar.getY() < -1) {
+            setFailure(true);
+            return false;
+        }
+
+        if (!isFailure() && died) {
+            died = false;
+            avatar.setPosition(respawnPos);
+            addObject(new_dead_body);
+            deadBodyList.add(new_dead_body);
+
+        }
+
+        return true;
+    }
+
+    /**
+     * The core gameplay loop of this world.
+     *
+     * This method contains the specific update code for this mini-game. It does
+     * not handle collisions, as those are managed by the parent class WorldController.
+     * This method is called after input is read, but before collisions are resolved.
+     * The very last thing that it should do is apply forces to the appropriate objects.
+     *
+     * @param dt	Number of seconds since last animation frame
+     */
+    public void update(float dt) {
+        // Process actions in object model
+        avatar.setMovement(InputController.getInstance().getHorizontal() *avatar.getForce());
+        avatar.setJumping(InputController.getInstance().didPrimary());
+        avatar.setDashing(InputController.getInstance().didDash());
+        // Add a bullet if we fire
+        if (avatar.isDashing()) {
+            dash();
+        }
+        avatar.applyForce();
+        if (avatar.isJumping() && avatar.isGrounded()) {
+            jumpId = playSound( jumpSound, jumpId, volume );
+        }
+
+        // Process buttons
+        for (Activator a : activatorList){
+            a.updateActivated();
+            if (activationRelations.containsKey(a.getID())){
+                for (Spikes s : activationRelations.get(a.getID())){
+                    s.setActive(a.isActive());
+                }
+            }
+        }
+    }
+    private void dash(){
+        avatar.getPosition();
+    }
+
+    /**
+     * Remove a new bullet from the world.
+     *
+     * @param  bullet   the bullet to remove
+     */
+    public void removeBullet(Obstacle bullet) {
+        bullet.markRemoved(true);
+        plopId = playSound( plopSound, plopId );
+    }
+
+
+    /**
+     * Callback method for the start of a collision
+     *
+     * This method is called when we first get a collision between two objects.  We use
+     * this method to test if it is the "right" kind of collision.  In particular, we
+     * use it to test if we made it to the win door.
+     *
+     * @param contact The two bodies that collided
+     */
+    public void beginContact(Contact contact) {
+        Fixture fix1 = contact.getFixtureA();
+        Fixture fix2 = contact.getFixtureB();
+
+        Body body1 = fix1.getBody();
+        Body body2 = fix2.getBody();
+
+        Object fd1 = fix1.getUserData();
+        Object fd2 = fix2.getUserData();
+
+        try {
+            Obstacle bd1 = (Obstacle) body1.getUserData();
+            Obstacle bd2 = (Obstacle) body2.getUserData();
+
+            // Test bullet collision with world
+            if (bd1.getName().equals("bullet") && bd2 != avatar) {
+                removeBullet(bd1);
+            }
+
+            if (bd2.getName().equals("bullet") && bd1 != avatar) {
+                removeBullet(bd2);
+            }
+
+            // See if we have landed on the ground.
+            if ((avatar.getSensorName().equals(fd2) && avatar != bd1) ||
+                    (avatar.getSensorName().equals(fd1) && avatar != bd2)) {
+                avatar.setGrounded(true);
+                sensorFixtures.add(avatar == bd1 ? fix2 : fix1); // Could have more than one ground
+            }
+
+            // Check for win condition
+            if ((bd1 == avatar && bd2 == goalDoor) ||
+                    (bd1 == goalDoor && bd2 == avatar)) {
+                setComplete(true);
+            }
+            if ((bd1 == avatar && bd2 == retDoor) ||
+                    (bd1 == retDoor && bd2 == avatar)) {
+                setRet(true);
+            }
+            // Check for death
+            if (!died && ((bd1 == avatar && (fd2 == Spikes.getSensorName() || fd2 == Flame.getSensorName())) ||
+                    (bd2 == avatar && (fd1 == Spikes.getSensorName() || fd1 == Flame.getSensorName())))) {
+                die();
+            }
+
+            // Check for button
+            if (fd2 instanceof Button) {
+                ((Button) fd2).setPressed(true);
+            } else if (fd1 instanceof Button) {
+                ((Button) fd1).setPressed(true);
+            }
+        }catch (Exception e) {
+            e.printStackTrace();
+        }
+    }
+
+    /**
+     * Callback method for the start of a collision
+     *
+     * This method is called when two objects cease to touch.  The main use of this method
+     * is to determine when the characer is NOT on the ground.  This is how we prevent
+     * double jumping.
+     */
+    public void endContact(Contact contact) {
+        Fixture fix1 = contact.getFixtureA();
+        Fixture fix2 = contact.getFixtureB();
+
+        Body body1 = fix1.getBody();
+        Body body2 = fix2.getBody();
+
+        Object fd1 = fix1.getUserData();
+        Object fd2 = fix2.getUserData();
+
+        Object bd1 = body1.getUserData();
+        Object bd2 = body2.getUserData();
+
+        if ((avatar.getSensorName().equals(fd2) && avatar != bd1) ||
+                (avatar.getSensorName().equals(fd1) && avatar != bd2)) {
+            sensorFixtures.remove(avatar == bd1 ? fix2 : fix1);
+            if (sensorFixtures.size == 0) {
+                avatar.setGrounded(false);
+            }
+        }
+
+        // Check for button
+        if (fd2 instanceof Button) {
+            ((Button) fd2).setPressed(false);
+        } else if (fd1 instanceof Button) {
+            ((Button) fd1).setPressed(false);
+        }
+    }
+
+    /** Unused ContactListener method */
+    public void postSolve(Contact contact, ContactImpulse impulse) {
+
+    }
+    /** Unused ContactListener method */
+    public void preSolve(Contact contact, Manifold oldManifold) {
+
+    }
+
+    /**
+     * Called when the Screen is paused.
+     *
+     * We need this method to stop all sounds when we pause.
+     * Pausing happens when we switch game modes.
+     */
+    public void pause() {
+        jumpSound.stop(jumpId);
+        plopSound.stop(plopId);
+        fireSound.stop(fireId);
+    }
+
+    /**
+     * Called when a player dies. Removes all input but keeps velocities.
+     * TODO: create and return body to be used in preSolve (for fixing to spikes)
+     */
+    private void die(){
+        avatar.setJumping(false);
+        died = true;
+        // decrement lives
+        numLives--;
+        // 0 lives
+        if (numLives <= 0) {
+            numLives=MAX_NUM_LIVES;
+            setFailure(true);
+        } else {
+            // create dead body
+            DeadBody dead_body = new DeadBody(constants.get("cat"), dwidth, dheight);
+            dead_body.setDrawScale(scale);
+            dead_body.setTexture(avatarTexture);
+            dead_body.setSensor(false);
+            dead_body.setLinearVelocity(new Vector2(0,0));
+            dead_body.setPosition(avatar.getPosition());
+            new_dead_body = dead_body;
+        }
+    }
+
 }