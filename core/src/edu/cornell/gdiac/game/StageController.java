--- conflicted
+++ resolved
@@ -261,13 +261,6 @@
 			if (loading) {
 				loading = false;
 //				try {
-<<<<<<< HEAD
-//					Thread.sleep(2000);
-//				} catch (InterruptedException e) {
-//					Thread.currentThread().interrupt();
-//				}
-				listener.exitScreen(this,0);
-=======
 //					Thread.sleep(1000);
 //				} catch (InterruptedException e) {
 //					Thread.currentThread().interrupt();
@@ -279,7 +272,6 @@
 					fromSelect = false;
 					listener.exitScreen(this,0);
 				}
->>>>>>> ca7d53e4
 			}
 
 			// We are ready, notify our listener
