--- conflicted
+++ resolved
@@ -189,7 +189,6 @@
 	 */
 	private JsonValue levelJSON(int levelNum){ return directory.getEntry("level" + levelNum, JsonValue.class); }
 
-<<<<<<< HEAD
 	/**
 	 * Loads in the JSON of a level
 	 *
@@ -199,8 +198,6 @@
 	private JsonValue tiledJSON(int levelNum){ return directory.getEntry("tiledLevel" + levelNum, JsonValue.class); }
 
 
-=======
->>>>>>> d3eb6b25
 
 	/**
 	 * Dispose of all (non-static) resources allocated to this mode.
@@ -224,20 +221,13 @@
 		soundAssetMap = new HashMap<>();
 		fontAssetMap = new HashMap<>();
 
-		String[] names = {"cat", "jumpingCat","barrier", "rope", "spikes", "button", "flame", "flamethrower", "laser", "laserBeam",
-				"deadCat", "checkpoint", "checkpointActive", "roboMob", "background", "steel", "goal",
-				"flame_anim","checkpoint_anim", "checkpoint_active_anim", "checkpoint_base", "checkpoint_base_active",
-<<<<<<< HEAD
+		String[] names = {"cat", "sit", "deadCat", "jumpingCat", "jump_anim", "walk", "button_anim",
+				"spikes", "button", "flamethrower", "flame", "laser", "checkpoint", "checkpointActive",
+				"checkpoint_anim", "checkpoint_active_anim", "checkpoint_base", "checkpoint_base_active",
+				"background", "flame_anim", "roboMob",
 				"spirit_anim", "spirit_photon", "spirit_photon_cat", "spirit_region",
-				"button_anim", "jump_anim",
-				"meow_anim","sit","walk","idle_anim","idle_anim_stand",
-				"metal_tileset"};
-=======
-						"button_anim", "jump_anim", "meow_anim","sit","walk", "spirit_anim", "spirit_photon", "spirit_photon_cat", "spirit_region",
-				"lab_tileset",
-				"button_anim", "jump_anim",
-				"meow_anim","sit","walk","idle_anim","idle_anim_stand"};
->>>>>>> d3eb6b25
+				"meow_anim", "idle_anim", "idle_anim_stand",
+				"metal_tileset", "steel"};
 
 		for (String n : names){
 			textureRegionAssetMap.put(n, new TextureRegion(directory.getEntry(n, Texture.class)));
@@ -327,14 +317,14 @@
 	 */
 	public void render(float delta){
 		//FOR DEBUGGING
-		delta = 1/60f;
-		if (Gdx.input.isKeyPressed(Input.Keys.F)){
-			try {
-				Thread.sleep(1000);
-			} catch (InterruptedException e) {
-				Thread.currentThread().interrupt();
-			}
-		}
+//		delta = 1/60f;
+//		if (Gdx.input.isKeyPressed(Input.Keys.F)){
+//			try {
+//				Thread.sleep(1000);
+//			} catch (InterruptedException e) {
+//				Thread.currentThread().interrupt();
+//			}
+//		}
 
 		if (preUpdate(delta)) {
 			currLevel.update(delta); // This is the one that must be defined.
