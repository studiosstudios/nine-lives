--- conflicted
+++ resolved
@@ -1,1011 +1,996 @@
-/*
- * CatModel.java
- *
- * You SHOULD NOT need to modify this file.  However, you may learn valuable lessons
- * for the rest of the lab by looking at it.
- *
- * Author: Walker M. White
- * Based on original PhysicsDemo Lab by Don Holden, 2007
- * Updated asset version, 2/6/2021
- */
-package edu.cornell.gdiac.game.object;
-
-import com.badlogic.gdx.Gdx;
-import com.badlogic.gdx.graphics.g2d.Animation;
-import com.badlogic.gdx.graphics.g2d.TextureRegion;
-import com.badlogic.gdx.math.*;
-import com.badlogic.gdx.graphics.*;
-import com.badlogic.gdx.physics.box2d.*;
-
-import com.badlogic.gdx.utils.Array;
-import com.badlogic.gdx.utils.JsonValue;
-import com.badlogic.gdx.utils.ObjectMap;
-import com.badlogic.gdx.utils.ObjectSet;
-import com.badlogic.gdx.utils.Queue;
-import edu.cornell.gdiac.game.*;
-import edu.cornell.gdiac.game.obstacle.*;
-import java.util.HashSet;
-import java.util.Set;
-
-import java.util.HashMap;
-
-/**
- * Player avatar for the plaform game.
- *
- * Note that this class returns to static loading.  That is because there are
- * no other subclasses that we might loop through.
- */
-public class Cat extends CapsuleObstacle implements Movable {
-
-    ////////////////////////////////////////////////////////////////////////////////////////////////
-    //region FIELDS
-
-    /*/////*/
-    //region FIELDS: General Data
-    /**
-     * The initializing data (to avoid magic numbers)
-     */
-    private static JsonValue objectConstants;
-
-    /**
-     * Buffer used to store sound strings to be played by the ActionController
-     *
-     * All strings entered into this buffer should be one present as a key in the soundMap
-     *
-     * We use a Set here to prevent duplicate sounds from entering, which cannot be reliably prevented
-     * if we used a Queue.
-     */
-    private Set<String> soundBuffer;
-    //endregion
-    /*/////*/
-
-    /*/////*/
-    //region FIELDS: Movement and Physics
-
-    /**
-     * States used to handle the logic of the cat's movement
-     */
-    private enum State {
-        MOVING, JUMPING, CLIMBING, DASHING, WALL_JUMPING
-    }
-
-    /**
-     * State variable representing the current state of movement the cat is in
-     */
-    private State state;
-
-    /**
-     * The maximum character speed
-     */
-    private final float maxSpeed;
-
-    /**
-     * The factor to multiply by the input
-     */
-    private final float force;
-
-    private final Vector2 forceCache = new Vector2();
-
-    /**
-     * The current horizontal movement of the character
-     */
-    private float horizontalMovement;
-
-    /**
-     * The amount to slow the character down
-     */
-    private final float horizontalDamping;
-
-    /**
-     * Whether the jump key is pressed
-     */
-    private boolean jumpPressed;
-
-    /**
-     * Current jump movement of the character
-     */
-    private float jumpMovement;
-
-    /**
-     * The impulse for the character jump
-     */
-    private final float jumpForce;
-
-    /**
-     * Damping multiplier to slow down jump
-     */
-    private final float jumpDamping;
-
-    private boolean dashPressed;
-    private final float dashForce;
-
-    /**
-     * Whether we are actively dashing
-     */
-    private boolean isDashing;
-
-    public boolean canDash;
-
-    /**
-     * The current vertical movement of the character
-     */
-    private float verticalMovement;
-
-    private boolean climbingPressed;
-
-    /**
-     * Whether we are climbing on a wall
-     */
-    private boolean isClimbing;
-
-    private int dashTimer = 0;
-    private final Vector2 dashCache = new Vector2();
-    private int wallJumpTimer = 0;
-    private int coyoteTimer = 6;
-
-
-    /**
-     * Identifier to allow us to track the sensor in ContactListener
-     */
-    private final String groundSensorName;
-
-    /**
-     * Identifier to allow us to track right side sensor in ContactListener
-     */
-    private final String rightSensorName;
-
-    /**
-     * User data of body fixtures for this cat. Used in Contact Listener
-     */
-    public static final String bodyName = "catBody";
-
-    /**
-     * Whether we are in contact with a wall
-     *
-     * Identifier to allow us to track left side sensor in ContactListener
-     */
-    private final String leftSensorName;
-
-    private Fixture rightFixture;
-    private Fixture leftFixture;
-
-    /**
-     * The number of walls in contact with the right side sensor
-     */
-    private int rightWallCount;
-
-    /**
-     * The number of walls in contact with the left side sensor
-     */
-    private int leftWallCount;
-
-    /**
-     * Which direction is the character facing
-     */
-    private boolean facingRight;
-
-    /**
-     * Whether we are actively meowing
-     */
-    private boolean isMeowing;
-    /**
-     * Whether our feet are on the ground
-     */
-    private boolean isGrounded;
-
-    /**
-     * Cache for internal force calculations
-     */
-    private ObjectSet<Fixture> groundFixtures;
-
-    /**
-     * The current spirit regions that the cat is inside
-     */
-    private ObjectSet<SpiritRegion> spiritRegions;
-    //endregion
-    /*/////*/
-
-    /*/////*/
-    //region FIELDS: Animation
-    /**
-     * Counter for failing to switch animation
-     */
-    private Animation<TextureRegion> jumpAnimation;
-    private Animation<TextureRegion> meowAnimation;
-    private Animation<TextureRegion> walkAnimation;
-    private Animation<TextureRegion> idleAnimation;
-    private Animation<TextureRegion> idleStandAnimation;
-    private float jumpTime;
-    private float meowTime;
-    private float walkTime;
-    private TextureRegion normalTexture;
-    private TextureRegion jumpTexture;
-    private TextureRegion sitTexture;
-    private float stationaryTime;
-
-    /** List of shapes corresponding to the sensors attached to this body */
-    private Array<PolygonShape> sensorShapes;
-    private float failedSwitchTicks;
-    private static final float FAILED_SWITCH_TICKS = 30f;
-    private Color failColor = new Color(1, 0, 0, 1);
-    private Queue<DashShadow> dashShadowQueue = new Queue<>();
-    private Color dashColor = new Color(0.68f, 0.85f, 0.9f, 1f);
-    private TextureRegion currentFrame;
-    //endregion
-    /*/////*/
-
-    //endregion
-    ////////////////////////////////////////////////////////////////////////////////////////////////
-
-    ////////////////////////////////////////////////////////////////////////////////////////////////
-    //region GETTERS AND SETTERS
-
-    /*/////*/
-    //region GETTERS AND SETTERS: General Data
-    public static void setConstants(JsonValue constants) {
-        objectConstants = constants;
-    }
-
-    public Set<String> getSoundBuffer() {
-        return soundBuffer;
-    }
-    //endregion
-    /*/////*/
-
-    /*/////*/
-    //region GETTERS AND SETTERS: Movement and Physics
-
-    /**
-     * Returns how much force to apply to get the cat moving
-     * <p>
-     * Multiply this by the input to get the movement value.
-     *
-     * @return how much force to apply to get the cat moving
-     */
-    public float getForce() {
-        return force;
-    }
-
-    public void setHorizontalMovement(float value) {
-        horizontalMovement = value * getForce();
-        if (horizontalMovement != 0) {
-            setFacingRight(horizontalMovement > 0);
-        }
-    }
-
-    // JUMPING MOVEMENT
-
-    /**
-     * Sets whether the jump key is pressed
-     *
-     * @param value whether the jump key is pressed
-     */
-    public void setJumpPressed(boolean value) {
-        jumpPressed = value;
-    }
-
-    /**
-     * Returns true if the cat is actively jumping.
-     *
-     * @return true if the cat is actively jumping.
-     */
-    public boolean isJumping() {
-        return state == State.JUMPING;
-    }
-
-    public void setDashPressed(boolean value) {
-        dashPressed = value;
-    }
-
-
-    /**
-     * Sets up/down movement of this character.
-     * <p>
-     * This is the result of input times cat force.
-     *
-     * @param value up/down movement of this character.
-     */
-    public void setVerticalMovement(float value) {
-        verticalMovement = value * getForce();
-    }
-
-    /**
-     * Whether the player is currently pressing the climb input.
-     */
-    public void setClimbingPressed(boolean value) {
-        climbingPressed = value;
-    }
-
-
-    /**
-     * Returns true if the cat is on the ground.
-     *
-     * @return true if the cat is on the ground.
-     */
-    public boolean isGrounded() {
-        return isGrounded;
-    }
-
-    /**
-     * Sets whether the cat is on the ground.
-     *
-     * @param value whether the cat is on the ground.
-     */
-    public void setGrounded(boolean value) {
-        // Cat has touched the ground. Reset relevant abilities.
-        if (value && !isGrounded) {
-            setVY(0); // TODO: Cat bounces. Cat should not bounce (duplicates sounds and stuff). Setting restitutions to 0 does not seem to help; this temporary fixes it.
-            onGroundedReset();
-            soundBuffer.add("metalLanding");
-        }
-        else if (!value) {
-            setOrientation(Orientation.VERTICAL);
-            if (state == State.MOVING) {
-                coyoteTimer--;
-            }
-        }
-        isGrounded = value;
-    }
-
-    /**
-     * Utility function that "resets" field relating to when the cat becomes grounded, such as
-     * regaining the ability to dash. This has been factored out to decouple the cases where we
-     * might want to reset some abilities even if the cat has not strictly become grounded.
-     */
-    public void onGroundedReset() {
-        canDash = true;
-        dashTimer = 0;
-        jumpTime = 0;
-        meowTime = 0;
-        jumpMovement = jumpForce;
-        setOrientation(Orientation.TOP);
-    }
-
-    /**
-     * Whether the cat is currently climbing
-     *
-     * @return Whether the cat is currently climbing
-     */
-    public boolean getIsClimbing() {
-        return isClimbing;
-    }
-
-    /*
-        PHYSICS GETTERS
-     */
-
-    /**
-     * Returns the name of the ground sensor
-     * <p>
-     * This is used by ContactListener
-     *
-     * @return the name of the ground sensor
-     */
-    public String getGroundSensorName() {
-        return groundSensorName;
-    }
-
-    public ObjectSet<Fixture> getGroundFixtures() {
-        return groundFixtures;
-    }
-
-    /**
-     * Returns the name of the right side sensor
-     * <p>
-     * This is used by ContactListener
-     *
-     * @return the name of the right side sensor
-     */
-    public String getRightSensorName() {
-        return rightSensorName;
-    }
-
-    /**
-     * Returns the name of the left side sensor
-     * <p>
-     * This is used by ContactListener
-     *
-     * @return the name of the right side sensor
-     */
-    public String getLeftSensorName() {
-        return leftSensorName;
-    }
-
-    /**
-     * Increments when the right side sensor is in contact with a wall
-     */
-    public void incrementRightWalled() {
-        rightWallCount++;
-    }
-
-    /**
-     * Decrements when the right side sensor lose contact with a wall
-     */
-    public void decrementRightWalled() {
-        rightWallCount--;
-    }
-
-    /**
-     * Increments when the right side sensor is in contact with a wall
-     */
-    public void incrementLeftWalled() {
-        leftWallCount++;
-    }
-
-    /**
-     * Decrements when the right side sensor lose contact with a wall
-     */
-    public void decrementLeftWalled() {
-        leftWallCount--;
-    }
-
-    /**
-     * Whether the cat is in contact with a wall
-     *
-     * @return whether the cat is in contact with a wall
-     */
-    public boolean isWalled() {
-        return (isFacingRight() ? rightWallCount : leftWallCount) > 0;
-    }
-
-    public void setMeowing(boolean value) {
-        if (value && !isMeowing) {
-            soundBuffer.add("meow");
-        }
-        isMeowing = value;
-    }
-
-    /**
-     * Returns true if this character is facing right
-     *
-     * @return true if this character is facing right
-     */
-    public boolean isFacingRight() {
-        return facingRight;
-    }
-
-    /**
-     * Manually force cat to face right
-     *
-     * @param facingRight true if we want the cat to face right
-     */
-    public void setFacingRight(boolean facingRight) {
-        if (state != State.CLIMBING) {
-            this.facingRight = facingRight;
-        }
-    }
-
-    public ObjectSet<SpiritRegion> getSpiritRegions() {
-        return spiritRegions;
-    }
-    //endregion
-    /*/////*/
-
-    /*/////*/
-    //region GETTERS AND SETTERS: Animation
-
-    /**
-     * For flipping texture appropriately
-     * @return -1 if facing right, 1 if facing left
-     */
-    public int getDirectionFactor() {
-        return isFacingRight() ? -1 : 1;
-    }
-
-    /**
-     * To draw the cat texture, this method returns the x-coordinate of the center of its image, scaled
-     * appropriately and facing the correct orientation.
-     * @return The centered x-coordinate of the current cat frame.
-     */
-    public float getTextureCenterX() {
-        return getDrawX() - getDirectionFactor() * currentFrame.getRegionWidth()/drawScale.x/2;
-    }
-
-    /**
-     * To draw the cat texture, this method returns the y-coordinate of the center of its image, scaled
-     * appropriately and facing the correct orientation.
-     * @return The centered x-coordinate of the current cat frame.
-     */
-    public float getTextureCenterY() {
-        return getDrawY() - currentFrame.getRegionHeight()/drawScale.y/2;
-    }
-    //endregion
-    /*/////*/
-
-    //endregion
-    ////////////////////////////////////////////////////////////////////////////////////////////////
-
-    /**
-     * Creates a new cat avatar with the given physics data
-     * <p>
-     * The size is expressed in physics units NOT pixels.  In order for drawing to work properly,
-     * you MUST set the drawScale. The drawScale converts the physics units to pixels.
-     *
-     * The size is expressed in physics units NOT pixels.  In order for
-     * drawing to work properly, you MUST set the drawScale. The drawScale
-     * converts the physics units to pixels.
-     *
-     */
-    public Cat(ObjectMap<String, Object> properties, HashMap<String, TextureRegion> tMap, Vector2 scale){
-        super((float) properties.get("x") + objectConstants.get("offset").getFloat(0),
-                (float) properties.get("y") + objectConstants.get("offset").getFloat(1),
-                tMap.get("cat").getRegionWidth()/scale.x*objectConstants.get("shrink").getFloat( 0 ),
-                tMap.get("cat").getRegionHeight()/scale.y*objectConstants.get("shrink").getFloat( 1 ),
-                Orientation.TOP);
-        setDrawScale(scale);
-        setDensity(objectConstants.getFloat("density", 0));
-        setFriction(
-                objectConstants.getFloat("friction", 0));  /// HE WILL STICK TO WALLS IF YOU FORGET
-        setRestitution(objectConstants.getFloat("restitution", 0));
-        setFixedRotation(true);
-        maxSpeed = objectConstants.getFloat("maxSpeed", 0);
-        horizontalDamping = objectConstants.getFloat("horizontalDamping", 0);
-        force = objectConstants.getFloat("force", 0);
-        jumpForce = objectConstants.getFloat("jumpForce", 0);
-        dashForce = objectConstants.getFloat("dashForce", 0);
-        jumpDamping = objectConstants.getFloat("jumpDamping", 0);
-        groundSensorName = "catGroundSensor";
-        rightSensorName = "catRightSensor";
-        leftSensorName = "catLeftSensor";
-        sensorShapes = new Array<>();
-        groundFixtures = new ObjectSet<>();
-        spiritRegions = new ObjectSet<>();
-        soundBuffer = new HashSet<>();
-
-        normalTexture = tMap.get("cat");
-        jumpTexture = tMap.get("jumpingCat");
-        sitTexture = tMap.get("sit");
-        currentFrame = sitTexture;
-
-        walkAnimation = new Animation<>(0.15f, TextureRegion.split(tMap.get("walk").getTexture(),2048,2048)[0]);
-
-        jumpAnimation = new Animation<>(0.025f, TextureRegion.split(tMap.get("jump_anim").getTexture(),2048,2048)[0]);
-        meowAnimation = new Animation<>(0.05f, TextureRegion.split(tMap.get("meow_anim").getTexture(),2048,2048)[0]);
-        meowAnimation.setPlayMode(Animation.PlayMode.REVERSED);
-        idleStandAnimation = new Animation<>(0.15f, TextureRegion.split(tMap.get("idle_anim_stand").getTexture(),2048,2048)[0]);
-        idleStandAnimation.setPlayMode(Animation.PlayMode.LOOP_PINGPONG);
-        idleAnimation = new Animation<>(0.15f, TextureRegion.split(tMap.get("idle_anim").getTexture(),2048,2048)[0]);
-        idleAnimation.setPlayMode(Animation.PlayMode.LOOP_PINGPONG);
-        walkAnimation.setPlayMode(Animation.PlayMode.LOOP);
-
-        jumpTime = 0f;
-        meowTime = 0f;
-        walkTime = 0f;
-        stationaryTime = 0f;
-        failedSwitchTicks = FAILED_SWITCH_TICKS;
-
-        // Gameplay attributes
-        state = State.MOVING;
-        setGravityScale(2f);
-        onGroundedReset();
-        isGrounded = true; // We set this to true in constructor to prevent the grounded sound from playing on spawn
-        canDash = true;
-        jumpPressed = false;
-        isMeowing = false;
-        facingRight = true;
-        setName("cat");
-    }
-
-    /**
-     * Creates the physics Body(s) for this object, adding them to the world.
-     * <p>
-     * This method overrides the base method to keep your ship from spinning.
-     *
-     * @param world Box2D world to store body
-     * @return true if object allocation succeeded
-     */
-    public boolean activatePhysics(World world) {
-        // create the box from our xsuperclass
-        if (!super.activatePhysics(world)) {
-            return false;
-        }
-
-        for (Fixture f : body.getFixtureList()) f.setUserData(bodyName);
-        // Ground Sensor
-        // -------------
-        // We only allow the cat to jump when he's on the ground.
-        // Double jumping is not allowed.
-        //
-        // To determine whether or not the cat is on the ground,
-        // we create a thin sensor under his feet, which reports
-        // collisions with the world but has no collision response.
-        JsonValue groundSensorJV = objectConstants.get("ground_sensor");
-        Fixture a = generateSensor(new Vector2(0, -getHeight() / 2),
-                groundSensorJV.getFloat("shrink", 0) * getWidth() / 1.3f,
-                groundSensorJV.getFloat("height", 0),
-                getGroundSensorName());
-
-        // Side sensors to help detect for wall climbing
-        JsonValue sideSensorJV = objectConstants.get("side_sensor");
-        rightFixture = generateSensor(new Vector2(getWidth() / 2, 0),
-                sideSensorJV.getFloat("width", 0),
-                sideSensorJV.getFloat("shrink") * getHeight() / 2.0f,
-                getRightSensorName());
-        leftFixture = generateSensor(new Vector2(-getWidth() / 2, 0),
-                sideSensorJV.getFloat("width", 0),
-                sideSensorJV.getFloat("shrink") * getHeight() / 2.0f,
-                getLeftSensorName());
-
-        return true;
-    }
-
-    /**
-     * Generates a sensor fixture to be used on the Cat.
-     * <p>
-     * We set friction to 0 to ensure fixture has no physical effects.
-     *
-     * @param location relative location of the sensor fixture
-     * @param hx       half-width used for PolygonShape
-     * @param hy       half-height used for PolygonShape
-     * @param name     name for the sensor UserData
-     * @return
-     */
-    private Fixture generateSensor(Vector2 location, float hx, float hy, String name) {
-        FixtureDef sensorDef = new FixtureDef();
-        sensorDef.friction = 0;
-        sensorDef.isSensor = true;
-        PolygonShape sensorShape = new PolygonShape();
-        sensorShape.setAsBox(hx, hy, location, 0.0f);
-        sensorDef.shape = sensorShape;
-
-        Fixture sensorFixture = body.createFixture(sensorDef);
-        sensorFixture.setUserData(name);
-        sensorShapes.add(sensorShape);
-        return sensorFixture;
-    }
-
-    /**
-     * Handles STATE of the cat All STATE transitions should be contained here
-     */
-    public void updateState() {
-        failedSwitchTicks = Math.min(FAILED_SWITCH_TICKS, failedSwitchTicks + 1);
-        if (coyoteTimer < 6) {
-            coyoteTimer--;
-            if (coyoteTimer <= 0) coyoteTimer = 6;
-        }
-        switch (state) {
-            case MOVING:
-                // MOVING -> JUMPING
-                if (jumpPressed && (isGrounded || coyoteTimer < 4)) {
-                    state = State.JUMPING;
-                    soundBuffer.add("jump");
-                    return;
-                }
-                // MOVING -> CLIMBING
-                if (isWalled() && climbingPressed) {
-                    state = State.CLIMBING;
-                    setGravityScale(0);
-                    return;
-                }
-                // MOVING -> DASHING
-                if (dashTimer == 0 && dashPressed) {
-                    state = State.DASHING;
-                    setGravityScale(0);
-                    calculateDashVector();
-                    soundBuffer.add("dash");
-                    return;
-                }
-                if (jumpPressed && !isGrounded && isWalled()) {
-                    forceCache.set(8 * getDirectionFactor(), 10);
-                    state = State.WALL_JUMPING;
-                }
-                break;
-            case JUMPING:
-                // JUMPING -> MOVING
-                if (!jumpPressed) {
-                    state = State.MOVING;
-                    return;
-                }
-                // JUMPING -> CLIMBING
-                if (isWalled() && climbingPressed) {
-                    state = State.CLIMBING;
-                    setGravityScale(0);
-                    return;
-                }
-                // JUMPING -> DASHING
-                if (dashTimer == 0 && dashPressed) {
-                    state = State.DASHING;
-                    setGravityScale(0);
-                    calculateDashVector();
-                    soundBuffer.add("dash");
-                    return;
-                }
-                break;
-            case CLIMBING:
-                // CLIMBING -> MOVING
-                if (!isWalled() || !climbingPressed) {
-                    state = State.MOVING;
-                    setGravityScale(2f);
-                    return;
-                }
-                else if (jumpPressed) {
-                    // Kicking off from wall
-                    if (Math.signum(horizontalMovement) == getDirectionFactor()) {
-                        forceCache.set(13 * Math.signum(horizontalMovement), 6);
-                    }
-                    // Kicking higher onto wall
-                    else {
-                        forceCache.set(8 * getDirectionFactor(), 10);
-                    }
-                    state = State.WALL_JUMPING;
-                    setGravityScale(2f);
-                }
-                break;
-            case DASHING:
-                // DASHING -> MOVING
-                dashTimer++;
-                if (dashTimer >= 7) {
-                    state = State.MOVING;
-//                    setVX(0);
-                    if (getRelativeVelocity().y > 0) {
-                        setRelativeVY(maxSpeed);
-                    }
-                    setGravityScale(2f);
-                    if (isGrounded) onGroundedReset();
-                    return;
-                }
-                if (getOrientation() != Orientation.VERTICAL) {
-                    setOrientation(Orientation.VERTICAL);
-                }
-                break;
-            case WALL_JUMPING:
-                wallJumpTimer++;
-                if (wallJumpTimer > 5) {
-                    state = State.MOVING;
-                    wallJumpTimer = 0;
-                    return;
-                }
-        }
-    }
-
-    /**
-     * Applies the force to the body of this cat
-     * <p>
-     * This method should be called after the force attribute is set.
-     */
-    public void applyForce() {
-        if (!isActive()) {
-            return;
-        }
-
-        // RUNNING
-        switch (state) {
-            case JUMPING:
-                jumpMovement *= jumpDamping;
-                forceCache.set(0, jumpMovement);
-                body.applyLinearImpulse(forceCache, getPosition(), true);
-            case MOVING:
-                float speed;
-                if (horizontalMovement == 0){
-                    speed = getRelativeVelocity().x * 0.5f;
-                } else {
-                    speed = 0.84f * (getRelativeVelocity().x + horizontalMovement * 0.06f);
-                }
-                setRelativeVX(speed);
-                break;
-            case CLIMBING:
-                setRelativeVX(0);
-                setRelativeVY(verticalMovement / 5f);
-                break;
-            case DASHING:
-                setRelativeVX(dashCache.x);
-                setRelativeVY(dashCache.y);
-                addDashShadow();
-                break;
-            case WALL_JUMPING:
-                setRelativeVX(forceCache.x);
-                setRelativeVY(forceCache.y);
-                break;
-        }
-    }
-
-    /**
-     * Calculates the dash vector - the vector describing the dash force according to the current
-     * combination of keys held down - and stores it in <code>dashCache</code>.
-     */
-    private void calculateDashVector() {
-        float horizontalForce = horizontalMovement / 1.8f;
-        float verticalForce = verticalMovement / 1.8f;
-        if (horizontalMovement == 0 && verticalMovement == 0) {
-            // If the player dashes without holding any keys, we increase the force of the dash.
-            // Otherwise, the dash itself 'feels' too short.
-            horizontalForce = (isFacingRight() ? 1 : -1) * getForce() / 1.6f;
-        } else if (horizontalMovement != 0 && verticalMovement != 0) {
-            horizontalForce = horizontalForce / (float)Math.sqrt(2);
-            verticalForce = verticalForce / (float)Math.sqrt(2);
-        }
-
-        dashCache.set(horizontalForce, verticalForce);
-    }
-
-    /**
-     * Creates a new Dash Shadow according to the cat's current state and adds it to <code>dashShadowQueue</code>
-     * to be drawn.
-     */
-    private void addDashShadow() {
-        if (dashTimer % 3 == 0) {
-            dashShadowQueue.addLast(new DashShadow(getTextureCenterX(), getTextureCenterY(), getDirectionFactor(), currentFrame));
-        }
-    }
-
-
-    /**
-     * Updates the object's physics state (NOT GAME LOGIC).
-     * <p>
-     * We use this method to reset cooldowns.
-     *
-     * @param dt Number of seconds since last animation frame
-     */
-    public void update(float dt) {
-        super.update(dt);
-    }
-
-    /**
-     * Draws the physics object.
-     *
-     * @param canvas Drawing context
-     */
-    public void draw(GameCanvas canvas) {
-        updateAnimation();
-        drawDashShadows(canvas);
-
-        float directionFactor = getDirectionFactor();
-        float x = getTextureCenterX();
-        float y = getTextureCenterY();
-
-        if (failedSwitchTicks < FAILED_SWITCH_TICKS){
-            float xOffset = ((float) (Math.sin(-failedSwitchTicks /2) * Math.exp(-failedSwitchTicks
-                    /30)))*drawScale.x/2;
-            failColor.a = 0.5f - Math.abs(failedSwitchTicks-FAILED_SWITCH_TICKS/2)/ FAILED_SWITCH_TICKS;
-            canvas.draw(currentFrame, failColor, origin.x, origin.y, x + xOffset, y, 0, directionFactor/drawScale.x, 1f/drawScale.y);
-        }
-
-        canvas.draw(currentFrame, Color.WHITE, origin.x, origin.y, x, y, 0, directionFactor/drawScale.x, 1f/drawScale.y);
-    }
-
-    /**
-     * This method updates the animation of the cat by a step, along with handling changes
-     * to the cat's active movement (such as going from walking to jumping)
-     */
-    private void updateAnimation() {
-        float delta = Gdx.graphics.getDeltaTime();
-        // WALKING
-        if (state == State.MOVING && horizontalMovement != 0 && isGrounded()) {
-            walkTime += delta;
-            currentFrame = walkAnimation.getKeyFrame(walkTime);
-
-            stationaryTime = 0;
-        }
-        // JUMPING (or in the air, such as falling from a platform)
-        else if (!isGrounded()) {
-            jumpTime += delta;
-            if (!jumpAnimation.isAnimationFinished(jumpTime)) {
-                currentFrame = jumpAnimation.getKeyFrame(jumpTime);
-            }
-            else {
-                currentFrame = jumpTexture;
-            }
-
-            // Ideally, we don't set these to 0 all the time in the update methods, but otherwise it will grow unbounded
-            // An easy optimization will be to set them in the state changes for the movement system
-            // But that slightly couples animation logic with movement logic, so we can push that off for now -CJ
-            walkTime = 0;
-            stationaryTime = 0;
-        }
-        // MEOWING
-        else if ((isMeowing && state == State.MOVING) || meowTime != 0) {
-            meowTime += delta;
-            currentFrame = meowAnimation.getKeyFrame(meowTime);
-            if (meowTime >= (0.6)){
-                meowTime = 0;
-            }
-        }
-        // CLIMBING
-        else if (state == State.CLIMBING) {
-
-<<<<<<< HEAD
-        //sit
-        else if(horizontalMovement == 0 && verticalMovement == 0 && !(state == State.JUMPING)){
-            if(nonMoveTime >= 5){
-                idleAnimation.setPlayMode(Animation.PlayMode.LOOP_PINGPONG);
-                idleTime += Gdx.graphics.getDeltaTime();
-                frame = idleAnimation.getKeyFrame(idleTime);
-            }
-            else{
-                nonMoveTime += Gdx.graphics.getDeltaTime();
-                idleStandAnimation.setPlayMode(Animation.PlayMode.LOOP);
-                standTime += Gdx.graphics.getDeltaTime();
-                frame = idleStandAnimation.getKeyFrame(standTime);
-=======
-        }
-        // SITTING
-        else if (state == State.MOVING && horizontalMovement == 0 && verticalMovement == 0) {
-            stationaryTime += delta;
-            if (stationaryTime < 5) {
-                currentFrame = idleStandAnimation.getKeyFrame(stationaryTime);
-            }
-            else {
-                currentFrame = idleAnimation.getKeyFrame(stationaryTime);
->>>>>>> 50ed58e3
-            }
-        }
-    }
-
-    /**
-     * Loops through <code>dashShadowQueue</code> and draws the dash shadows. Discards any dash shadow
-     * whose timer has expired.
-     *
-     * @param canvas Drawing context
-     */
-    private void drawDashShadows(GameCanvas canvas) {
-        for (int i = 0; i < dashShadowQueue.size; i++) {
-            DashShadow shadow = dashShadowQueue.removeFirst();
-            dashColor.a = shadow.timer / 10f;
-            canvas.draw(currentFrame, dashColor, origin.x, origin.y, shadow.x, shadow.y, 0, shadow.directionFactor/drawScale.x, 1f/drawScale.y);
-            if (shadow.timer - 1 > 0) {
-                shadow.timer--;
-                dashShadowQueue.addLast(shadow);
-            }
-        }
-    }
-
-    /**
-     * Draws the outline of the physics body.
-     * <p>
-     * This method can be helpful for understanding issues with collisions.
-     *
-     * @param canvas Drawing context
-     */
-    public void drawDebug(GameCanvas canvas) {
-        super.drawDebug(canvas);
-        for (PolygonShape shape : sensorShapes) {
-            float xTranslate = (canvas.getCamera().getX() - canvas.getWidth() / 2) / drawScale.x;
-            float yTranslate = (canvas.getCamera().getY() - canvas.getHeight() / 2) / drawScale.y;
-            canvas.drawPhysics(shape, Color.RED, getX() - xTranslate, getY() - yTranslate,
-                    getAngle(), drawScale.x, drawScale.y);
-        }
-        debugPrint();
-
-    }
-
-    public void debugPrint() {
-//        System.out.println("STATE: "+state);
-//        System.out.println("GROUNDED: "+isGrounded);
-//        System.out.println("DASH TIMER: "+dashTimer);
-    }
-
-    public boolean isMovable() {
-        return true;
-    }
-
-    public void failedSwitch() {
-        failedSwitchTicks = 0f;
-    }
-
-    /**
-     * Inner data class to hold relevant information for dash shadows
-     */
-    private class DashShadow {
-        public float x;
-        public float y;
-        public float directionFactor;
-        public TextureRegion shadowTexture;
-        public int timer = 10;
-
-        /**
-         * Creates a new DashShadow object. We use the cat's current state to populate the shadow data,
-         * namely the cat's current position, heading, and texture.
-         * @param x Current drawing x position of the cat
-         * @param y Current drawing y position of the cat
-         * @param dir Current directionFactor of the cat (isFacingRight() ? -1 : 1)
-         * @param shadowTexture Current texture of the cat
-         */
-        public DashShadow(float x, float y, float dir, TextureRegion shadowTexture) {
-            this.x = x;
-            this.y = y;
-            this.directionFactor = dir;
-            this.shadowTexture = shadowTexture;
-        }
-    }
-
+/*
+ * CatModel.java
+ *
+ * You SHOULD NOT need to modify this file.  However, you may learn valuable lessons
+ * for the rest of the lab by looking at it.
+ *
+ * Author: Walker M. White
+ * Based on original PhysicsDemo Lab by Don Holden, 2007
+ * Updated asset version, 2/6/2021
+ */
+package edu.cornell.gdiac.game.object;
+
+import com.badlogic.gdx.Gdx;
+import com.badlogic.gdx.graphics.g2d.Animation;
+import com.badlogic.gdx.graphics.g2d.TextureRegion;
+import com.badlogic.gdx.math.*;
+import com.badlogic.gdx.graphics.*;
+import com.badlogic.gdx.physics.box2d.*;
+
+import com.badlogic.gdx.utils.Array;
+import com.badlogic.gdx.utils.JsonValue;
+import com.badlogic.gdx.utils.ObjectMap;
+import com.badlogic.gdx.utils.ObjectSet;
+import com.badlogic.gdx.utils.Queue;
+import edu.cornell.gdiac.game.*;
+import edu.cornell.gdiac.game.obstacle.*;
+import java.util.HashSet;
+import java.util.Set;
+
+import java.util.HashMap;
+
+/**
+ * Player avatar for the plaform game.
+ *
+ * Note that this class returns to static loading.  That is because there are
+ * no other subclasses that we might loop through.
+ */
+public class Cat extends CapsuleObstacle implements Movable {
+
+    ////////////////////////////////////////////////////////////////////////////////////////////////
+    //region FIELDS
+
+    /*/////*/
+    //region FIELDS: General Data
+    /**
+     * The initializing data (to avoid magic numbers)
+     */
+    private static JsonValue objectConstants;
+
+    /**
+     * Buffer used to store sound strings to be played by the ActionController
+     *
+     * All strings entered into this buffer should be one present as a key in the soundMap
+     *
+     * We use a Set here to prevent duplicate sounds from entering, which cannot be reliably prevented
+     * if we used a Queue.
+     */
+    private Set<String> soundBuffer;
+    //endregion
+    /*/////*/
+
+    /*/////*/
+    //region FIELDS: Movement and Physics
+
+    /**
+     * States used to handle the logic of the cat's movement
+     */
+    private enum State {
+        MOVING, JUMPING, CLIMBING, DASHING, WALL_JUMPING
+    }
+
+    /**
+     * State variable representing the current state of movement the cat is in
+     */
+    private State state;
+
+    /**
+     * The maximum character speed
+     */
+    private final float maxSpeed;
+
+    /**
+     * The factor to multiply by the input
+     */
+    private final float force;
+
+    private final Vector2 forceCache = new Vector2();
+
+    /**
+     * The current horizontal movement of the character
+     */
+    private float horizontalMovement;
+
+    /**
+     * The amount to slow the character down
+     */
+    private final float horizontalDamping;
+
+    /**
+     * Whether the jump key is pressed
+     */
+    private boolean jumpPressed;
+
+    /**
+     * Current jump movement of the character
+     */
+    private float jumpMovement;
+
+    /**
+     * The impulse for the character jump
+     */
+    private final float jumpForce;
+
+    /**
+     * Damping multiplier to slow down jump
+     */
+    private final float jumpDamping;
+
+    private boolean dashPressed;
+    private final float dashForce;
+
+    /**
+     * Whether we are actively dashing
+     */
+    private boolean isDashing;
+
+    public boolean canDash;
+
+    /**
+     * The current vertical movement of the character
+     */
+    private float verticalMovement;
+
+    private boolean climbingPressed;
+
+    /**
+     * Whether we are climbing on a wall
+     */
+    private boolean isClimbing;
+
+    private int dashTimer = 0;
+    private final Vector2 dashCache = new Vector2();
+    private int wallJumpTimer = 0;
+    private int coyoteTimer = 6;
+
+
+    /**
+     * Identifier to allow us to track the sensor in ContactListener
+     */
+    private final String groundSensorName;
+
+    /**
+     * Identifier to allow us to track right side sensor in ContactListener
+     */
+    private final String rightSensorName;
+
+    /**
+     * User data of body fixtures for this cat. Used in Contact Listener
+     */
+    public static final String bodyName = "catBody";
+
+    /**
+     * Whether we are in contact with a wall
+     *
+     * Identifier to allow us to track left side sensor in ContactListener
+     */
+    private final String leftSensorName;
+
+    private Fixture rightFixture;
+    private Fixture leftFixture;
+
+    /**
+     * The number of walls in contact with the right side sensor
+     */
+    private int rightWallCount;
+
+    /**
+     * The number of walls in contact with the left side sensor
+     */
+    private int leftWallCount;
+
+    /**
+     * Which direction is the character facing
+     */
+    private boolean facingRight;
+
+    /**
+     * Whether we are actively meowing
+     */
+    private boolean isMeowing;
+    /**
+     * Whether our feet are on the ground
+     */
+    private boolean isGrounded;
+
+    /**
+     * Cache for internal force calculations
+     */
+    private ObjectSet<Fixture> groundFixtures;
+
+    /**
+     * The current spirit regions that the cat is inside
+     */
+    private ObjectSet<SpiritRegion> spiritRegions;
+    //endregion
+    /*/////*/
+
+    /*/////*/
+    //region FIELDS: Animation
+    /**
+     * Counter for failing to switch animation
+     */
+    private Animation<TextureRegion> jumpAnimation;
+    private Animation<TextureRegion> meowAnimation;
+    private Animation<TextureRegion> walkAnimation;
+    private Animation<TextureRegion> idleAnimation;
+    private Animation<TextureRegion> idleStandAnimation;
+    private float jumpTime;
+    private float meowTime;
+    private float walkTime;
+    private TextureRegion normalTexture;
+    private TextureRegion jumpTexture;
+    private TextureRegion sitTexture;
+    private float stationaryTime;
+
+    /** List of shapes corresponding to the sensors attached to this body */
+    private Array<PolygonShape> sensorShapes;
+    private float failedSwitchTicks;
+    private static final float FAILED_SWITCH_TICKS = 30f;
+    private Color failColor = new Color(1, 0, 0, 1);
+    private Queue<DashShadow> dashShadowQueue = new Queue<>();
+    private Color dashColor = new Color(0.68f, 0.85f, 0.9f, 1f);
+    private TextureRegion currentFrame;
+    //endregion
+    /*/////*/
+
+    //endregion
+    ////////////////////////////////////////////////////////////////////////////////////////////////
+
+    ////////////////////////////////////////////////////////////////////////////////////////////////
+    //region GETTERS AND SETTERS
+
+    /*/////*/
+    //region GETTERS AND SETTERS: General Data
+    public static void setConstants(JsonValue constants) {
+        objectConstants = constants;
+    }
+
+    public Set<String> getSoundBuffer() {
+        return soundBuffer;
+    }
+    //endregion
+    /*/////*/
+
+    /*/////*/
+    //region GETTERS AND SETTERS: Movement and Physics
+
+    /**
+     * Returns how much force to apply to get the cat moving
+     * <p>
+     * Multiply this by the input to get the movement value.
+     *
+     * @return how much force to apply to get the cat moving
+     */
+    public float getForce() {
+        return force;
+    }
+
+    public void setHorizontalMovement(float value) {
+        horizontalMovement = value * getForce();
+        if (horizontalMovement != 0) {
+            setFacingRight(horizontalMovement > 0);
+        }
+    }
+
+    // JUMPING MOVEMENT
+
+    /**
+     * Sets whether the jump key is pressed
+     *
+     * @param value whether the jump key is pressed
+     */
+    public void setJumpPressed(boolean value) {
+        jumpPressed = value;
+    }
+
+    /**
+     * Returns true if the cat is actively jumping.
+     *
+     * @return true if the cat is actively jumping.
+     */
+    public boolean isJumping() {
+        return state == State.JUMPING;
+    }
+
+    public void setDashPressed(boolean value) {
+        dashPressed = value;
+    }
+
+
+    /**
+     * Sets up/down movement of this character.
+     * <p>
+     * This is the result of input times cat force.
+     *
+     * @param value up/down movement of this character.
+     */
+    public void setVerticalMovement(float value) {
+        verticalMovement = value * getForce();
+    }
+
+    /**
+     * Whether the player is currently pressing the climb input.
+     */
+    public void setClimbingPressed(boolean value) {
+        climbingPressed = value;
+    }
+
+
+    /**
+     * Returns true if the cat is on the ground.
+     *
+     * @return true if the cat is on the ground.
+     */
+    public boolean isGrounded() {
+        return isGrounded;
+    }
+
+    /**
+     * Sets whether the cat is on the ground.
+     *
+     * @param value whether the cat is on the ground.
+     */
+    public void setGrounded(boolean value) {
+        // Cat has touched the ground. Reset relevant abilities.
+        if (value && !isGrounded) {
+            setVY(0); // TODO: Cat bounces. Cat should not bounce (duplicates sounds and stuff). Setting restitutions to 0 does not seem to help; this temporary fixes it.
+            onGroundedReset();
+            soundBuffer.add("metalLanding");
+        }
+        else if (!value) {
+            setOrientation(Orientation.VERTICAL);
+            if (state == State.MOVING) {
+                coyoteTimer--;
+            }
+        }
+        isGrounded = value;
+    }
+
+    /**
+     * Utility function that "resets" field relating to when the cat becomes grounded, such as
+     * regaining the ability to dash. This has been factored out to decouple the cases where we
+     * might want to reset some abilities even if the cat has not strictly become grounded.
+     */
+    public void onGroundedReset() {
+        canDash = true;
+        dashTimer = 0;
+        jumpTime = 0;
+        meowTime = 0;
+        jumpMovement = jumpForce;
+        setOrientation(Orientation.TOP);
+    }
+
+    /**
+     * Whether the cat is currently climbing
+     *
+     * @return Whether the cat is currently climbing
+     */
+    public boolean getIsClimbing() {
+        return isClimbing;
+    }
+
+    /*
+        PHYSICS GETTERS
+     */
+
+    /**
+     * Returns the name of the ground sensor
+     * <p>
+     * This is used by ContactListener
+     *
+     * @return the name of the ground sensor
+     */
+    public String getGroundSensorName() {
+        return groundSensorName;
+    }
+
+    public ObjectSet<Fixture> getGroundFixtures() {
+        return groundFixtures;
+    }
+
+    /**
+     * Returns the name of the right side sensor
+     * <p>
+     * This is used by ContactListener
+     *
+     * @return the name of the right side sensor
+     */
+    public String getRightSensorName() {
+        return rightSensorName;
+    }
+
+    /**
+     * Returns the name of the left side sensor
+     * <p>
+     * This is used by ContactListener
+     *
+     * @return the name of the right side sensor
+     */
+    public String getLeftSensorName() {
+        return leftSensorName;
+    }
+
+    /**
+     * Increments when the right side sensor is in contact with a wall
+     */
+    public void incrementRightWalled() {
+        rightWallCount++;
+    }
+
+    /**
+     * Decrements when the right side sensor lose contact with a wall
+     */
+    public void decrementRightWalled() {
+        rightWallCount--;
+    }
+
+    /**
+     * Increments when the right side sensor is in contact with a wall
+     */
+    public void incrementLeftWalled() {
+        leftWallCount++;
+    }
+
+    /**
+     * Decrements when the right side sensor lose contact with a wall
+     */
+    public void decrementLeftWalled() {
+        leftWallCount--;
+    }
+
+    /**
+     * Whether the cat is in contact with a wall
+     *
+     * @return whether the cat is in contact with a wall
+     */
+    public boolean isWalled() {
+        return (isFacingRight() ? rightWallCount : leftWallCount) > 0;
+    }
+
+    public void setMeowing(boolean value) {
+        if (value && !isMeowing) {
+            soundBuffer.add("meow");
+        }
+        isMeowing = value;
+    }
+
+    /**
+     * Returns true if this character is facing right
+     *
+     * @return true if this character is facing right
+     */
+    public boolean isFacingRight() {
+        return facingRight;
+    }
+
+    /**
+     * Manually force cat to face right
+     *
+     * @param facingRight true if we want the cat to face right
+     */
+    public void setFacingRight(boolean facingRight) {
+        if (state != State.CLIMBING) {
+            this.facingRight = facingRight;
+        }
+    }
+
+    public ObjectSet<SpiritRegion> getSpiritRegions() {
+        return spiritRegions;
+    }
+    //endregion
+    /*/////*/
+
+    /*/////*/
+    //region GETTERS AND SETTERS: Animation
+
+    /**
+     * For flipping texture appropriately
+     * @return -1 if facing right, 1 if facing left
+     */
+    public int getDirectionFactor() {
+        return isFacingRight() ? -1 : 1;
+    }
+
+    /**
+     * To draw the cat texture, this method returns the x-coordinate of the center of its image, scaled
+     * appropriately and facing the correct orientation.
+     * @return The centered x-coordinate of the current cat frame.
+     */
+    public float getTextureCenterX() {
+        return getDrawX() - getDirectionFactor() * currentFrame.getRegionWidth()/drawScale.x/2;
+    }
+
+    /**
+     * To draw the cat texture, this method returns the y-coordinate of the center of its image, scaled
+     * appropriately and facing the correct orientation.
+     * @return The centered x-coordinate of the current cat frame.
+     */
+    public float getTextureCenterY() {
+        return getDrawY() - currentFrame.getRegionHeight()/drawScale.y/2;
+    }
+    //endregion
+    /*/////*/
+
+    //endregion
+    ////////////////////////////////////////////////////////////////////////////////////////////////
+
+    /**
+     * Creates a new cat avatar with the given physics data
+     * <p>
+     * The size is expressed in physics units NOT pixels.  In order for drawing to work properly,
+     * you MUST set the drawScale. The drawScale converts the physics units to pixels.
+     *
+     * The size is expressed in physics units NOT pixels.  In order for
+     * drawing to work properly, you MUST set the drawScale. The drawScale
+     * converts the physics units to pixels.
+     *
+     */
+    public Cat(ObjectMap<String, Object> properties, HashMap<String, TextureRegion> tMap, Vector2 scale){
+        super((float) properties.get("x") + objectConstants.get("offset").getFloat(0),
+                (float) properties.get("y") + objectConstants.get("offset").getFloat(1),
+                tMap.get("cat").getRegionWidth()/scale.x*objectConstants.get("shrink").getFloat( 0 ),
+                tMap.get("cat").getRegionHeight()/scale.y*objectConstants.get("shrink").getFloat( 1 ),
+                Orientation.TOP);
+        setDrawScale(scale);
+        setDensity(objectConstants.getFloat("density", 0));
+        setFriction(
+                objectConstants.getFloat("friction", 0));  /// HE WILL STICK TO WALLS IF YOU FORGET
+        setRestitution(objectConstants.getFloat("restitution", 0));
+        setFixedRotation(true);
+        maxSpeed = objectConstants.getFloat("maxSpeed", 0);
+        horizontalDamping = objectConstants.getFloat("horizontalDamping", 0);
+        force = objectConstants.getFloat("force", 0);
+        jumpForce = objectConstants.getFloat("jumpForce", 0);
+        dashForce = objectConstants.getFloat("dashForce", 0);
+        jumpDamping = objectConstants.getFloat("jumpDamping", 0);
+        groundSensorName = "catGroundSensor";
+        rightSensorName = "catRightSensor";
+        leftSensorName = "catLeftSensor";
+        sensorShapes = new Array<>();
+        groundFixtures = new ObjectSet<>();
+        spiritRegions = new ObjectSet<>();
+        soundBuffer = new HashSet<>();
+
+        normalTexture = tMap.get("cat");
+        jumpTexture = tMap.get("jumpingCat");
+        sitTexture = tMap.get("sit");
+        currentFrame = sitTexture;
+
+        walkAnimation = new Animation<>(0.15f, TextureRegion.split(tMap.get("walk").getTexture(),2048,2048)[0]);
+
+        jumpAnimation = new Animation<>(0.025f, TextureRegion.split(tMap.get("jump_anim").getTexture(),2048,2048)[0]);
+        meowAnimation = new Animation<>(0.05f, TextureRegion.split(tMap.get("meow_anim").getTexture(),2048,2048)[0]);
+        meowAnimation.setPlayMode(Animation.PlayMode.REVERSED);
+        idleStandAnimation = new Animation<>(0.15f, TextureRegion.split(tMap.get("idle_anim_stand").getTexture(),2048,2048)[0]);
+        idleStandAnimation.setPlayMode(Animation.PlayMode.LOOP_PINGPONG);
+        idleAnimation = new Animation<>(0.15f, TextureRegion.split(tMap.get("idle_anim").getTexture(),2048,2048)[0]);
+        idleAnimation.setPlayMode(Animation.PlayMode.LOOP_PINGPONG);
+        walkAnimation.setPlayMode(Animation.PlayMode.LOOP);
+
+        jumpTime = 0f;
+        meowTime = 0f;
+        walkTime = 0f;
+        stationaryTime = 0f;
+        failedSwitchTicks = FAILED_SWITCH_TICKS;
+
+        // Gameplay attributes
+        state = State.MOVING;
+        setGravityScale(2f);
+        onGroundedReset();
+        isGrounded = true; // We set this to true in constructor to prevent the grounded sound from playing on spawn
+        canDash = true;
+        jumpPressed = false;
+        isMeowing = false;
+        facingRight = true;
+        setName("cat");
+    }
+
+    /**
+     * Creates the physics Body(s) for this object, adding them to the world.
+     * <p>
+     * This method overrides the base method to keep your ship from spinning.
+     *
+     * @param world Box2D world to store body
+     * @return true if object allocation succeeded
+     */
+    public boolean activatePhysics(World world) {
+        // create the box from our xsuperclass
+        if (!super.activatePhysics(world)) {
+            return false;
+        }
+
+        for (Fixture f : body.getFixtureList()) f.setUserData(bodyName);
+        // Ground Sensor
+        // -------------
+        // We only allow the cat to jump when he's on the ground.
+        // Double jumping is not allowed.
+        //
+        // To determine whether or not the cat is on the ground,
+        // we create a thin sensor under his feet, which reports
+        // collisions with the world but has no collision response.
+        JsonValue groundSensorJV = objectConstants.get("ground_sensor");
+        Fixture a = generateSensor(new Vector2(0, -getHeight() / 2),
+                groundSensorJV.getFloat("shrink", 0) * getWidth() / 1.3f,
+                groundSensorJV.getFloat("height", 0),
+                getGroundSensorName());
+
+        // Side sensors to help detect for wall climbing
+        JsonValue sideSensorJV = objectConstants.get("side_sensor");
+        rightFixture = generateSensor(new Vector2(getWidth() / 2, 0),
+                sideSensorJV.getFloat("width", 0),
+                sideSensorJV.getFloat("shrink") * getHeight() / 2.0f,
+                getRightSensorName());
+        leftFixture = generateSensor(new Vector2(-getWidth() / 2, 0),
+                sideSensorJV.getFloat("width", 0),
+                sideSensorJV.getFloat("shrink") * getHeight() / 2.0f,
+                getLeftSensorName());
+
+        return true;
+    }
+
+    /**
+     * Generates a sensor fixture to be used on the Cat.
+     * <p>
+     * We set friction to 0 to ensure fixture has no physical effects.
+     *
+     * @param location relative location of the sensor fixture
+     * @param hx       half-width used for PolygonShape
+     * @param hy       half-height used for PolygonShape
+     * @param name     name for the sensor UserData
+     * @return
+     */
+    private Fixture generateSensor(Vector2 location, float hx, float hy, String name) {
+        FixtureDef sensorDef = new FixtureDef();
+        sensorDef.friction = 0;
+        sensorDef.isSensor = true;
+        PolygonShape sensorShape = new PolygonShape();
+        sensorShape.setAsBox(hx, hy, location, 0.0f);
+        sensorDef.shape = sensorShape;
+
+        Fixture sensorFixture = body.createFixture(sensorDef);
+        sensorFixture.setUserData(name);
+        sensorShapes.add(sensorShape);
+        return sensorFixture;
+    }
+
+    /**
+     * Handles STATE of the cat All STATE transitions should be contained here
+     */
+    public void updateState() {
+        failedSwitchTicks = Math.min(FAILED_SWITCH_TICKS, failedSwitchTicks + 1);
+        if (coyoteTimer < 6) {
+            coyoteTimer--;
+            if (coyoteTimer <= 0) coyoteTimer = 6;
+        }
+        switch (state) {
+            case MOVING:
+                // MOVING -> JUMPING
+                if (jumpPressed && (isGrounded || coyoteTimer < 4)) {
+                    state = State.JUMPING;
+                    soundBuffer.add("jump");
+                    return;
+                }
+                // MOVING -> CLIMBING
+                if (isWalled() && climbingPressed) {
+                    state = State.CLIMBING;
+                    setGravityScale(0);
+                    return;
+                }
+                // MOVING -> DASHING
+                if (dashTimer == 0 && dashPressed) {
+                    state = State.DASHING;
+                    setGravityScale(0);
+                    calculateDashVector();
+                    soundBuffer.add("dash");
+                    return;
+                }
+                if (jumpPressed && !isGrounded && isWalled()) {
+                    forceCache.set(8 * getDirectionFactor(), 10);
+                    state = State.WALL_JUMPING;
+                }
+                break;
+            case JUMPING:
+                // JUMPING -> MOVING
+                if (!jumpPressed) {
+                    state = State.MOVING;
+                    return;
+                }
+                // JUMPING -> CLIMBING
+                if (isWalled() && climbingPressed) {
+                    state = State.CLIMBING;
+                    setGravityScale(0);
+                    return;
+                }
+                // JUMPING -> DASHING
+                if (dashTimer == 0 && dashPressed) {
+                    state = State.DASHING;
+                    setGravityScale(0);
+                    calculateDashVector();
+                    soundBuffer.add("dash");
+                    return;
+                }
+                break;
+            case CLIMBING:
+                // CLIMBING -> MOVING
+                if (!isWalled() || !climbingPressed) {
+                    state = State.MOVING;
+                    setGravityScale(2f);
+                    return;
+                }
+                else if (jumpPressed) {
+                    // Kicking off from wall
+                    if (Math.signum(horizontalMovement) == getDirectionFactor()) {
+                        forceCache.set(13 * Math.signum(horizontalMovement), 6);
+                    }
+                    // Kicking higher onto wall
+                    else {
+                        forceCache.set(8 * getDirectionFactor(), 10);
+                    }
+                    state = State.WALL_JUMPING;
+                    setGravityScale(2f);
+                }
+                break;
+            case DASHING:
+                // DASHING -> MOVING
+                dashTimer++;
+                if (dashTimer >= 7) {
+                    state = State.MOVING;
+//                    setVX(0);
+                    if (getRelativeVelocity().y > 0) {
+                        setRelativeVY(maxSpeed);
+                    }
+                    setGravityScale(2f);
+                    if (isGrounded) onGroundedReset();
+                    return;
+                }
+                if (getOrientation() != Orientation.VERTICAL) {
+                    setOrientation(Orientation.VERTICAL);
+                }
+                break;
+            case WALL_JUMPING:
+                wallJumpTimer++;
+                if (wallJumpTimer > 5) {
+                    state = State.MOVING;
+                    wallJumpTimer = 0;
+                    return;
+                }
+        }
+    }
+
+    /**
+     * Applies the force to the body of this cat
+     * <p>
+     * This method should be called after the force attribute is set.
+     */
+    public void applyForce() {
+        if (!isActive()) {
+            return;
+        }
+
+        // RUNNING
+        switch (state) {
+            case JUMPING:
+                jumpMovement *= jumpDamping;
+                forceCache.set(0, jumpMovement);
+                body.applyLinearImpulse(forceCache, getPosition(), true);
+            case MOVING:
+                float speed;
+                if (horizontalMovement == 0){
+                    speed = getRelativeVelocity().x * 0.5f;
+                } else {
+                    speed = 0.84f * (getRelativeVelocity().x + horizontalMovement * 0.06f);
+                }
+                setRelativeVX(speed);
+                break;
+            case CLIMBING:
+                setRelativeVX(0);
+                setRelativeVY(verticalMovement / 5f);
+                break;
+            case DASHING:
+                setRelativeVX(dashCache.x);
+                setRelativeVY(dashCache.y);
+                addDashShadow();
+                break;
+            case WALL_JUMPING:
+                setRelativeVX(forceCache.x);
+                setRelativeVY(forceCache.y);
+                break;
+        }
+    }
+
+    /**
+     * Calculates the dash vector - the vector describing the dash force according to the current
+     * combination of keys held down - and stores it in <code>dashCache</code>.
+     */
+    private void calculateDashVector() {
+        float horizontalForce = horizontalMovement / 1.8f;
+        float verticalForce = verticalMovement / 1.8f;
+        if (horizontalMovement == 0 && verticalMovement == 0) {
+            // If the player dashes without holding any keys, we increase the force of the dash.
+            // Otherwise, the dash itself 'feels' too short.
+            horizontalForce = (isFacingRight() ? 1 : -1) * getForce() / 1.6f;
+        } else if (horizontalMovement != 0 && verticalMovement != 0) {
+            horizontalForce = horizontalForce / (float)Math.sqrt(2);
+            verticalForce = verticalForce / (float)Math.sqrt(2);
+        }
+
+        dashCache.set(horizontalForce, verticalForce);
+    }
+
+    /**
+     * Creates a new Dash Shadow according to the cat's current state and adds it to <code>dashShadowQueue</code>
+     * to be drawn.
+     */
+    private void addDashShadow() {
+        if (dashTimer % 3 == 0) {
+            dashShadowQueue.addLast(new DashShadow(getTextureCenterX(), getTextureCenterY(), getDirectionFactor(), currentFrame));
+        }
+    }
+
+
+    /**
+     * Updates the object's physics state (NOT GAME LOGIC).
+     * <p>
+     * We use this method to reset cooldowns.
+     *
+     * @param dt Number of seconds since last animation frame
+     */
+    public void update(float dt) {
+        super.update(dt);
+    }
+
+    /**
+     * Draws the physics object.
+     *
+     * @param canvas Drawing context
+     */
+    public void draw(GameCanvas canvas) {
+        updateAnimation();
+        drawDashShadows(canvas);
+
+        float directionFactor = getDirectionFactor();
+        float x = getTextureCenterX();
+        float y = getTextureCenterY();
+
+        if (failedSwitchTicks < FAILED_SWITCH_TICKS){
+            float xOffset = ((float) (Math.sin(-failedSwitchTicks /2) * Math.exp(-failedSwitchTicks
+                    /30)))*drawScale.x/2;
+            failColor.a = 0.5f - Math.abs(failedSwitchTicks-FAILED_SWITCH_TICKS/2)/ FAILED_SWITCH_TICKS;
+            canvas.draw(currentFrame, failColor, origin.x, origin.y, x + xOffset, y, 0, directionFactor/drawScale.x, 1f/drawScale.y);
+        }
+
+        canvas.draw(currentFrame, Color.WHITE, origin.x, origin.y, x, y, 0, directionFactor/drawScale.x, 1f/drawScale.y);
+    }
+
+    /**
+     * This method updates the animation of the cat by a step, along with handling changes
+     * to the cat's active movement (such as going from walking to jumping)
+     */
+    private void updateAnimation() {
+        float delta = Gdx.graphics.getDeltaTime();
+        // WALKING
+        if (state == State.MOVING && horizontalMovement != 0 && isGrounded()) {
+            walkTime += delta;
+            currentFrame = walkAnimation.getKeyFrame(walkTime);
+
+            stationaryTime = 0;
+        }
+        // JUMPING (or in the air, such as falling from a platform)
+        else if (!isGrounded()) {
+            jumpTime += delta;
+            if (!jumpAnimation.isAnimationFinished(jumpTime)) {
+                currentFrame = jumpAnimation.getKeyFrame(jumpTime);
+            }
+            else {
+                currentFrame = jumpTexture;
+            }
+
+            // Ideally, we don't set these to 0 all the time in the update methods, but otherwise it will grow unbounded
+            // An easy optimization will be to set them in the state changes for the movement system
+            // But that slightly couples animation logic with movement logic, so we can push that off for now -CJ
+            walkTime = 0;
+            stationaryTime = 0;
+        }
+        // MEOWING
+        else if ((isMeowing && state == State.MOVING) || meowTime != 0) {
+            meowTime += delta;
+            currentFrame = meowAnimation.getKeyFrame(meowTime);
+            if (meowTime >= (0.6)){
+                meowTime = 0;
+            }
+        }
+        // CLIMBING
+        else if (state == State.CLIMBING) {
+
+        }
+        // SITTING
+        else if (state == State.MOVING && horizontalMovement == 0 && verticalMovement == 0) {
+            stationaryTime += delta;
+            if (stationaryTime < 5) {
+                currentFrame = idleStandAnimation.getKeyFrame(stationaryTime);
+            }
+            else {
+                currentFrame = idleAnimation.getKeyFrame(stationaryTime);
+            }
+        }
+    }
+
+    /**
+     * Loops through <code>dashShadowQueue</code> and draws the dash shadows. Discards any dash shadow
+     * whose timer has expired.
+     *
+     * @param canvas Drawing context
+     */
+    private void drawDashShadows(GameCanvas canvas) {
+        for (int i = 0; i < dashShadowQueue.size; i++) {
+            DashShadow shadow = dashShadowQueue.removeFirst();
+            dashColor.a = shadow.timer / 10f;
+            canvas.draw(currentFrame, dashColor, origin.x, origin.y, shadow.x, shadow.y, 0, shadow.directionFactor/drawScale.x, 1f/drawScale.y);
+            if (shadow.timer - 1 > 0) {
+                shadow.timer--;
+                dashShadowQueue.addLast(shadow);
+            }
+        }
+    }
+
+    /**
+     * Draws the outline of the physics body.
+     * <p>
+     * This method can be helpful for understanding issues with collisions.
+     *
+     * @param canvas Drawing context
+     */
+    public void drawDebug(GameCanvas canvas) {
+        super.drawDebug(canvas);
+        for (PolygonShape shape : sensorShapes) {
+            float xTranslate = (canvas.getCamera().getX() - canvas.getWidth() / 2) / drawScale.x;
+            float yTranslate = (canvas.getCamera().getY() - canvas.getHeight() / 2) / drawScale.y;
+            canvas.drawPhysics(shape, Color.RED, getX() - xTranslate, getY() - yTranslate,
+                    getAngle(), drawScale.x, drawScale.y);
+        }
+        debugPrint();
+
+    }
+
+    public void debugPrint() {
+//        System.out.println("STATE: "+state);
+//        System.out.println("GROUNDED: "+isGrounded);
+//        System.out.println("DASH TIMER: "+dashTimer);
+    }
+
+    public boolean isMovable() {
+        return true;
+    }
+
+    public void failedSwitch() {
+        failedSwitchTicks = 0f;
+    }
+
+    /**
+     * Inner data class to hold relevant information for dash shadows
+     */
+    private class DashShadow {
+        public float x;
+        public float y;
+        public float directionFactor;
+        public TextureRegion shadowTexture;
+        public int timer = 10;
+
+        /**
+         * Creates a new DashShadow object. We use the cat's current state to populate the shadow data,
+         * namely the cat's current position, heading, and texture.
+         * @param x Current drawing x position of the cat
+         * @param y Current drawing y position of the cat
+         * @param dir Current directionFactor of the cat (isFacingRight() ? -1 : 1)
+         * @param shadowTexture Current texture of the cat
+         */
+        public DashShadow(float x, float y, float dir, TextureRegion shadowTexture) {
+            this.x = x;
+            this.y = y;
+            this.directionFactor = dir;
+            this.shadowTexture = shadowTexture;
+        }
+    }
+
 }