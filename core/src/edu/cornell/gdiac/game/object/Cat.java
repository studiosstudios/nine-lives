--- conflicted
+++ resolved
@@ -1,833 +1,809 @@
-/*
- * CatModel.java
- *
- * You SHOULD NOT need to modify this file.  However, you may learn valuable lessons
- * for the rest of the lab by looking at it.
- *
- * Author: Walker M. White
- * Based on original PhysicsDemo Lab by Don Holden, 2007
- * Updated asset version, 2/6/2021
- */
-package edu.cornell.gdiac.game.object;
-
-import com.badlogic.gdx.Gdx;
-import com.badlogic.gdx.graphics.g2d.Animation;
-import com.badlogic.gdx.graphics.g2d.TextureRegion;
-import com.badlogic.gdx.math.*;
-import com.badlogic.gdx.graphics.*;
-import com.badlogic.gdx.physics.box2d.*;
-
-import com.badlogic.gdx.utils.Array;
-import com.badlogic.gdx.utils.JsonValue;
-import com.badlogic.gdx.utils.ObjectMap;
-import com.badlogic.gdx.utils.ObjectSet;
-import com.badlogic.gdx.utils.Queue;
-import edu.cornell.gdiac.game.*;
-import edu.cornell.gdiac.game.obstacle.*;
-import java.util.HashSet;
-import java.util.Set;
-
-import java.util.HashMap;
-
-/**
- * Player avatar for the plaform game.
- *
- * Note that this class returns to static loading.  That is because there are
- * no other subclasses that we might loop through.
- */
-public class Cat extends CapsuleObstacle implements Movable {
-
-    ////////////////////////////////////////////////////////////////////////////////////////////////
-    //region FIELDS
-
-    /*/////*/
-    //region FIELDS: General Data
-    /**
-     * The initializing data (to avoid magic numbers)
-     */
-    private static JsonValue objectConstants;
-
-    /**
-     * Buffer used to store sound strings to be played by the ActionController
-     *
-     * All strings entered into this buffer should be one present as a key in the soundMap
-     *
-     * We use a Set here to prevent duplicate sounds from entering, which cannot be reliably prevented
-     * if we used a Queue.
-     */
-    private Set<String> soundBuffer;
-    //endregion
-    /*/////*/
-
-    /*/////*/
-    //region FIELDS: Movement and Physics
-
-    /**
-     * States used to handle the logic of the cat's movement
-     */
-    private enum State {
-        MOVING, JUMPING, CLIMBING, DASHING
-    }
-
-    /**
-     * State variable representing the current state of movement the cat is in
-     */
-    private State state;
-
-    /**
-     * The maximum character speed
-     */
-    private final float maxSpeed;
-
-    /**
-     * The factor to multiply by the input
-     */
-    private final float force;
-
-    private final Vector2 forceCache = new Vector2();
-
-    /**
-     * The current horizontal movement of the character
-     */
-    private float horizontalMovement;
-
-    /**
-     * The amount to slow the character down
-     */
-    private final float horizontalDamping;
-
-    /**
-     * Whether the jump key is pressed
-     */
-    private boolean jumpPressed;
-
-    /**
-     * Current jump movement of the character
-     */
-    private float jumpMovement;
-
-    /**
-     * The impulse for the character jump
-     */
-    private final float jumpForce;
-
-    /**
-     * Damping multiplier to slow down jump
-     */
-    private final float jumpDamping;
-
-    private boolean dashPressed;
-    private final float dashForce;
-
-    /**
-     * Whether we are actively dashing
-     */
-    private boolean isDashing;
-
-    public boolean canDash;
-
-    /**
-     * The current vertical movement of the character
-     */
-    private float verticalMovement;
-
-    private boolean climbingPressed;
-
-    /**
-     * Whether we are climbing on a wall
-     */
-    private boolean isClimbing;
-
-    private int dashTimer = 0;
-    private final Vector2 dashCache = new Vector2();
-
-
-    /**
-     * Identifier to allow us to track the sensor in ContactListener
-     */
-    private final String groundSensorName;
-
-    /**
-     * Identifier to allow us to track side sensor in ContactListener
-     */
-    private final String sideSensorName;
-
-    /**
-     * Whether we are in contact with a wall
-     */
-    private int wallCount;
-
-    /**
-     * Which direction is the character facing
-     */
-    private boolean facingRight;
-
-    /**
-     * Whether we are actively jumping
-     */
-    private boolean isMeowing;
-    /**
-     * Whether our feet are on the ground
-     */
-    private boolean isGrounded;
-
-    /**
-     * Cache for internal force calculations
-     */
-    private ObjectSet<Fixture> groundFixtures;
-    /**
-     * The current spirit regions that the cat is inside
-     */
-    private ObjectSet<SpiritRegion> spiritRegions;
-    //endregion
-    /*/////*/
-
-    /*/////*/
-    //region FIELDS: Animation
-    /**
-     * Counter for failing to switch animation
-     */
-    private Animation<TextureRegion> jumpAnimation;
-    private Animation<TextureRegion> meowAnimation;
-    private Animation<TextureRegion> walkAnimation;
-    private Animation<TextureRegion> idleAnimation;
-    private Animation<TextureRegion> idleStandAnimation;
-    private TextureRegion[][] spriteFrames;
-    private TextureRegion[][] spriteFrames2;
-    private TextureRegion[][] spriteFrames3;
-    private TextureRegion[][] spriteFrames4;
-    private TextureRegion[][] spriteFrames5;
-    private float jumpTime;
-    private float meowTime;
-    private float walkTime;
-    private TextureRegion normal_texture;
-    private TextureRegion jumping_texture;
-    private TextureRegion sit_texture;
-    private float idleTime;
-    private float nonMoveTime;
-    private float standTime;
-    private int time;
-    private boolean jump_animated;
-
-    /** List of shapes corresponding to the sensors attached to this body */
-    private Array<PolygonShape> sensorShapes;
-    private float failedTicks;
-    private static final float FAIL_ANIM_TICKS = 30f;
-    //endregion
-    /*/////*/
-
-    //endregion
-    ////////////////////////////////////////////////////////////////////////////////////////////////
-
-    ////////////////////////////////////////////////////////////////////////////////////////////////
-    //region GETTERS AND SETTERS
-
-    /*/////*/
-    //region GETTERS AND SETTERS: General Data
-    public static void setConstants(JsonValue constants) {
-        objectConstants = constants;
-    }
-
-    public Set<String> getSoundBuffer() {
-        return soundBuffer;
-    }
-    //endregion
-    /*/////*/
-
-    /*/////*/
-    //region GETTERS AND SETTERS: Movement and Physics
-
-    /**
-     * Returns how much force to apply to get the cat moving
-     * <p>
-     * Multiply this by the input to get the movement value.
-     *
-     * @return how much force to apply to get the cat moving
-     */
-    public float getForce() {
-        return force;
-    }
-
-    public void setHorizontalMovement(float value) {
-        horizontalMovement = value * getForce();
-        if (horizontalMovement < 0) {
-            facingRight = false;
-        } else if (horizontalMovement > 0) {
-            facingRight = true;
-        }
-    }
-
-    // JUMPING MOVEMENT
-
-    /**
-     * Sets whether the jump key is pressed
-     *
-     * @param value whether the jump key is pressed
-     */
-    public void setJumpPressed(boolean value) {
-        jumpPressed = value;
-    }
-
-    /**
-     * Returns true if the cat is actively jumping.
-     *
-     * @return true if the cat is actively jumping.
-     */
-    public boolean isJumping() {
-        return state == State.JUMPING;
-    }
-
-    public void setDashPressed(boolean value) {
-        dashPressed = value;
-    }
-
-
-    /**
-     * Sets up/down movement of this character.
-     * <p>
-     * This is the result of input times cat force.
-     *
-     * @param value up/down movement of this character.
-     */
-    public void setVerticalMovement(float value) {
-        verticalMovement = value * getForce();
-    }
-
-    /**
-     *
-     */
-    public void setClimbingPressed(boolean value) {
-        climbingPressed = value;
-    }
-
-
-    /**
-     * Returns true if the cat is on the ground.
-     *
-     * @return true if the cat is on the ground.
-     */
-    public boolean isGrounded() {
-        return isGrounded;
-    }
-
-    /**
-     * Sets whether the cat is on the ground.
-     *
-     * @param value whether the cat is on the ground.
-     */
-    public void setGrounded(boolean value) {
-        // Cat has touched the ground. Reset relevant abilities.
-        if (value && !isGrounded) {
-            setVY(0); // TODO: Cat bounces. Cat should not bounce (duplicates sounds and stuff). Setting restitutions to 0 does not seem to help; this temporary fixes it.
-            onGroundedReset();
-            soundBuffer.add("metalLanding");
-        }
-        isGrounded = value;
-    }
-
-    /**
-     * Utility function that "resets" field relating to when the cat becomes grounded, such as
-     * regaining the ability to dash. This has been factored out to decouple the cases where we
-     * might want to reset some abilities even if the cat has not strictly become grounded.
-     */
-    public void onGroundedReset() {
-        canDash = true;
-        dashTimer = 0;
-        jump_animated = false;
-        jumpTime = 0;
-        meowTime = 0;
-        jumpMovement = jumpForce;
-    }
-
-    /**
-     * Whether the cat is currently climbing
-     *
-     * @return Whether the cat is currently climbing
-     */
-    public boolean getIsClimbing() {
-        return isClimbing;
-    }
-
-    /*
-        PHYSICS GETTERS
-     */
-
-    /**
-     * Returns the name of the ground sensor
-     * <p>
-     * This is used by ContactListener
-     *
-     * @return the name of the ground sensor
-     */
-    public String getGroundSensorName() {
-        return groundSensorName;
-    }
-
-    public ObjectSet<Fixture> getGroundFixtures() {
-        return groundFixtures;
-    }
-
-    /**
-     * Returns the name of the side sensor
-     * <p>
-     * This is used by ContactListener
-     *
-     * @return the name of the side sensor
-     */
-    public String getSideSensorName() {
-        return sideSensorName;
-    }
-
-    /**
-     * Sets whether the cat is in contact with a wall
-     */
-    public void incrementWalled() {
-        wallCount++;
-    }
-
-    /**
-     * Sets whether the cat is in contact with a wall
-     */
-    public void decrementWalled() {
-        wallCount--;
-    }
-
-    /**
-     * Whether the cat is in contact with a wall
-     *
-     * @return whether the cat is in contact with a wall
-     */
-    public boolean isWalled() {
-        return wallCount > 0;
-    }
-
-    public void setMeowing(boolean value) {
-        if (value && !isMeowing) {
-            soundBuffer.add("meow");
-        }
-        isMeowing = value;
-    }
-
-    /**
-     * Returns true if this character is facing right
-     *
-     * @return true if this character is facing right
-     */
-    public boolean isFacingRight() {
-        return facingRight;
-    }
-
-    /**
-     * Manually force cat to face right
-     *
-     * @param facingRight true if we want the cat to face right
-     */
-    public void setFacingRight(boolean facingRight) {
-        this.facingRight = facingRight;
-    }
-
-    public ObjectSet<SpiritRegion> getSpiritRegions() {
-        return spiritRegions;
-    }
-    //endregion
-    /*/////*/
-
-    //endregion
-    ////////////////////////////////////////////////////////////////////////////////////////////////
-
-    /**
-     * Creates a new cat avatar with the given physics data
-     * <p>
-     * The size is expressed in physics units NOT pixels.  In order for drawing to work properly,
-     * you MUST set the drawScale. The drawScale converts the physics units to pixels.
-     *
-<<<<<<< HEAD
-     * The size is expressed in physics units NOT pixels.  In order for
-     * drawing to work properly, you MUST set the drawScale. The drawScale
-     * converts the physics units to pixels.
-     *
-     */
-
-    public Cat(ObjectMap<String, Object> properties, HashMap<String, TextureRegion> tMap, Vector2 scale, int tileSize, int levelHeight){
-        super((float) properties.get("x")/tileSize + objectConstants.get("offset").getFloat(0),
-                levelHeight - (float) properties.get("y")/tileSize + objectConstants.get("offset").getFloat(1),
-                tMap.get("cat").getRegionWidth()/scale.x*objectConstants.get("shrink").getFloat( 0 ),
-                tMap.get("cat").getRegionHeight()/scale.y*objectConstants.get("shrink").getFloat( 1 ), Orientation.TOP);
-        setDrawScale(scale);
-        setDensity(objectConstants.getFloat("density", 0));
-        setFriction(
-                objectConstants.getFloat("friction", 0));  /// HE WILL STICK TO WALLS IF YOU FORGET
-        setRestitution(objectConstants.getFloat("restitution", 0));
-        setFixedRotation(true);
-        maxSpeed = objectConstants.getFloat("maxSpeed", 0);
-        horizontalDamping = objectConstants.getFloat("horizontalDamping", 0);
-        force = objectConstants.getFloat("force", 0);
-        jumpForce = objectConstants.getFloat("jumpForce", 0);
-        dashForce = objectConstants.getFloat("dashForce", 0);
-        jumpDamping = objectConstants.getFloat("jumpDamping", 0);
-        groundSensorName = "catGroundSensor";
-        sideSensorName = "catSideSensor";
-        sensorShapes = new Array<>();
-        groundFixtures = new ObjectSet<>();
-        spiritRegions = new ObjectSet<>();
-        soundBuffer = new HashSet<>();
-
-        jump_animated = false;
-        normal_texture = tMap.get("cat");
-        jumping_texture = tMap.get("jumpingCat");
-        sit_texture = tMap.get("sit");
-
-        spriteFrames = TextureRegion.split(tMap.get("jump_anim").getTexture(), 2048,2048);
-        spriteFrames2 = TextureRegion.split(tMap.get("meow_anim").getTexture(), 2048, 2048);
-        spriteFrames3 = TextureRegion.split(tMap.get("walk").getTexture(), 2048, 2048);
-        spriteFrames4 = TextureRegion.split(tMap.get("idle_anim").getTexture(),2048,2048);
-        spriteFrames5 = TextureRegion.split(tMap.get("idle_anim_stand").getTexture(),2048,2048);
-
-        jumpAnimation = new Animation<>(0.025f, spriteFrames[0]);
-        meowAnimation = new Animation<>(0.05f, spriteFrames2[0]);
-        walkAnimation = new Animation<>(0.15f, spriteFrames3[0]);
-        idleAnimation = new Animation<>(0.15f, spriteFrames4[0]);
-        idleStandAnimation = new Animation<>(0.15f, spriteFrames5[0]);
-
-        jumpTime = 0f;
-        meowTime = 0f;
-        walkTime = 0f;
-        failedTicks = FAIL_ANIM_TICKS;
-
-        idleTime = 0f;
-        nonMoveTime = 0f;
-        standTime = 0f;
-        time = 0;
-
-        // Gameplay attributes
-        state = State.MOVING;
-        setGravityScale(2f);
-        onGroundedReset();
-        isGrounded = true; // We set this to true in constructor to prevent the grounded sound from playing on spawn
-        canDash = true;
-        jumpPressed = false;
-        isMeowing = false;
-        facingRight = true;
-        setName("cat");
-    }
-
-    /**
-     * Creates the physics Body(s) for this object, adding them to the world.
-     * <p>
-     * This method overrides the base method to keep your ship from spinning.
-     *
-     * @param world Box2D world to store body
-     * @return true if object allocation succeeded
-     */
-    public boolean activatePhysics(World world) {
-        // create the box from our superclass
-        if (!super.activatePhysics(world)) {
-            return false;
-        }
-
-        // Ground Sensor
-        // -------------
-        // We only allow the cat to jump when he's on the ground.
-        // Double jumping is not allowed.
-        //
-        // To determine whether or not the cat is on the ground,
-        // we create a thin sensor under his feet, which reports
-        // collisions with the world but has no collision response.
-        JsonValue groundSensorJV = objectConstants.get("ground_sensor");
-        Fixture a = generateSensor(new Vector2(0, -getHeight() / 2),
-                groundSensorJV.getFloat("shrink", 0) * getWidth() / 1.3f,
-                groundSensorJV.getFloat("height", 0),
-                getGroundSensorName());
-
-        // Side sensors to help detect for wall climbing
-        JsonValue sideSensorJV = objectConstants.get("side_sensor");
-        Fixture b = generateSensor(new Vector2(-getWidth() / 2, 0),
-                sideSensorJV.getFloat("width", 0),
-                sideSensorJV.getFloat("shrink") * getHeight() / 2.0f,
-                getSideSensorName());
-
-        generateSensor(new Vector2(getWidth() / 2, 0),
-                sideSensorJV.getFloat("width", 0),
-                sideSensorJV.getFloat("shrink") * getHeight() / 2.0f,
-                getSideSensorName());
-
-        return true;
-    }
-
-    /**
-     * Generates a sensor fixture to be used on the Cat.
-     * <p>
-     * We set friction to 0 to ensure fixture has no physical effects.
-     *
-     * @param location relative location of the sensor fixture
-     * @param hx       half-width used for PolygonShape
-     * @param hy       half-height used for PolygonShape
-     * @param name     name for the sensor UserData
-     * @return
-     */
-    private Fixture generateSensor(Vector2 location, float hx, float hy, String name) {
-        FixtureDef sensorDef = new FixtureDef();
-        sensorDef.friction = 0;
-        sensorDef.isSensor = true;
-        PolygonShape sensorShape = new PolygonShape();
-        sensorShape.setAsBox(hx, hy, location, 0.0f);
-        sensorDef.shape = sensorShape;
-
-        Fixture sensorFixture = body.createFixture(sensorDef);
-        sensorFixture.setUserData(name);
-        sensorShapes.add(sensorShape);
-        return sensorFixture;
-    }
-
-    /**
-     * Handles STATE of the cat All STATE transitions should be contained here
-     */
-    public void updateState() {
-        failedTicks = Math.min(FAIL_ANIM_TICKS, failedTicks + 1);
-        switch (state) {
-            case MOVING:
-                // MOVING -> JUMPING
-                if (isGrounded && jumpPressed) {
-                    state = State.JUMPING;
-                    soundBuffer.add("jump");
-                    return;
-                }
-                // MOVING -> CLIMBING
-                if (isWalled() && climbingPressed) {
-                    state = State.CLIMBING;
-                    setGravityScale(0);
-                    return;
-                }
-                // MOVING -> DASHING
-                if (dashTimer == 0 && dashPressed) {
-                    state = State.DASHING;
-                    setGravityScale(0);
-                    calculateDashVector();
-<<<<<<< HEAD
-                    setRelativeVX(dashCache.x);
-                    setRelativeVY(dashCache.y);
-=======
-                    soundBuffer.add("dash");
->>>>>>> 5a76cc54
-                    return;
-                }
-                break;
-            case JUMPING:
-                // JUMPING -> MOVING
-                if (!jumpPressed) {
-                    state = State.MOVING;
-                    return;
-                }
-                // JUMPING -> CLIMBING
-                if (isWalled() && climbingPressed) {
-                    state = State.CLIMBING;
-                    setGravityScale(0);
-                    return;
-                }
-                // JUMPING -> DASHING
-                if (dashTimer == 0 && dashPressed) {
-                    state = State.DASHING;
-                    setGravityScale(0);
-                    calculateDashVector();
-<<<<<<< HEAD
-                    setRelativeVX(dashCache.x);
-                    setRelativeVY(dashCache.y);
-=======
-                    soundBuffer.add("dash");
->>>>>>> 5a76cc54
-                    return;
-                }
-                break;
-            case CLIMBING:
-                // CLIMBING -> MOVING
-                if (!isWalled() || !climbingPressed) {
-                    state = State.MOVING;
-                    setGravityScale(2f);
-                    return;
-                }
-                break;
-            case DASHING:
-                // DASHING -> MOVING
-                dashTimer++;
-<<<<<<< HEAD
-                if (relativeVelocity.epsilonEquals(Vector2.Zero, 1f)) {
-=======
-                if (dashTimer >= 12) {
->>>>>>> 5a76cc54
-                    state = State.MOVING;
-                    setVX(0);
-                    setVY(Math.signum(getVY()) * maxSpeed);
-                    setGravityScale(2f);
-                    return;
-                }
-                break;
-        }
-    }
-
-    /**
-     * Applies the force to the body of this cat
-     * <p>
-     * This method should be called after the force attribute is set.
-     */
-    public void applyForce() {
-        if (!isActive()) {
-            return;
-        }
-
-        // RUNNING
-        switch (state) {
-            case JUMPING:
-                jumpMovement *= jumpDamping;
-                forceCache.set(0, jumpMovement);
-                body.applyLinearImpulse(forceCache, getPosition(), true);
-            case MOVING:
-                if (horizontalMovement == 0){
-                    setRelativeVX(getRelativeVelocity().x * 0.7f);
-                } else {
-                    setRelativeVX(0.8f * (getRelativeVelocity().x + horizontalMovement * 0.06f));
-                }
-                break;
-            case CLIMBING:
-                setRelativeVX(0);
-                setRelativeVY(verticalMovement / 4f);
-                break;
-            case DASHING:
-                setRelativeVX(relativeVelocity.x*0.8f);
-                setRelativeVY(relativeVelocity.y*0.8f);
-                break;
-        }
-    }
-
-    private void calculateDashVector() {
-<<<<<<< HEAD
-        float hMove = horizontalMovement / 0.65f;
-        float vMove = verticalMovement / 0.65f;
-        if (horizontalMovement != 0 && verticalMovement != 0) {
-            dashCache.set(hMove / (float)Math.sqrt(2), vMove / (float)Math.sqrt(2));
-        } else {
-            dashCache.set(hMove, vMove);
-=======
-        float horizontalForce = horizontalMovement / 2f;
-        float verticalForce = verticalMovement / 2f;
-        if (horizontalMovement == 0 && verticalMovement == 0) {
-            horizontalForce = (isFacingRight() ? 1 : -1) * getForce() / 2f;
-        } else if (horizontalMovement != 0 && verticalMovement != 0) {
-            horizontalForce = horizontalForce / (float)Math.sqrt(2);
-            verticalForce = verticalForce / (float)Math.sqrt(2);
->>>>>>> 5a76cc54
-        }
-
-        dashCache.set(horizontalForce, verticalForce);
-    }
-
-    /**
-     * Updates the object's physics state (NOT GAME LOGIC).
-     * <p>
-     * We use this method to reset cooldowns.
-     *
-     * @param dt Number of seconds since last animation frame
-     */
-    public void update(float dt) {
-        super.update(dt);
-    }
-
-    /**
-     * Draws the physics object.
-     *
-     * @param canvas Drawing context
-     */
-    public void draw(GameCanvas canvas) {
-        float effect = facingRight ? -1.0f : 1.0f;
-        float x = getX() * drawScale.x;
-        float y = getY()* drawScale.y;
-        //walking animation
-        TextureRegion frame = sit_texture;
-        float xOffset = 0;
-        float yOffset = 0;
-        if (state != State.JUMPING && horizontalMovement != 0) {
-            walkAnimation.setPlayMode(Animation.PlayMode.LOOP);
-            walkTime += Gdx.graphics.getDeltaTime();
-            frame = walkAnimation.getKeyFrame(walkTime);
-
-            nonMoveTime = 0;
-        }
-        //jump animation
-        else if (state == State.JUMPING && !jump_animated && jumpTime < 0.025f*6) {
-            jumpAnimation.setPlayMode(Animation.PlayMode.REVERSED);
-            jumpTime += Gdx.graphics.getDeltaTime();
-            frame = jumpAnimation.getKeyFrame(jumpTime);
-
-            nonMoveTime = 0;
-        }
-        //meow animation
-        else if ((isMeowing && state != State.JUMPING) || meowTime != 0) {
-            meowAnimation.setPlayMode(Animation.PlayMode.REVERSED);
-            meowTime += Gdx.graphics.getDeltaTime();
-            frame = meowAnimation.getKeyFrame(meowTime);
-            if (meowTime >= (0.6)){
-                meowTime = 0;
-                isMeowing = false;
-            }
-        }
-
-        //sit
-        else if(horizontalMovement == 0 && verticalMovement == 0 && !(state == State.JUMPING)){
-            if(nonMoveTime >= 10){
-                idleAnimation.setPlayMode(Animation.PlayMode.LOOP_PINGPONG);
-                idleTime += Gdx.graphics.getDeltaTime();
-                frame = idleAnimation.getKeyFrame(idleTime);
-            }
-            else if(nonMoveTime >= 5){
-                nonMoveTime += Gdx.graphics.getDeltaTime();
-            }
-            else{
-                nonMoveTime += Gdx.graphics.getDeltaTime();
-                idleStandAnimation.setPlayMode(Animation.PlayMode.LOOP_PINGPONG);
-                standTime += Gdx.graphics.getDeltaTime();
-                frame = idleStandAnimation.getKeyFrame(standTime);
-            }
-        } else {
-            frame = jumping_texture;
-            nonMoveTime = 0;
-        }
-        canvas.draw(frame, Color.WHITE, origin.x, origin.y, x - effect*frame.getRegionWidth()/drawScale.x/2, y-frame.getRegionHeight()/drawScale.y/2, 0, effect/drawScale.x, 1f/drawScale.y);
-        if (failedTicks < FAIL_ANIM_TICKS){
-            xOffset += ((float) (Math.sin(-failedTicks/2) * Math.exp(-failedTicks/30)))*drawScale.x/2;
-            Color c = new Color(1, 0 , 0, 0.5f - Math.abs(failedTicks - FAIL_ANIM_TICKS/2)/FAIL_ANIM_TICKS);
-            canvas.draw(frame, c, origin.x, origin.y, x - effect*frame.getRegionWidth()/drawScale.x/2 + xOffset, y-frame.getRegionHeight()/drawScale.y/2, 0, effect/drawScale.x, 1f/drawScale.y);
-        }
-    }
-
-    /**
-     * Draws the outline of the physics body.
-     * <p>
-     * This method can be helpful for understanding issues with collisions.
-     *
-     * @param canvas Drawing context
-     */
-    public void drawDebug(GameCanvas canvas) {
-        super.drawDebug(canvas);
-        for (PolygonShape shape : sensorShapes) {
-            float xTranslate = (canvas.getCamera().getX() - canvas.getWidth() / 2) / drawScale.x;
-            float yTranslate = (canvas.getCamera().getY() - canvas.getHeight() / 2) / drawScale.y;
-            canvas.drawPhysics(shape, Color.RED, getX() - xTranslate, getY() - yTranslate,
-                    getAngle(), drawScale.x, drawScale.y);
-        }
-        debugPrint();
-
-    }
-
-    public void debugPrint() {
-//        System.out.println("STATE: "+state);
-//        System.out.println("GROUNDED: "+isGrounded);
-//        System.out.println("DASH TIMER: "+dashTimer);
-    }
-
-    public boolean isMovable() {
-        return true;
-    }
-
-    public void failedSwitch() {
-        failedTicks = 0f;
-    }
+/*
+ * CatModel.java
+ *
+ * You SHOULD NOT need to modify this file.  However, you may learn valuable lessons
+ * for the rest of the lab by looking at it.
+ *
+ * Author: Walker M. White
+ * Based on original PhysicsDemo Lab by Don Holden, 2007
+ * Updated asset version, 2/6/2021
+ */
+package edu.cornell.gdiac.game.object;
+
+import com.badlogic.gdx.Gdx;
+import com.badlogic.gdx.graphics.g2d.Animation;
+import com.badlogic.gdx.graphics.g2d.TextureRegion;
+import com.badlogic.gdx.math.*;
+import com.badlogic.gdx.graphics.*;
+import com.badlogic.gdx.physics.box2d.*;
+
+import com.badlogic.gdx.utils.Array;
+import com.badlogic.gdx.utils.JsonValue;
+import com.badlogic.gdx.utils.ObjectMap;
+import com.badlogic.gdx.utils.ObjectSet;
+import com.badlogic.gdx.utils.Queue;
+import edu.cornell.gdiac.game.*;
+import edu.cornell.gdiac.game.obstacle.*;
+import java.util.HashSet;
+import java.util.Set;
+
+import java.util.HashMap;
+
+/**
+ * Player avatar for the plaform game.
+ *
+ * Note that this class returns to static loading.  That is because there are
+ * no other subclasses that we might loop through.
+ */
+public class Cat extends CapsuleObstacle implements Movable {
+
+    ////////////////////////////////////////////////////////////////////////////////////////////////
+    //region FIELDS
+
+    /*/////*/
+    //region FIELDS: General Data
+    /**
+     * The initializing data (to avoid magic numbers)
+     */
+    private static JsonValue objectConstants;
+
+    /**
+     * Buffer used to store sound strings to be played by the ActionController
+     *
+     * All strings entered into this buffer should be one present as a key in the soundMap
+     *
+     * We use a Set here to prevent duplicate sounds from entering, which cannot be reliably prevented
+     * if we used a Queue.
+     */
+    private Set<String> soundBuffer;
+    //endregion
+    /*/////*/
+
+    /*/////*/
+    //region FIELDS: Movement and Physics
+
+    /**
+     * States used to handle the logic of the cat's movement
+     */
+    private enum State {
+        MOVING, JUMPING, CLIMBING, DASHING
+    }
+
+    /**
+     * State variable representing the current state of movement the cat is in
+     */
+    private State state;
+
+    /**
+     * The maximum character speed
+     */
+    private final float maxSpeed;
+
+    /**
+     * The factor to multiply by the input
+     */
+    private final float force;
+
+    private final Vector2 forceCache = new Vector2();
+
+    /**
+     * The current horizontal movement of the character
+     */
+    private float horizontalMovement;
+
+    /**
+     * The amount to slow the character down
+     */
+    private final float horizontalDamping;
+
+    /**
+     * Whether the jump key is pressed
+     */
+    private boolean jumpPressed;
+
+    /**
+     * Current jump movement of the character
+     */
+    private float jumpMovement;
+
+    /**
+     * The impulse for the character jump
+     */
+    private final float jumpForce;
+
+    /**
+     * Damping multiplier to slow down jump
+     */
+    private final float jumpDamping;
+
+    private boolean dashPressed;
+    private final float dashForce;
+
+    /**
+     * Whether we are actively dashing
+     */
+    private boolean isDashing;
+
+    public boolean canDash;
+
+    /**
+     * The current vertical movement of the character
+     */
+    private float verticalMovement;
+
+    private boolean climbingPressed;
+
+    /**
+     * Whether we are climbing on a wall
+     */
+    private boolean isClimbing;
+
+    private int dashTimer = 0;
+    private final Vector2 dashCache = new Vector2();
+
+
+    /**
+     * Identifier to allow us to track the sensor in ContactListener
+     */
+    private final String groundSensorName;
+
+    /**
+     * Identifier to allow us to track side sensor in ContactListener
+     */
+    private final String sideSensorName;
+
+    /**
+     * Whether we are in contact with a wall
+     */
+    private int wallCount;
+
+    /**
+     * Which direction is the character facing
+     */
+    private boolean facingRight;
+
+    /**
+     * Whether we are actively jumping
+     */
+    private boolean isMeowing;
+    /**
+     * Whether our feet are on the ground
+     */
+    private boolean isGrounded;
+
+    /**
+     * Cache for internal force calculations
+     */
+    private ObjectSet<Fixture> groundFixtures;
+    /**
+     * The current spirit regions that the cat is inside
+     */
+    private ObjectSet<SpiritRegion> spiritRegions;
+    //endregion
+    /*/////*/
+
+    /*/////*/
+    //region FIELDS: Animation
+    /**
+     * Counter for failing to switch animation
+     */
+    private Animation<TextureRegion> jumpAnimation;
+    private Animation<TextureRegion> meowAnimation;
+    private Animation<TextureRegion> walkAnimation;
+    private Animation<TextureRegion> idleAnimation;
+    private Animation<TextureRegion> idleStandAnimation;
+    private TextureRegion[][] spriteFrames;
+    private TextureRegion[][] spriteFrames2;
+    private TextureRegion[][] spriteFrames3;
+    private TextureRegion[][] spriteFrames4;
+    private TextureRegion[][] spriteFrames5;
+    private float jumpTime;
+    private float meowTime;
+    private float walkTime;
+    private TextureRegion normal_texture;
+    private TextureRegion jumping_texture;
+    private TextureRegion sit_texture;
+    private float idleTime;
+    private float nonMoveTime;
+    private float standTime;
+    private int time;
+    private boolean jump_animated;
+
+    /** List of shapes corresponding to the sensors attached to this body */
+    private Array<PolygonShape> sensorShapes;
+    private float failedTicks;
+    private static final float FAIL_ANIM_TICKS = 30f;
+    //endregion
+    /*/////*/
+
+    //endregion
+    ////////////////////////////////////////////////////////////////////////////////////////////////
+
+    ////////////////////////////////////////////////////////////////////////////////////////////////
+    //region GETTERS AND SETTERS
+
+    /*/////*/
+    //region GETTERS AND SETTERS: General Data
+    public static void setConstants(JsonValue constants) {
+        objectConstants = constants;
+    }
+
+    public Set<String> getSoundBuffer() {
+        return soundBuffer;
+    }
+    //endregion
+    /*/////*/
+
+    /*/////*/
+    //region GETTERS AND SETTERS: Movement and Physics
+
+    /**
+     * Returns how much force to apply to get the cat moving
+     * <p>
+     * Multiply this by the input to get the movement value.
+     *
+     * @return how much force to apply to get the cat moving
+     */
+    public float getForce() {
+        return force;
+    }
+
+    public void setHorizontalMovement(float value) {
+        horizontalMovement = value * getForce();
+        if (horizontalMovement < 0) {
+            facingRight = false;
+        } else if (horizontalMovement > 0) {
+            facingRight = true;
+        }
+    }
+
+    // JUMPING MOVEMENT
+
+    /**
+     * Sets whether the jump key is pressed
+     *
+     * @param value whether the jump key is pressed
+     */
+    public void setJumpPressed(boolean value) {
+        jumpPressed = value;
+    }
+
+    /**
+     * Returns true if the cat is actively jumping.
+     *
+     * @return true if the cat is actively jumping.
+     */
+    public boolean isJumping() {
+        return state == State.JUMPING;
+    }
+
+    public void setDashPressed(boolean value) {
+        dashPressed = value;
+    }
+
+
+    /**
+     * Sets up/down movement of this character.
+     * <p>
+     * This is the result of input times cat force.
+     *
+     * @param value up/down movement of this character.
+     */
+    public void setVerticalMovement(float value) {
+        verticalMovement = value * getForce();
+    }
+
+    /**
+     *
+     */
+    public void setClimbingPressed(boolean value) {
+        climbingPressed = value;
+    }
+
+
+    /**
+     * Returns true if the cat is on the ground.
+     *
+     * @return true if the cat is on the ground.
+     */
+    public boolean isGrounded() {
+        return isGrounded;
+    }
+
+    /**
+     * Sets whether the cat is on the ground.
+     *
+     * @param value whether the cat is on the ground.
+     */
+    public void setGrounded(boolean value) {
+        // Cat has touched the ground. Reset relevant abilities.
+        if (value && !isGrounded) {
+            setVY(0); // TODO: Cat bounces. Cat should not bounce (duplicates sounds and stuff). Setting restitutions to 0 does not seem to help; this temporary fixes it.
+            onGroundedReset();
+            soundBuffer.add("metalLanding");
+        }
+        isGrounded = value;
+    }
+
+    /**
+     * Utility function that "resets" field relating to when the cat becomes grounded, such as
+     * regaining the ability to dash. This has been factored out to decouple the cases where we
+     * might want to reset some abilities even if the cat has not strictly become grounded.
+     */
+    public void onGroundedReset() {
+        canDash = true;
+        dashTimer = 0;
+        jump_animated = false;
+        jumpTime = 0;
+        meowTime = 0;
+        jumpMovement = jumpForce;
+    }
+
+    /**
+     * Whether the cat is currently climbing
+     *
+     * @return Whether the cat is currently climbing
+     */
+    public boolean getIsClimbing() {
+        return isClimbing;
+    }
+
+    /*
+        PHYSICS GETTERS
+     */
+
+    /**
+     * Returns the name of the ground sensor
+     * <p>
+     * This is used by ContactListener
+     *
+     * @return the name of the ground sensor
+     */
+    public String getGroundSensorName() {
+        return groundSensorName;
+    }
+
+    public ObjectSet<Fixture> getGroundFixtures() {
+        return groundFixtures;
+    }
+
+    /**
+     * Returns the name of the side sensor
+     * <p>
+     * This is used by ContactListener
+     *
+     * @return the name of the side sensor
+     */
+    public String getSideSensorName() {
+        return sideSensorName;
+    }
+
+    /**
+     * Sets whether the cat is in contact with a wall
+     */
+    public void incrementWalled() {
+        wallCount++;
+    }
+
+    /**
+     * Sets whether the cat is in contact with a wall
+     */
+    public void decrementWalled() {
+        wallCount--;
+    }
+
+    /**
+     * Whether the cat is in contact with a wall
+     *
+     * @return whether the cat is in contact with a wall
+     */
+    public boolean isWalled() {
+        return wallCount > 0;
+    }
+
+    public void setMeowing(boolean value) {
+        if (value && !isMeowing) {
+            soundBuffer.add("meow");
+        }
+        isMeowing = value;
+    }
+
+    /**
+     * Returns true if this character is facing right
+     *
+     * @return true if this character is facing right
+     */
+    public boolean isFacingRight() {
+        return facingRight;
+    }
+
+    /**
+     * Manually force cat to face right
+     *
+     * @param facingRight true if we want the cat to face right
+     */
+    public void setFacingRight(boolean facingRight) {
+        this.facingRight = facingRight;
+    }
+
+    public ObjectSet<SpiritRegion> getSpiritRegions() {
+        return spiritRegions;
+    }
+    //endregion
+    /*/////*/
+
+    //endregion
+    ////////////////////////////////////////////////////////////////////////////////////////////////
+
+    /**
+     * Creates a new cat avatar with the given physics data
+     * <p>
+     * The size is expressed in physics units NOT pixels.  In order for drawing to work properly,
+     * you MUST set the drawScale. The drawScale converts the physics units to pixels.
+     *
+     * The size is expressed in physics units NOT pixels.  In order for
+     * drawing to work properly, you MUST set the drawScale. The drawScale
+     * converts the physics units to pixels.
+     *
+     */
+
+    public Cat(ObjectMap<String, Object> properties, HashMap<String, TextureRegion> tMap, Vector2 scale, int tileSize, int levelHeight){
+        super((float) properties.get("x")/tileSize + objectConstants.get("offset").getFloat(0),
+                levelHeight - (float) properties.get("y")/tileSize + objectConstants.get("offset").getFloat(1),
+                tMap.get("cat").getRegionWidth()/scale.x*objectConstants.get("shrink").getFloat( 0 ),
+                tMap.get("cat").getRegionHeight()/scale.y*objectConstants.get("shrink").getFloat( 1 ), Orientation.TOP);
+        setDrawScale(scale);
+        setDensity(objectConstants.getFloat("density", 0));
+        setFriction(
+                objectConstants.getFloat("friction", 0));  /// HE WILL STICK TO WALLS IF YOU FORGET
+        setRestitution(objectConstants.getFloat("restitution", 0));
+        setFixedRotation(true);
+        maxSpeed = objectConstants.getFloat("maxSpeed", 0);
+        horizontalDamping = objectConstants.getFloat("horizontalDamping", 0);
+        force = objectConstants.getFloat("force", 0);
+        jumpForce = objectConstants.getFloat("jumpForce", 0);
+        dashForce = objectConstants.getFloat("dashForce", 0);
+        jumpDamping = objectConstants.getFloat("jumpDamping", 0);
+        groundSensorName = "catGroundSensor";
+        sideSensorName = "catSideSensor";
+        sensorShapes = new Array<>();
+        groundFixtures = new ObjectSet<>();
+        spiritRegions = new ObjectSet<>();
+        soundBuffer = new HashSet<>();
+
+        jump_animated = false;
+        normal_texture = tMap.get("cat");
+        jumping_texture = tMap.get("jumpingCat");
+        sit_texture = tMap.get("sit");
+
+        spriteFrames = TextureRegion.split(tMap.get("jump_anim").getTexture(), 2048,2048);
+        spriteFrames2 = TextureRegion.split(tMap.get("meow_anim").getTexture(), 2048, 2048);
+        spriteFrames3 = TextureRegion.split(tMap.get("walk").getTexture(), 2048, 2048);
+        spriteFrames4 = TextureRegion.split(tMap.get("idle_anim").getTexture(),2048,2048);
+        spriteFrames5 = TextureRegion.split(tMap.get("idle_anim_stand").getTexture(),2048,2048);
+
+        jumpAnimation = new Animation<>(0.025f, spriteFrames[0]);
+        meowAnimation = new Animation<>(0.05f, spriteFrames2[0]);
+        walkAnimation = new Animation<>(0.15f, spriteFrames3[0]);
+        idleAnimation = new Animation<>(0.15f, spriteFrames4[0]);
+        idleStandAnimation = new Animation<>(0.15f, spriteFrames5[0]);
+
+        jumpTime = 0f;
+        meowTime = 0f;
+        walkTime = 0f;
+        failedTicks = FAIL_ANIM_TICKS;
+
+        idleTime = 0f;
+        nonMoveTime = 0f;
+        standTime = 0f;
+        time = 0;
+
+        // Gameplay attributes
+        state = State.MOVING;
+        setGravityScale(2f);
+        onGroundedReset();
+        isGrounded = true; // We set this to true in constructor to prevent the grounded sound from playing on spawn
+        canDash = true;
+        jumpPressed = false;
+        isMeowing = false;
+        facingRight = true;
+        setName("cat");
+    }
+
+    /**
+     * Creates the physics Body(s) for this object, adding them to the world.
+     * <p>
+     * This method overrides the base method to keep your ship from spinning.
+     *
+     * @param world Box2D world to store body
+     * @return true if object allocation succeeded
+     */
+    public boolean activatePhysics(World world) {
+        // create the box from our superclass
+        if (!super.activatePhysics(world)) {
+            return false;
+        }
+
+        // Ground Sensor
+        // -------------
+        // We only allow the cat to jump when he's on the ground.
+        // Double jumping is not allowed.
+        //
+        // To determine whether or not the cat is on the ground,
+        // we create a thin sensor under his feet, which reports
+        // collisions with the world but has no collision response.
+        JsonValue groundSensorJV = objectConstants.get("ground_sensor");
+        Fixture a = generateSensor(new Vector2(0, -getHeight() / 2),
+                groundSensorJV.getFloat("shrink", 0) * getWidth() / 1.3f,
+                groundSensorJV.getFloat("height", 0),
+                getGroundSensorName());
+
+        // Side sensors to help detect for wall climbing
+        JsonValue sideSensorJV = objectConstants.get("side_sensor");
+        Fixture b = generateSensor(new Vector2(-getWidth() / 2, 0),
+                sideSensorJV.getFloat("width", 0),
+                sideSensorJV.getFloat("shrink") * getHeight() / 2.0f,
+                getSideSensorName());
+
+        generateSensor(new Vector2(getWidth() / 2, 0),
+                sideSensorJV.getFloat("width", 0),
+                sideSensorJV.getFloat("shrink") * getHeight() / 2.0f,
+                getSideSensorName());
+
+        return true;
+    }
+
+    /**
+     * Generates a sensor fixture to be used on the Cat.
+     * <p>
+     * We set friction to 0 to ensure fixture has no physical effects.
+     *
+     * @param location relative location of the sensor fixture
+     * @param hx       half-width used for PolygonShape
+     * @param hy       half-height used for PolygonShape
+     * @param name     name for the sensor UserData
+     * @return
+     */
+    private Fixture generateSensor(Vector2 location, float hx, float hy, String name) {
+        FixtureDef sensorDef = new FixtureDef();
+        sensorDef.friction = 0;
+        sensorDef.isSensor = true;
+        PolygonShape sensorShape = new PolygonShape();
+        sensorShape.setAsBox(hx, hy, location, 0.0f);
+        sensorDef.shape = sensorShape;
+
+        Fixture sensorFixture = body.createFixture(sensorDef);
+        sensorFixture.setUserData(name);
+        sensorShapes.add(sensorShape);
+        return sensorFixture;
+    }
+
+    /**
+     * Handles STATE of the cat All STATE transitions should be contained here
+     */
+    public void updateState() {
+        failedTicks = Math.min(FAIL_ANIM_TICKS, failedTicks + 1);
+        switch (state) {
+            case MOVING:
+                // MOVING -> JUMPING
+                if (isGrounded && jumpPressed) {
+                    state = State.JUMPING;
+                    soundBuffer.add("jump");
+                    return;
+                }
+                // MOVING -> CLIMBING
+                if (isWalled() && climbingPressed) {
+                    state = State.CLIMBING;
+                    setGravityScale(0);
+                    return;
+                }
+                // MOVING -> DASHING
+                if (dashTimer == 0 && dashPressed) {
+                    state = State.DASHING;
+                    setGravityScale(0);
+                    calculateDashVector();
+                    soundBuffer.add("dash");
+                    return;
+                }
+                break;
+            case JUMPING:
+                // JUMPING -> MOVING
+                if (!jumpPressed) {
+                    state = State.MOVING;
+                    return;
+                }
+                // JUMPING -> CLIMBING
+                if (isWalled() && climbingPressed) {
+                    state = State.CLIMBING;
+                    setGravityScale(0);
+                    return;
+                }
+                // JUMPING -> DASHING
+                if (dashTimer == 0 && dashPressed) {
+                    state = State.DASHING;
+                    setGravityScale(0);
+                    calculateDashVector();
+                    soundBuffer.add("dash");
+                    return;
+                }
+                break;
+            case CLIMBING:
+                // CLIMBING -> MOVING
+                if (!isWalled() || !climbingPressed) {
+                    state = State.MOVING;
+                    setGravityScale(2f);
+                    return;
+                }
+                break;
+            case DASHING:
+                // DASHING -> MOVING
+                dashTimer++;
+                if (dashTimer >= 12) {
+                    state = State.MOVING;
+                    setVX(0);
+                    setVY(Math.signum(getVY()) * maxSpeed);
+                    setGravityScale(2f);
+                    return;
+                }
+                break;
+        }
+    }
+
+    /**
+     * Applies the force to the body of this cat
+     * <p>
+     * This method should be called after the force attribute is set.
+     */
+    public void applyForce() {
+        if (!isActive()) {
+            return;
+        }
+
+        // RUNNING
+        switch (state) {
+            case JUMPING:
+                jumpMovement *= jumpDamping;
+                forceCache.set(0, jumpMovement);
+                body.applyLinearImpulse(forceCache, getPosition(), true);
+            case MOVING:
+                if (horizontalMovement == 0){
+                    setRelativeVX(getRelativeVelocity().x * 0.7f);
+                } else {
+                    setRelativeVX(0.8f * (getRelativeVelocity().x + horizontalMovement * 0.06f));
+                }
+                break;
+            case CLIMBING:
+                setRelativeVX(0);
+                setRelativeVY(verticalMovement / 4f);
+                break;
+            case DASHING:
+                setRelativeVX(relativeVelocity.x*0.8f);
+                setRelativeVY(relativeVelocity.y*0.8f);
+                break;
+        }
+    }
+
+    private void calculateDashVector() {
+        float horizontalForce = horizontalMovement / 2f;
+        float verticalForce = verticalMovement / 2f;
+        if (horizontalMovement == 0 && verticalMovement == 0) {
+            horizontalForce = (isFacingRight() ? 1 : -1) * getForce() / 2f;
+        } else if (horizontalMovement != 0 && verticalMovement != 0) {
+            horizontalForce = horizontalForce / (float)Math.sqrt(2);
+            verticalForce = verticalForce / (float)Math.sqrt(2);
+        }
+
+        dashCache.set(horizontalForce, verticalForce);
+    }
+
+    /**
+     * Updates the object's physics state (NOT GAME LOGIC).
+     * <p>
+     * We use this method to reset cooldowns.
+     *
+     * @param dt Number of seconds since last animation frame
+     */
+    public void update(float dt) {
+        super.update(dt);
+    }
+
+    /**
+     * Draws the physics object.
+     *
+     * @param canvas Drawing context
+     */
+    public void draw(GameCanvas canvas) {
+        float effect = facingRight ? -1.0f : 1.0f;
+        float x = getX() * drawScale.x;
+        float y = getY()* drawScale.y;
+        //walking animation
+        TextureRegion frame = sit_texture;
+        float xOffset = 0;
+        float yOffset = 0;
+        if (state != State.JUMPING && horizontalMovement != 0) {
+            walkAnimation.setPlayMode(Animation.PlayMode.LOOP);
+            walkTime += Gdx.graphics.getDeltaTime();
+            frame = walkAnimation.getKeyFrame(walkTime);
+
+            nonMoveTime = 0;
+        }
+        //jump animation
+        else if (state == State.JUMPING && !jump_animated && jumpTime < 0.025f*6) {
+            jumpAnimation.setPlayMode(Animation.PlayMode.REVERSED);
+            jumpTime += Gdx.graphics.getDeltaTime();
+            frame = jumpAnimation.getKeyFrame(jumpTime);
+
+            nonMoveTime = 0;
+        }
+        //meow animation
+        else if ((isMeowing && state != State.JUMPING) || meowTime != 0) {
+            meowAnimation.setPlayMode(Animation.PlayMode.REVERSED);
+            meowTime += Gdx.graphics.getDeltaTime();
+            frame = meowAnimation.getKeyFrame(meowTime);
+            if (meowTime >= (0.6)){
+                meowTime = 0;
+                isMeowing = false;
+            }
+        }
+
+        //sit
+        else if(horizontalMovement == 0 && verticalMovement == 0 && !(state == State.JUMPING)){
+            if(nonMoveTime >= 10){
+                idleAnimation.setPlayMode(Animation.PlayMode.LOOP_PINGPONG);
+                idleTime += Gdx.graphics.getDeltaTime();
+                frame = idleAnimation.getKeyFrame(idleTime);
+            }
+            else if(nonMoveTime >= 5){
+                nonMoveTime += Gdx.graphics.getDeltaTime();
+            }
+            else{
+                nonMoveTime += Gdx.graphics.getDeltaTime();
+                idleStandAnimation.setPlayMode(Animation.PlayMode.LOOP_PINGPONG);
+                standTime += Gdx.graphics.getDeltaTime();
+                frame = idleStandAnimation.getKeyFrame(standTime);
+            }
+        } else {
+            frame = jumping_texture;
+            nonMoveTime = 0;
+        }
+        canvas.draw(frame, Color.WHITE, origin.x, origin.y, x - effect*frame.getRegionWidth()/drawScale.x/2, y-frame.getRegionHeight()/drawScale.y/2, 0, effect/drawScale.x, 1f/drawScale.y);
+        if (failedTicks < FAIL_ANIM_TICKS){
+            xOffset += ((float) (Math.sin(-failedTicks/2) * Math.exp(-failedTicks/30)))*drawScale.x/2;
+            Color c = new Color(1, 0 , 0, 0.5f - Math.abs(failedTicks - FAIL_ANIM_TICKS/2)/FAIL_ANIM_TICKS);
+            canvas.draw(frame, c, origin.x, origin.y, x - effect*frame.getRegionWidth()/drawScale.x/2 + xOffset, y-frame.getRegionHeight()/drawScale.y/2, 0, effect/drawScale.x, 1f/drawScale.y);
+        }
+    }
+
+    /**
+     * Draws the outline of the physics body.
+     * <p>
+     * This method can be helpful for understanding issues with collisions.
+     *
+     * @param canvas Drawing context
+     */
+    public void drawDebug(GameCanvas canvas) {
+        super.drawDebug(canvas);
+        for (PolygonShape shape : sensorShapes) {
+            float xTranslate = (canvas.getCamera().getX() - canvas.getWidth() / 2) / drawScale.x;
+            float yTranslate = (canvas.getCamera().getY() - canvas.getHeight() / 2) / drawScale.y;
+            canvas.drawPhysics(shape, Color.RED, getX() - xTranslate, getY() - yTranslate,
+                    getAngle(), drawScale.x, drawScale.y);
+        }
+        debugPrint();
+
+    }
+
+    public void debugPrint() {
+//        System.out.println("STATE: "+state);
+//        System.out.println("GROUNDED: "+isGrounded);
+//        System.out.println("DASH TIMER: "+dashTimer);
+    }
+
+    public boolean isMovable() {
+        return true;
+    }
+
+    public void failedSwitch() {
+        failedTicks = 0f;
+    }
 }