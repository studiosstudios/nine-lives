--- conflicted
+++ resolved
@@ -1,380 +1,380 @@
-package edu.cornell.gdiac.game.object;
-
-import com.badlogic.gdx.Gdx;
-import com.badlogic.gdx.graphics.Color;
-import com.badlogic.gdx.graphics.g2d.Animation;
-import com.badlogic.gdx.graphics.g2d.TextureRegion;
-import com.badlogic.gdx.math.Vector2;
-import com.badlogic.gdx.physics.box2d.*;
-import com.badlogic.gdx.utils.Array;
-import com.badlogic.gdx.utils.JsonValue;
-import com.badlogic.gdx.utils.ObjectMap;
-import com.badlogic.gdx.utils.ObjectSet;
-import edu.cornell.gdiac.game.GameCanvas;
-import edu.cornell.gdiac.game.obstacle.CapsuleObstacle;
-
-import java.util.HashMap;
-
-public class DeadBody extends CapsuleObstacle implements Movable {
-    /** Constants that are shared between all instances of this class */
-    private static JsonValue objectConstants;
-    /** How long the body has been burning */
-    private int burnTicks;
-    /** If the body is currently burning */
-    private boolean burning;
-    /** The total number ticks a body burns for */
-    private static int totalBurnTicks;
-    /** The amount to slow the model down */
-    private final float damping;
-    /** Which direction is the model facing */
-    private boolean faceRight;
-    /** The number of hazards that the body is touching */
-    private int hazardsTouching;
-    /** If dead body is currently being hit by a laser.
-     * This is necessary because laser collisions are done with raycasting.*/
-    private boolean touchingLaser;
-    /** The offset of the solid hitbox of the dead body */
-    private Vector2 drawOffset;
-    /** The set of spirit regions that this dead body is inside */
-    private ObjectSet<SpiritRegion> spiritRegions;
-    private TextureRegion[][] spriteFrames;
-    private Animation<TextureRegion> animation;
-    private float time;
-    private ObjectSet<Fixture> groundFixtures = new ObjectSet<>();
-    public static final String groundSensorName = "deadBodyGround";
-    public static final String centerSensorName = "deadBodyCenter";
-    public static final String catBodyName = "deadCatBody";
-    public static final String catSensorsName = "deadCatSensors";
-    public static final String hitboxSensorName = "deadBodyHitBox";
-    private PolygonShape hitboxShape;
-    /** List of shapes corresponding to the sensors attached to this body */
-    private Array<Shape> sensorShapes;
-    /** Set of joints that are attached to this object */
-    private ObjectSet<Joint> joints = new ObjectSet<>();
-
-    /**
-     * Returns ow hard the brakes are applied to get a dead body to stop moving
-     *
-     * @return ow hard the brakes are applied to get a dead body to stop moving
-     */
-    public float getDamping() {
-        return damping;
-    }
-
-    /**
-     * sets faceRight to facingRight
-     */
-    public void setFacingRight(boolean facingRight) {
-        faceRight = facingRight;
-    }
-
-    /**
-     * Returns true if this model is facing right
-     *
-     * @return true if this model is facing right
-     */
-    public boolean isFacingRight() {
-        return faceRight;
-    }
-
-    /**
-     * If the dead body is safe to be switched into.
-     * @return true if the dead body can be switched into
-     */
-    public boolean isSwitchable(){
-        return hazardsTouching == 0 && !touchingLaser;
-    }
-
-    /**
-     * If the dead body is in the same spirit region.
-     * @return true if the dead body is in the same spirit region
-     */
-    public boolean inSameSpiritRegion(ObjectSet<SpiritRegion> otherRegions){
-        for (SpiritRegion region : otherRegions) {
-            if (spiritRegions.contains(region)) {
-                return true;
-            }
-        }
-        return false;
-    }
-
-    /**
-     * Sets if the dead body is being hit by a laser.
-     */
-    public void setTouchingLaser(boolean touching){ touchingLaser = touching; }
-
-    /**
-     * A new hazard has started touching this dead body.
-     */
-    public void addHazard(){ hazardsTouching++; }
-
-    /**
-     * A hazard has stopped touching this dead body.
-     */
-    public void removeHazard(){ hazardsTouching--; }
-
-    /**
-     * Creates a new dead body. Note that the Box2D body created in this constructor is not the actual solid part of the
-     * dead body, it is a sensor body that is identical to the body of the Cat. This is so that we have a reference for
-     * how much space the Cat would take if swapped with this dead body. The actual solid fixture is created in
-     * <code>activatePhysics().</code>
-     *
-     * @param texture       Texture for regular dead body.
-     * @param burnTexture   Texture for burning dead body.
-     * @param scale         Draw scale.
-     * @param position      Position
-     */
-    public DeadBody(TextureRegion texture, TextureRegion burnTexture, Vector2 scale, Vector2 position, Vector2 textureScale) {
-        super(0, 0, objectConstants.getFloat("capsuleWidth"), objectConstants.getFloat("capsuleHeight"), Orientation.TOP);
-
-        spriteFrames = TextureRegion.split(burnTexture.getTexture(), 2048,2048);
-        animation = new Animation<>(0.025f, spriteFrames[0]);
-        time = 0f;
-        setTexture(texture);
-        setTextureScale(textureScale);
-        setDrawScale(scale);
-        drawOffset = new Vector2(objectConstants.get("draw_offset").getFloat(0), objectConstants.get("draw_offset").getFloat( 1));
-        setDensity(objectConstants.getFloat("density", 0));
-        setMass(objectConstants.getFloat("mass", 0));
-        setFriction(objectConstants.getFloat("friction", 0));  /// HE WILL STICK TO WALLS IF YOU FORGET
-        setFixedRotation(true);
-        setSensor(true);
-        sensorShapes = new Array<>();
-
-//        setLinearDamping(objectConstants.getFloat("damping", 2f)); this messes with moving platforms
-
-        damping = objectConstants.getFloat("damping", 0);
-
-        // Gameplay attributes
-        setX(position.x+objectConstants.get("offset").getFloat(0));
-        setY(position.y+objectConstants.get("offset").getFloat(1));
-        burnTicks = 0;
-        burning = false;
-        faceRight = true;
-        spiritRegions = new ObjectSet<>();
-        //create centre sensor (for fixing to spikes)
-
-        setName("deadBody");
-    }
-
-    /**
-     * Creates the physics Body(s) for this object, adding them to the world.
-     * <p>
-     * This method overrides the base method to keep your ship from spinning.
-     *
-     * @param world Box2D world to store body
-     * @return true if object allocation succeeded
-     */
-    public boolean activatePhysics(World world) {
-        // create the box from our superclass
-        if (!super.activatePhysics(world)) {
-            return false;
-        }
-        for (Fixture f : body.getFixtureList()) {
-            f.setUserData(catBodyName);
-        }
-
-        //the actual physical hitbox
-        FixtureDef hitboxDef = new FixtureDef();
-        float hx = texture.getRegionWidth()*textureScale.x/drawScale.x*objectConstants.get("shrink").getFloat(0)/2f;
-        float hy = texture.getRegionHeight()*textureScale.y/drawScale.y*objectConstants.get("shrink").getFloat(1)/2f;
-        Vector2 solidOffset = new Vector2(0, (hy - getHeight()/2f));
-        hitboxShape = new PolygonShape();
-        hitboxShape.setAsBox(hx, hy, solidOffset, 0);
-        hitboxDef.shape = hitboxShape;
-        hitboxDef.density = 0;
-        hitboxDef.friction = objectConstants.getFloat("friction");
-        sensorShapes.add(hitboxShape);
-        Fixture solidFixture = body.createFixture(hitboxDef);
-        solidFixture.setUserData(hitboxSensorName);
-
-        //center sensor
-        JsonValue centerSensorJV = objectConstants.get("center_sensor");
-        Fixture fix = generateSensor(solidOffset,
-                centerSensorJV.getFloat("width", 0) * getWidth()/2, hy,
-                centerSensorName);
-        fix.setSensor(false);
-
-        JsonValue groundSensorJV = objectConstants.get("ground_sensor");
-        Fixture a = generateSensor(new Vector2(0, -getHeight() / 2),
-                groundSensorJV.getFloat("shrink", 0) * getWidth() / 1.3f,
-                groundSensorJV.getFloat("height", 0),
-                getGroundSensorName());
-        a.setFriction(objectConstants.getFloat("friction"));
-
-        // Side sensors to help detect for wall climbing
-        JsonValue sideSensorJV = objectConstants.get("side_sensor");
-        Fixture b = generateSensor(new Vector2(-getWidth() / 2, 0),
-                sideSensorJV.getFloat("width", 0),
-                sideSensorJV.getFloat("shrink") * getHeight() / 2.0f,
-                catSensorsName);
-
-        generateSensor(new Vector2(getWidth() / 2, 0),
-                sideSensorJV.getFloat("width", 0),
-                sideSensorJV.getFloat("shrink") * getHeight() / 2.0f,
-                catSensorsName);
-
-        return true;
-    }
-
-    /**
-     * Generates a sensor fixture to be used on the dead body.
-     * <p>
-     * We set friction to 0 to ensure fixture has no physical effects. Copied from Cat to ensure consistency.
-     *
-     * @param location relative location of the sensor fixture
-     * @param hx       half-width used for PolygonShape
-     * @param hy       half-height used for PolygonShape
-     * @param name     name for the sensor UserData
-     * @return
-     */
-    private Fixture generateSensor(Vector2 location, float hx, float hy, String name) {
-        FixtureDef sensorDef = new FixtureDef();
-        sensorDef.friction = 0;
-        sensorDef.density = 0;
-        sensorDef.isSensor = true;
-        PolygonShape sensorShape = new PolygonShape();
-        sensorShape.setAsBox(hx, hy, location, 0.0f);
-        sensorDef.shape = sensorShape;
-
-        Fixture sensorFixture = body.createFixture(sensorDef);
-        sensorFixture.setUserData(name);
-        sensorShapes.add(sensorShape);
-        return sensorFixture;
-    }
-
-    /**
-     * Updates the object's physics state (NOT GAME LOGIC).
-     * <p>
-     * We use this method to reset cooldowns.
-     *
-     * @param dt Number of seconds since last animation frame
-     */
-    public void update(float dt) {
-        // Apply cooldowns
-
-        super.update(dt);
-        if (burning) {
-            burnTicks++;
-            if (burnTicks >= totalBurnTicks){
-                markRemoved(true);
-            }
-        }
-<<<<<<< HEAD
-        setRelativeVX(getRelativeVelocity().x/damping);
-=======
-        // TODO: Changed this condition so that bodies on the ground have high damping, and bodies in air do not. Double check?
-        if (groundFixtures.size != 0 && getVX() != 0){
-            setVX(getVX()/damping);
-        }
->>>>>>> 0f9c5e2b
-    }
-
-    /**
-     * @param burning the new burning state of this dead body
-     */
-    public void setBurning(boolean burning){
-        this.burning = burning;
-    }
-
-    /**
-     * @return The set of spirit regions that this dead body is inside
-     */
-    public ObjectSet<SpiritRegion> getSpiritRegions() { return spiritRegions; }
-
-    /** Destroy all joints connected to this deadbody */
-    public void destroyJoints(World world){
-        for (Joint j : joints) {
-            world.destroyJoint(j);
-        }
-        joints.clear();
-    }
-
-    /** Clears the joints array */
-    public void clearJoints(){ joints.clear(); }
-
-    public void addJoint(Joint joint){ joints.add(joint); }
-
-    /**
-     * Draws the physics object.
-     *
-     * @param canvas Drawing context
-     */
-    public void draw(GameCanvas canvas) {
-        float effect = faceRight ? 1.0f : -1.0f;
-        Color color = new Color(1, 1, 1, 1f - ((float)burnTicks)/((float)totalBurnTicks));
-        float textureX = getX() + drawOffset.x;
-        float textureY = getY() + drawOffset.y;
-        if(burning){
-            animation.setPlayMode(Animation.PlayMode.LOOP);
-            time += Gdx.graphics.getDeltaTime();
-            TextureRegion frame = animation.getKeyFrame(time);
-            float x = textureX * drawScale.x;
-            float y = textureY * drawScale.y;
-            canvas.draw(frame, color, origin.x, origin.y,  x,y, getAngle(), -effect/drawScale.x, 1.0f/drawScale.y);
-        }
-        else{
-            canvas.draw(texture, color, origin.x, origin.y, textureX * drawScale.x, textureY * drawScale.y, getAngle(), effect * textureScale.x, textureScale.y);
-        }
-    }
-
-    /**
-     * Draws the outline of the physics body.
-     * <p>
-     * This method can be helpful for understanding issues with collisions.
-     *
-     * @param canvas Drawing context
-     */
-    public void drawDebug(GameCanvas canvas) {
-        super.drawDebug(canvas);
-        float xTranslate = (canvas.getCamera().getX()-canvas.getWidth()/2)/drawScale.x;
-        float yTranslate = (canvas.getCamera().getY()-canvas.getHeight()/2)/drawScale.y;
-        for (Shape shape : sensorShapes) {
-            if (shape instanceof PolygonShape) {
-                canvas.drawPhysics((PolygonShape) shape, Color.RED, getX() - xTranslate, getY() - yTranslate,
-                        getAngle(), drawScale.x, drawScale.y);
-            } else if (shape instanceof CircleShape) {
-                canvas.drawPhysics((CircleShape) shape, Color.RED, getX() - xTranslate, getY() - yTranslate, drawScale.x, drawScale.y);
-            }
-        }
-    }
-
-    /**
-     * Sets the shared constants for all instances of this class
-     * @param constants JSON storing the shared constants.
-     */
-    public static void setConstants(JsonValue constants) {
-        objectConstants = constants;
-        totalBurnTicks = constants.getInt("burnTicks");
-    }
-
-    public boolean isMovable() {return true;}
-
-    public ObjectSet<Fixture> getGroundFixtures() { return groundFixtures; }
-
-    @Override
-    public String getGroundSensorName() { return groundSensorName; }
-
-    public ObjectMap<String, Object> storeState(){
-        ObjectMap<String, Object> stateMap = super.storeState();
-        stateMap.put("burnTicks", burnTicks);
-        HashMap<Spikes, Vector2> jointInfo = new HashMap<>();
-        stateMap.put("faceRight", faceRight);
-        for (Joint j : joints) {
-            jointInfo.put((Spikes) j.getBodyB().getUserData(), j.getAnchorA());
-        }
-        stateMap.put("jointInfo", jointInfo);
-        return stateMap;
-    }
-
-    public Vector2 getSwitchPosition() {
-        return getPosition().add(objectConstants.get("switch_offset").getFloat(0),objectConstants.get("switch_offset").getFloat(1));
-    }
-
-    public void loadState(ObjectMap<String, Object> stateMap){
-        super.loadState(stateMap);
-        burnTicks = (int) stateMap.get("burnTicks");
-        faceRight = (boolean) stateMap.get("faceRight");
-        joints.clear();
-    }
+package edu.cornell.gdiac.game.object;
+
+import com.badlogic.gdx.Gdx;
+import com.badlogic.gdx.graphics.Color;
+import com.badlogic.gdx.graphics.g2d.Animation;
+import com.badlogic.gdx.graphics.g2d.TextureRegion;
+import com.badlogic.gdx.math.Vector2;
+import com.badlogic.gdx.physics.box2d.*;
+import com.badlogic.gdx.utils.Array;
+import com.badlogic.gdx.utils.JsonValue;
+import com.badlogic.gdx.utils.ObjectMap;
+import com.badlogic.gdx.utils.ObjectSet;
+import edu.cornell.gdiac.game.GameCanvas;
+import edu.cornell.gdiac.game.obstacle.CapsuleObstacle;
+
+import java.util.HashMap;
+
+public class DeadBody extends CapsuleObstacle implements Movable {
+    /** Constants that are shared between all instances of this class */
+    private static JsonValue objectConstants;
+    /** How long the body has been burning */
+    private int burnTicks;
+    /** If the body is currently burning */
+    private boolean burning;
+    /** The total number ticks a body burns for */
+    private static int totalBurnTicks;
+    /** The amount to slow the model down */
+    private final float damping;
+    /** Which direction is the model facing */
+    private boolean faceRight;
+    /** The number of hazards that the body is touching */
+    private int hazardsTouching;
+    /** If dead body is currently being hit by a laser.
+     * This is necessary because laser collisions are done with raycasting.*/
+    private boolean touchingLaser;
+    /** The offset of the solid hitbox of the dead body */
+    private Vector2 drawOffset;
+    /** The set of spirit regions that this dead body is inside */
+    private ObjectSet<SpiritRegion> spiritRegions;
+    private TextureRegion[][] spriteFrames;
+    private Animation<TextureRegion> animation;
+    private float time;
+    private ObjectSet<Fixture> groundFixtures = new ObjectSet<>();
+    public static final String groundSensorName = "deadBodyGround";
+    public static final String centerSensorName = "deadBodyCenter";
+    public static final String catBodyName = "deadCatBody";
+    public static final String catSensorsName = "deadCatSensors";
+    public static final String hitboxSensorName = "deadBodyHitBox";
+    private PolygonShape hitboxShape;
+    /** List of shapes corresponding to the sensors attached to this body */
+    private Array<Shape> sensorShapes;
+    /** Set of joints that are attached to this object */
+    private ObjectSet<Joint> joints = new ObjectSet<>();
+
+    /**
+     * Returns ow hard the brakes are applied to get a dead body to stop moving
+     *
+     * @return ow hard the brakes are applied to get a dead body to stop moving
+     */
+    public float getDamping() {
+        return damping;
+    }
+
+    /**
+     * sets faceRight to facingRight
+     */
+    public void setFacingRight(boolean facingRight) {
+        faceRight = facingRight;
+    }
+
+    /**
+     * Returns true if this model is facing right
+     *
+     * @return true if this model is facing right
+     */
+    public boolean isFacingRight() {
+        return faceRight;
+    }
+
+    /**
+     * If the dead body is safe to be switched into.
+     * @return true if the dead body can be switched into
+     */
+    public boolean isSwitchable(){
+        return hazardsTouching == 0 && !touchingLaser;
+    }
+
+    /**
+     * If the dead body is in the same spirit region.
+     * @return true if the dead body is in the same spirit region
+     */
+    public boolean inSameSpiritRegion(ObjectSet<SpiritRegion> otherRegions){
+        for (SpiritRegion region : otherRegions) {
+            if (spiritRegions.contains(region)) {
+                return true;
+            }
+        }
+        return false;
+    }
+
+    /**
+     * Sets if the dead body is being hit by a laser.
+     */
+    public void setTouchingLaser(boolean touching){ touchingLaser = touching; }
+
+    /**
+     * A new hazard has started touching this dead body.
+     */
+    public void addHazard(){ hazardsTouching++; }
+
+    /**
+     * A hazard has stopped touching this dead body.
+     */
+    public void removeHazard(){ hazardsTouching--; }
+
+    /**
+     * Creates a new dead body. Note that the Box2D body created in this constructor is not the actual solid part of the
+     * dead body, it is a sensor body that is identical to the body of the Cat. This is so that we have a reference for
+     * how much space the Cat would take if swapped with this dead body. The actual solid fixture is created in
+     * <code>activatePhysics().</code>
+     *
+     * @param texture       Texture for regular dead body.
+     * @param burnTexture   Texture for burning dead body.
+     * @param scale         Draw scale.
+     * @param position      Position
+     */
+    public DeadBody(TextureRegion texture, TextureRegion burnTexture, Vector2 scale, Vector2 position, Vector2 textureScale) {
+        super(0, 0, objectConstants.getFloat("capsuleWidth"), objectConstants.getFloat("capsuleHeight"), Orientation.TOP);
+
+        spriteFrames = TextureRegion.split(burnTexture.getTexture(), 2048,2048);
+        animation = new Animation<>(0.025f, spriteFrames[0]);
+        time = 0f;
+        setTexture(texture);
+        setTextureScale(textureScale);
+        setDrawScale(scale);
+        drawOffset = new Vector2(objectConstants.get("draw_offset").getFloat(0), objectConstants.get("draw_offset").getFloat( 1));
+        setDensity(objectConstants.getFloat("density", 0));
+        setMass(objectConstants.getFloat("mass", 0));
+        setFriction(objectConstants.getFloat("friction", 0));  /// HE WILL STICK TO WALLS IF YOU FORGET
+        setFixedRotation(true);
+        setSensor(true);
+        sensorShapes = new Array<>();
+
+//        setLinearDamping(objectConstants.getFloat("damping", 2f)); this messes with moving platforms
+
+        damping = objectConstants.getFloat("damping", 0);
+
+        // Gameplay attributes
+        setX(position.x+objectConstants.get("offset").getFloat(0));
+        setY(position.y+objectConstants.get("offset").getFloat(1));
+        burnTicks = 0;
+        burning = false;
+        faceRight = true;
+        spiritRegions = new ObjectSet<>();
+        //create centre sensor (for fixing to spikes)
+
+        setName("deadBody");
+    }
+
+    /**
+     * Creates the physics Body(s) for this object, adding them to the world.
+     * <p>
+     * This method overrides the base method to keep your ship from spinning.
+     *
+     * @param world Box2D world to store body
+     * @return true if object allocation succeeded
+     */
+    public boolean activatePhysics(World world) {
+        // create the box from our superclass
+        if (!super.activatePhysics(world)) {
+            return false;
+        }
+        for (Fixture f : body.getFixtureList()) {
+            f.setUserData(catBodyName);
+        }
+
+        //the actual physical hitbox
+        FixtureDef hitboxDef = new FixtureDef();
+        float hx = texture.getRegionWidth()*textureScale.x/drawScale.x*objectConstants.get("shrink").getFloat(0)/2f;
+        float hy = texture.getRegionHeight()*textureScale.y/drawScale.y*objectConstants.get("shrink").getFloat(1)/2f;
+        Vector2 solidOffset = new Vector2(0, (hy - getHeight()/2f));
+        hitboxShape = new PolygonShape();
+        hitboxShape.setAsBox(hx, hy, solidOffset, 0);
+        hitboxDef.shape = hitboxShape;
+        hitboxDef.density = 0;
+        hitboxDef.friction = objectConstants.getFloat("friction");
+        sensorShapes.add(hitboxShape);
+        Fixture solidFixture = body.createFixture(hitboxDef);
+        solidFixture.setUserData(hitboxSensorName);
+
+        //center sensor
+        JsonValue centerSensorJV = objectConstants.get("center_sensor");
+        Fixture fix = generateSensor(solidOffset,
+                centerSensorJV.getFloat("width", 0) * getWidth()/2, hy,
+                centerSensorName);
+        fix.setSensor(false);
+
+        JsonValue groundSensorJV = objectConstants.get("ground_sensor");
+        Fixture a = generateSensor(new Vector2(0, -getHeight() / 2),
+                groundSensorJV.getFloat("shrink", 0) * getWidth() / 1.3f,
+                groundSensorJV.getFloat("height", 0),
+                getGroundSensorName());
+        a.setFriction(objectConstants.getFloat("friction"));
+
+        // Side sensors to help detect for wall climbing
+        JsonValue sideSensorJV = objectConstants.get("side_sensor");
+        Fixture b = generateSensor(new Vector2(-getWidth() / 2, 0),
+                sideSensorJV.getFloat("width", 0),
+                sideSensorJV.getFloat("shrink") * getHeight() / 2.0f,
+                catSensorsName);
+
+        generateSensor(new Vector2(getWidth() / 2, 0),
+                sideSensorJV.getFloat("width", 0),
+                sideSensorJV.getFloat("shrink") * getHeight() / 2.0f,
+                catSensorsName);
+
+        return true;
+    }
+
+    /**
+     * Generates a sensor fixture to be used on the dead body.
+     * <p>
+     * We set friction to 0 to ensure fixture has no physical effects. Copied from Cat to ensure consistency.
+     *
+     * @param location relative location of the sensor fixture
+     * @param hx       half-width used for PolygonShape
+     * @param hy       half-height used for PolygonShape
+     * @param name     name for the sensor UserData
+     * @return
+     */
+    private Fixture generateSensor(Vector2 location, float hx, float hy, String name) {
+        FixtureDef sensorDef = new FixtureDef();
+        sensorDef.friction = 0;
+        sensorDef.density = 0;
+        sensorDef.isSensor = true;
+        PolygonShape sensorShape = new PolygonShape();
+        sensorShape.setAsBox(hx, hy, location, 0.0f);
+        sensorDef.shape = sensorShape;
+
+        Fixture sensorFixture = body.createFixture(sensorDef);
+        sensorFixture.setUserData(name);
+        sensorShapes.add(sensorShape);
+        return sensorFixture;
+    }
+
+    /**
+     * Updates the object's physics state (NOT GAME LOGIC).
+     * <p>
+     * We use this method to reset cooldowns.
+     *
+     * @param dt Number of seconds since last animation frame
+     */
+    public void update(float dt) {
+        // Apply cooldowns
+
+        super.update(dt);
+        if (burning) {
+            burnTicks++;
+            if (burnTicks >= totalBurnTicks){
+                markRemoved(true);
+            }
+        }
+
+
+        setRelativeVX(getRelativeVelocity().x/damping);
+
+//        // TODO: Changed this condition so that bodies on the ground have high damping, and bodies in air do not. Double check?
+//        if (groundFixtures.size != 0 && getVX() != 0){
+//            setVX(getVX()/damping);
+//        }
+    }
+
+    /**
+     * @param burning the new burning state of this dead body
+     */
+    public void setBurning(boolean burning){
+        this.burning = burning;
+    }
+
+    /**
+     * @return The set of spirit regions that this dead body is inside
+     */
+    public ObjectSet<SpiritRegion> getSpiritRegions() { return spiritRegions; }
+
+    /** Destroy all joints connected to this deadbody */
+    public void destroyJoints(World world){
+        for (Joint j : joints) {
+            world.destroyJoint(j);
+        }
+        joints.clear();
+    }
+
+    /** Clears the joints array */
+    public void clearJoints(){ joints.clear(); }
+
+    public void addJoint(Joint joint){ joints.add(joint); }
+
+    /**
+     * Draws the physics object.
+     *
+     * @param canvas Drawing context
+     */
+    public void draw(GameCanvas canvas) {
+        float effect = faceRight ? 1.0f : -1.0f;
+        Color color = new Color(1, 1, 1, 1f - ((float)burnTicks)/((float)totalBurnTicks));
+        float textureX = getX() + drawOffset.x;
+        float textureY = getY() + drawOffset.y;
+        if(burning){
+            animation.setPlayMode(Animation.PlayMode.LOOP);
+            time += Gdx.graphics.getDeltaTime();
+            TextureRegion frame = animation.getKeyFrame(time);
+            float x = textureX * drawScale.x;
+            float y = textureY * drawScale.y;
+            canvas.draw(frame, color, origin.x, origin.y,  x,y, getAngle(), -effect/drawScale.x, 1.0f/drawScale.y);
+        }
+        else{
+            canvas.draw(texture, color, origin.x, origin.y, textureX * drawScale.x, textureY * drawScale.y, getAngle(), effect * textureScale.x, textureScale.y);
+        }
+    }
+
+    /**
+     * Draws the outline of the physics body.
+     * <p>
+     * This method can be helpful for understanding issues with collisions.
+     *
+     * @param canvas Drawing context
+     */
+    public void drawDebug(GameCanvas canvas) {
+        super.drawDebug(canvas);
+        float xTranslate = (canvas.getCamera().getX()-canvas.getWidth()/2)/drawScale.x;
+        float yTranslate = (canvas.getCamera().getY()-canvas.getHeight()/2)/drawScale.y;
+        for (Shape shape : sensorShapes) {
+            if (shape instanceof PolygonShape) {
+                canvas.drawPhysics((PolygonShape) shape, Color.RED, getX() - xTranslate, getY() - yTranslate,
+                        getAngle(), drawScale.x, drawScale.y);
+            } else if (shape instanceof CircleShape) {
+                canvas.drawPhysics((CircleShape) shape, Color.RED, getX() - xTranslate, getY() - yTranslate, drawScale.x, drawScale.y);
+            }
+        }
+    }
+
+    /**
+     * Sets the shared constants for all instances of this class
+     * @param constants JSON storing the shared constants.
+     */
+    public static void setConstants(JsonValue constants) {
+        objectConstants = constants;
+        totalBurnTicks = constants.getInt("burnTicks");
+    }
+
+    public boolean isMovable() {return true;}
+
+    public ObjectSet<Fixture> getGroundFixtures() { return groundFixtures; }
+
+    @Override
+    public String getGroundSensorName() { return groundSensorName; }
+
+    public ObjectMap<String, Object> storeState(){
+        ObjectMap<String, Object> stateMap = super.storeState();
+        stateMap.put("burnTicks", burnTicks);
+        HashMap<Spikes, Vector2> jointInfo = new HashMap<>();
+        stateMap.put("faceRight", faceRight);
+        for (Joint j : joints) {
+            jointInfo.put((Spikes) j.getBodyB().getUserData(), j.getAnchorA());
+        }
+        stateMap.put("jointInfo", jointInfo);
+        return stateMap;
+    }
+
+    public Vector2 getSwitchPosition() {
+        return getPosition().add(objectConstants.get("switch_offset").getFloat(0),objectConstants.get("switch_offset").getFloat(1));
+    }
+
+    public void loadState(ObjectMap<String, Object> stateMap){
+        super.loadState(stateMap);
+        burnTicks = (int) stateMap.get("burnTicks");
+        faceRight = (boolean) stateMap.get("faceRight");
+        joints.clear();
+    }
 }