--- conflicted
+++ resolved
@@ -188,13 +188,8 @@
 
         System.out.println(y*drawScale.y);
         canvas.draw(bottom, Color.WHITE, 0, 0, x*drawScale.x, y*drawScale.y, 0, scale, scale);
-<<<<<<< HEAD
         for (float dy = 0; dy < height; dy+= 1){
             System.out.println("drawing middle");
-=======
-        for (float dy = 0; dy < height; dy += (height/textureSize)){
-//            System.out.println("drawing middle");
->>>>>>> ccf552b1
 //            if (isActive()) {}
             canvas.draw(middle, Color.WHITE, 0, 0, x*drawScale.x, (y + dy) * drawScale.y, 0, scale, scale);
         }
