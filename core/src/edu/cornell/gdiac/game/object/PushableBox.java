--- conflicted
+++ resolved
@@ -1,59 +1,44 @@
-package edu.cornell.gdiac.game.object;
-
-import com.badlogic.gdx.graphics.g2d.TextureRegion;
-import com.badlogic.gdx.math.Vector2;
-import com.badlogic.gdx.physics.box2d.BodyDef;
-import com.badlogic.gdx.physics.box2d.World;
-import com.badlogic.gdx.utils.JsonValue;
-import edu.cornell.gdiac.game.obstacle.BoxObstacle;
-
-
-public class PushableBox extends BoxObstacle {
-    /** Constants that are shared between all instances of this class */
-    private static JsonValue objectConstants;
-    /**
-     * Sets the shared constants for all instances of this class.
-     * @param constants JSON storing the shared constants.
-     */
-    public static void setConstants(JsonValue constants) { objectConstants = constants; }
-
-    /**
-     * Creates a new box object.
-     * @param texture  TextureRegion for drawing.
-     * @param scale    Draw scale for drawing.
-     * @param data     JSON data for loading.
-     */
-    public PushableBox(TextureRegion texture, Vector2 scale, JsonValue data){
-        super(texture.getRegionWidth()/scale.x,
-                texture.getRegionHeight()/scale.y);
-
-        setBodyType(BodyDef.BodyType.DynamicBody);
-        setFixedRotation(true);
-        setName("box");
-        setDrawScale(scale);
-        setTexture(texture);
-
-        setRestitution(objectConstants.getFloat("restitution", 0));
-        setFriction(objectConstants.getFloat("friction", 0));
-        setDensity(objectConstants.getFloat("density", 0));
-        setMass(objectConstants.getFloat("mass", 0));
-        setX(data.get("pos").getFloat(0)+objectConstants.get("offset").getFloat(0));
-        setY(data.get("pos").getFloat(1)+objectConstants.get("offset").getFloat(1));
-
-    }
-
-<<<<<<< HEAD
-=======
-    @Override
-    public void setActivated(boolean activated) {this.activated = activated;}
-
-    @Override
-    public boolean isActivated() { return activated; }
-
-    @Override
-    public void setInitialActivation(boolean initialActivation){ this.initialActivation = initialActivation; }
-
-    @Override
-    public boolean getInitialActivation() { return initialActivation; }
->>>>>>> 8b5c7316
-}
+package edu.cornell.gdiac.game.object;
+
+import com.badlogic.gdx.graphics.g2d.TextureRegion;
+import com.badlogic.gdx.math.Vector2;
+import com.badlogic.gdx.physics.box2d.BodyDef;
+import com.badlogic.gdx.physics.box2d.World;
+import com.badlogic.gdx.utils.JsonValue;
+import edu.cornell.gdiac.game.obstacle.BoxObstacle;
+
+
+public class PushableBox extends BoxObstacle {
+    /** Constants that are shared between all instances of this class */
+    private static JsonValue objectConstants;
+    /**
+     * Sets the shared constants for all instances of this class.
+     * @param constants JSON storing the shared constants.
+     */
+    public static void setConstants(JsonValue constants) { objectConstants = constants; }
+
+    /**
+     * Creates a new box object.
+     * @param texture  TextureRegion for drawing.
+     * @param scale    Draw scale for drawing.
+     * @param data     JSON data for loading.
+     */
+    public PushableBox(TextureRegion texture, Vector2 scale, JsonValue data){
+        super(texture.getRegionWidth()/scale.x,
+                texture.getRegionHeight()/scale.y);
+
+        setBodyType(BodyDef.BodyType.DynamicBody);
+        setFixedRotation(true);
+        setName("box");
+        setDrawScale(scale);
+        setTexture(texture);
+
+        setRestitution(objectConstants.getFloat("restitution", 0));
+        setFriction(objectConstants.getFloat("friction", 0));
+        setDensity(objectConstants.getFloat("density", 0));
+        setMass(objectConstants.getFloat("mass", 0));
+        setX(data.get("pos").getFloat(0)+objectConstants.get("offset").getFloat(0));
+        setY(data.get("pos").getFloat(1)+objectConstants.get("offset").getFloat(1));
+
+    }
+}