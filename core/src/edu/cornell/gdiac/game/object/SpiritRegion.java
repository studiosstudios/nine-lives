--- conflicted
+++ resolved
@@ -104,7 +104,7 @@
         setPosition(pos);
 
 
-<<<<<<< HEAD
+
 //         PHOTON PARTICLES
         random = new Random();
         particles = new ObjectSet<Particle>();
@@ -116,13 +116,13 @@
             float high = item.getTop() * drawScale.y - PARTICLE_SIZE;
             item.setY(random.nextFloat()*(high-low)+low);
         }
-=======
-        Particle item = addParticle();
-        float low = item.getBottom() * drawScale.y;
-        float high = item.getTop() * drawScale.y - PARTICLE_SIZE;
-        item.setY(random.nextFloat()*(high-low)+low);
-
->>>>>>> d6ea7851
+
+//        Particle item = addParticle();
+//        float low = item.getBottom() * drawScale.y;
+//        float high = item.getTop() * drawScale.y - PARTICLE_SIZE;
+//        item.setY(random.nextFloat()*(high-low)+low);
+
+
     }
 
     private Particle addParticle(){
