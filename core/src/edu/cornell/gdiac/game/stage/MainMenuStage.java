package edu.cornell.gdiac.game.stage;

import com.badlogic.gdx.Gdx;
import com.badlogic.gdx.Input;
import com.badlogic.gdx.graphics.Color;
import com.badlogic.gdx.graphics.Texture;
import com.badlogic.gdx.graphics.g2d.Batch;
import com.badlogic.gdx.scenes.scene2d.Actor;
import com.badlogic.gdx.scenes.scene2d.InputEvent;
import com.badlogic.gdx.scenes.scene2d.actions.Actions;
import com.badlogic.gdx.scenes.scene2d.ui.Image;
import com.badlogic.gdx.scenes.scene2d.ui.Label;
import com.badlogic.gdx.scenes.scene2d.ui.Table;
import com.badlogic.gdx.graphics.g2d.Animation;
import com.badlogic.gdx.graphics.g2d.TextureRegion;
import com.badlogic.gdx.scenes.scene2d.utils.BaseDrawable;
import com.badlogic.gdx.utils.Align;
import com.badlogic.gdx.utils.Array;
import edu.cornell.gdiac.assets.AssetDirectory;
import edu.cornell.gdiac.game.Save;

public class MainMenuStage extends StageWrapper{
    private Table table;
    private AnimatedActor catActor;
    private Actor playButtonActor;
    private Actor levelSelectActor;
    private Actor settingsActor;
    private Actor exitButtonActor;
//    private Array<Actor> buttonArray;
//    private Actor playCatpawActor;
//    private Actor levelCatpawActor;
//    private Actor settingsCatpawActor;
//    private Actor exitCatpawActor;
    private int playButtonState;
    private AnimationDrawable animation;
    private int levelSelectState;

    private int settingsState;
    private int exitButtonState;
//    private Array<Integer> stateArray;
    private int selected;

    public int getPlayButtonState() { return playButtonState; }
    public void setPlayButtonState(int state) { playButtonState = state; }
    public int getLevelSelectState() { return levelSelectState; }
    public void setLevelSelectState(int state) { levelSelectState = state; }
    public int getSettingsState() { return settingsState; }
    public void setSettingsState(int state) { settingsState = state; }
    public int getExitButtonState() { return exitButtonState; }
    public void setExitButtonState(int state) { exitButtonState = state; }

    public boolean isPlay() { return playButtonState == 2; }
    public boolean isLevelSelect() { return levelSelectState == 2; }
    public boolean isSettings() { return settingsState == 2; }
    public boolean isExit() { return exitButtonState == 2; }

    public MainMenuStage(AssetDirectory internal, boolean createActors) {
        super(internal, createActors);
//        selected = 0;
//        stateArray = new Array<>();
//        stateArray.add(playButtonState);
//        stateArray.add(levelSelectState);
//        stateArray.add(settingsState);
//        stateArray.add(exitButtonState);
    }
    /**
     *
     */
    @Override
    public void createActors() {
        Animation<TextureRegion> anim = new Animation<>(0.15f, TextureRegion.split(internal.getEntry("main-menu-cat-anim", Texture.class),2048,2048)[0]);
        anim.setPlayMode(Animation.PlayMode.LOOP);
        animation = new AnimationDrawable(anim);
        Actor backgroundActor = addActor(internal.getEntry("background", Texture.class), 0,0);
        backgroundActor.setScale(0.5f);
//        table = new Table();
//        table.setFillParent(true);
//        table.setPosition(100,100);
//        addActor(table);
//        Label playGame = new Label("play game", labelStyle);
//        Label levelSelect = new Label("level select", labelStyle);
//        Label settings = new Label("settings", labelStyle);
//        Label exitGame = new Label("exit game", labelStyle);
//        table.row();
//        table.add(playGame);
//        table.row();
//        table.add(levelSelect);
//        table.row();
//        table.add(settings);
//        table.row();
//        table.add(exitGame);
        catActor = new AnimatedActor(animation);
        addActor(catActor);
        catActor.setScale(0.25f);
        catActor.setPosition(15,15);
        if (Save.getStarted()) {
            playButtonActor = addActor(internal.getEntry("continue-game", Texture.class),buttonX+215-19-50, buttonY);
            playButtonActor.setScale(0.5f);
        } else {
            playButtonActor = addActor(internal.getEntry("play-game", Texture.class),buttonX+215, buttonY);
            playButtonActor.setScale(0.5f);
        }
        levelSelectActor = addActor(internal.getEntry("level-select", Texture.class),buttonX+215-19, buttonY-50-10);
        levelSelectActor.setScale(0.5f);
        settingsActor = addActor(internal.getEntry("settings", Texture.class),buttonX+215+28, buttonY-100-20);
        settingsActor.setScale(0.5f);
        exitButtonActor = addActor(internal.getEntry("exit", Texture.class),buttonX+215+6.5f, buttonY-150-30);
        exitButtonActor.setScale(0.5f);

//        buttonArray = new Array<>();
//        playCatpawActor = addActor(internal.getEntry("paw", Texture.class), buttonX+30, buttonY+25);
//        playCatpawActor.setScale(0.5f);
//        playCatpawActor.setVisible(false);
//        levelCatpawActor = addActor(internal.getEntry("paw", Texture.class), buttonX+30, buttonY-25-4);
//        levelCatpawActor.setScale(0.5f);
//        levelCatpawActor.setVisible(false);
//        settingsCatpawActor = addActor(internal.getEntry("paw", Texture.class), buttonX+30, buttonY-75-12);
//        settingsCatpawActor.setScale(0.5f);
//        settingsCatpawActor.setVisible(false);
//        exitCatpawActor = addActor(internal.getEntry("paw", Texture.class), buttonX+30, buttonY-75-16-50);
//        exitCatpawActor.setScale(0.5f);
//        exitCatpawActor.setVisible(false);

//        buttonArray.add(playButtonActor);
//        buttonArray.add(levelSelectActor);
//        buttonArray.add(settingsActor);
//        buttonArray.add(exitButtonActor);
//
//        playButtonActor.addListener(createCatpawListener(playButtonActor, playCatpawActor));
//        levelSelectActor.addListener(createCatpawListener(levelSelectActor,levelCatpawActor));
//        settingsActor.addListener(createCatpawListener(settingsActor,settingsCatpawActor));
//        exitButtonActor.addListener(createCatpawListener(exitButtonActor,exitCatpawActor));
        playButtonActor.addListener(createHoverListener(playButtonActor));
        levelSelectActor.addListener(createHoverListener(levelSelectActor));
        settingsActor.addListener(createHoverListener(settingsActor));
        exitButtonActor.addListener(createHoverListener(exitButtonActor));
    }

    @Override
    public void update(float delta) {
        super.update(delta);
<<<<<<< HEAD
        time += delta;
        catActor.act(time);
=======
        catActor.act(delta);
>>>>>>> 65f16339
//        addActor(animation.getKeyFrame(time).getTexture(),15,15);
    }

    /**
     * @param event
     * @param x
     * @param y
     * @param pointer
     * @param button
     * @return
     */
    @Override
    public boolean listenerTouchDown(InputEvent event, float x, float y, int pointer, int button) {
        Actor actor = event.getListenerActor();
        if (actor == playButtonActor) {
//            selected = 0;
            playButtonState = 1;
            playButtonActor.setColor(Color.LIGHT_GRAY);
        } else if (actor == levelSelectActor) {
//            selected = 1;
            levelSelectState = 1;
            levelSelectActor.setColor(Color.LIGHT_GRAY);
        } else if (actor == settingsActor) {
//            selected = 2;
            settingsState = 1;
            settingsActor.setColor(Color.LIGHT_GRAY);
        } else if (actor == exitButtonActor) {
//            selected = 3;
            exitButtonState = 1;
            exitButtonActor.setColor(Color.LIGHT_GRAY);
        }
//        updateSelected(selected);
        return true;
    }

    /**
     * @param event
     * @param x
     * @param y
     * @param pointer
     * @param button
     */
    @Override
    public void listenerTouchUp(InputEvent event, float x, float y, int pointer, int button) {
        if (playButtonState == 1) {
            playButtonState = 2;
            playButtonActor.setColor(Color.WHITE);
        } else if (levelSelectState == 1) {
            levelSelectState = 2;
            levelSelectActor.setColor(Color.WHITE);
        } else if (settingsState == 1) {
            settingsState = 2;
            settingsActor.setColor(Color.WHITE);
        } else if (exitButtonState == 1) {
            exitButtonState = 2;
            exitButtonActor.setColor(Color.WHITE);
        }
    }

//    @Override
//    public boolean keyDown(int keyCode) {
//        if (keyCode == Input.Keys.UP) {
//            if (selected <= 3 && selected > 0) {
//                selected--;
//            }
//        } else if (keyCode == Input.Keys.DOWN) {
//            if (selected >= 0 && selected < 3) {
//                selected++;
//            }
//        }
//        updateSelected(selected);
//        return super.keyDown(keyCode);
//    }

//    public void updateSelected(int index) {
//        for (int i = 0; i > 4; i++) {
//            stateArray.set(i, 0);
//            buttonArray.get(i).setColor(Color.WHITE);
//        }
//        stateArray.set(index, 1);
//        buttonArray.get(index).setColor(Color.LIGHT_GRAY);
//    }
}

class AnimatedActor extends Image {
    private final AnimationDrawable drawable;

    public AnimatedActor(AnimationDrawable drawable) {
        super(drawable);
        this.drawable = drawable;
    }

    @Override
    public void act(float delta) {
        drawable.act(delta);
        super.act(delta);
    }
}

class AnimationDrawable extends BaseDrawable {
    public final Animation<TextureRegion> animation;
    private float stateTime = 0;

    public AnimationDrawable(Animation<TextureRegion> animation) {
        this.animation = animation;
        setMinWidth(animation.getKeyFrame(0).getRegionWidth());
        setMinHeight(animation.getKeyFrame(0).getRegionHeight());
    }

    public void act(float delta) {
        stateTime += delta;
    }

    public void reset() {
        stateTime = 0;
    }

    @Override
    public void draw(Batch batch, float x, float y, float width, float height) {
        batch.draw(animation.getKeyFrame(stateTime), x, y, width, height);
    }
}<|MERGE_RESOLUTION|>--- conflicted
+++ resolved
@@ -68,8 +68,8 @@
      */
     @Override
     public void createActors() {
-        Animation<TextureRegion> anim = new Animation<>(0.15f, TextureRegion.split(internal.getEntry("main-menu-cat-anim", Texture.class),2048,2048)[0]);
-        anim.setPlayMode(Animation.PlayMode.LOOP);
+        Animation<TextureRegion> anim = new Animation<>(0.65f, TextureRegion.split(internal.getEntry("main-menu-cat-anim", Texture.class),2048,2048)[0]);
+        anim.setPlayMode(Animation.PlayMode.LOOP_PINGPONG);
         animation = new AnimationDrawable(anim);
         Actor backgroundActor = addActor(internal.getEntry("background", Texture.class), 0,0);
         backgroundActor.setScale(0.5f);
@@ -139,12 +139,7 @@
     @Override
     public void update(float delta) {
         super.update(delta);
-<<<<<<< HEAD
-        time += delta;
-        catActor.act(time);
-=======
         catActor.act(delta);
->>>>>>> 65f16339
 //        addActor(animation.getKeyFrame(time).getTexture(),15,15);
     }
 
