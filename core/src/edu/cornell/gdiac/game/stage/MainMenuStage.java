package edu.cornell.gdiac.game.stage;

import com.badlogic.gdx.Gdx;
import com.badlogic.gdx.Input;
import com.badlogic.gdx.graphics.Color;
import com.badlogic.gdx.graphics.Texture;
import com.badlogic.gdx.graphics.g2d.Batch;
import com.badlogic.gdx.scenes.scene2d.Actor;
import com.badlogic.gdx.scenes.scene2d.InputEvent;
import com.badlogic.gdx.scenes.scene2d.actions.Actions;
import com.badlogic.gdx.scenes.scene2d.ui.Image;
import com.badlogic.gdx.scenes.scene2d.ui.Label;
import com.badlogic.gdx.scenes.scene2d.ui.Table;
import com.badlogic.gdx.graphics.g2d.Animation;
import com.badlogic.gdx.graphics.g2d.TextureRegion;
import com.badlogic.gdx.scenes.scene2d.utils.BaseDrawable;
import com.badlogic.gdx.utils.Align;
import com.badlogic.gdx.utils.Array;
import edu.cornell.gdiac.assets.AssetDirectory;
import edu.cornell.gdiac.game.Save;

public class MainMenuStage extends StageWrapper{
    private Table table;
    private AnimatedActor catActor;
    private Actor playButtonActor;
    private Actor levelSelectActor;
    private Actor settingsActor;
    private Actor exitButtonActor;
//    private Array<Actor> buttonArray;
//    private Actor playCatpawActor;
//    private Actor levelCatpawActor;
//    private Actor settingsCatpawActor;
//    private Actor exitCatpawActor;
    private int playButtonState;
    private AnimationDrawable animation;
    private int levelSelectState;
    private float time;

    private int settingsState;
    private int exitButtonState;
//    private Array<Integer> stateArray;
    private int selected;

    public int getPlayButtonState() { return playButtonState; }
    public void setPlayButtonState(int state) { playButtonState = state; }
    public int getLevelSelectState() { return levelSelectState; }
    public void setLevelSelectState(int state) { levelSelectState = state; }
    public int getSettingsState() { return settingsState; }
    public void setSettingsState(int state) { settingsState = state; }
    public int getExitButtonState() { return exitButtonState; }
    public void setExitButtonState(int state) { exitButtonState = state; }

    public boolean isPlay() { return playButtonState == 2; }
    public boolean isLevelSelect() { return levelSelectState == 2; }
    public boolean isSettings() { return settingsState == 2; }
    public boolean isExit() { return exitButtonState == 2; }

    public MainMenuStage(AssetDirectory internal, boolean createActors) {
        super(internal, createActors);
//        selected = 0;
//        stateArray = new Array<>();
//        stateArray.add(playButtonState);
//        stateArray.add(levelSelectState);
//        stateArray.add(settingsState);
//        stateArray.add(exitButtonState);
    }
    /**
     *
     */
    @Override
    public void createActors() {
        Animation<TextureRegion> anim = new Animation<>(0.15f, TextureRegion.split(internal.getEntry("main-menu-cat-anim", Texture.class),2048,2048)[0]);
        anim.setPlayMode(Animation.PlayMode.LOOP);
        animation = new AnimationDrawable(anim);
        time = 0.0f;
        Actor backgroundActor = addActor(internal.getEntry("background", Texture.class), 0,0);
        backgroundActor.setScale(0.5f);
//        table = new Table();
//        table.setFillParent(true);
//        table.setPosition(100,100);
//        addActor(table);
//        Label playGame = new Label("play game", labelStyle);
//        Label levelSelect = new Label("level select", labelStyle);
//        Label settings = new Label("settings", labelStyle);
//        Label exitGame = new Label("exit game", labelStyle);
//        table.row();
//        table.add(playGame);
//        table.row();
//        table.add(levelSelect);
//        table.row();
//        table.add(settings);
//        table.row();
//        table.add(exitGame);
<<<<<<< HEAD
        catActor = new AnimatedActor(animation);
        addActor(catActor);
        catActor.setScale(0.25f);
        catActor.setPosition(15,15);
//        addActor(internal.getEntry("main-menu-cat", Texture.class),15,15);
        playButtonActor = addActor(internal.getEntry("play-game", Texture.class),buttonX+215, buttonY);
        playButtonActor.setScale(0.5f);
=======
//        catActor = addActor(animation.getKeyFrame(time).getTexture(),0,0);
//        catActor.setScale(0.1f);
        addActor(internal.getEntry("main-menu-cat", Texture.class),15,15);
        if (Save.getStarted()) {
            playButtonActor = addActor(internal.getEntry("continue-game", Texture.class),buttonX+215-19-50, buttonY);
            playButtonActor.setScale(0.5f);
        } else {
            playButtonActor = addActor(internal.getEntry("play-game", Texture.class),buttonX+215, buttonY);
            playButtonActor.setScale(0.5f);
        }
>>>>>>> ecda0334
        levelSelectActor = addActor(internal.getEntry("level-select", Texture.class),buttonX+215-19, buttonY-50-10);
        levelSelectActor.setScale(0.5f);
        settingsActor = addActor(internal.getEntry("settings", Texture.class),buttonX+215+28, buttonY-100-20);
        settingsActor.setScale(0.5f);
        exitButtonActor = addActor(internal.getEntry("exit", Texture.class),buttonX+215+6.5f, buttonY-150-30);
        exitButtonActor.setScale(0.5f);

//        buttonArray = new Array<>();
//        playCatpawActor = addActor(internal.getEntry("paw", Texture.class), buttonX+30, buttonY+25);
//        playCatpawActor.setScale(0.5f);
//        playCatpawActor.setVisible(false);
//        levelCatpawActor = addActor(internal.getEntry("paw", Texture.class), buttonX+30, buttonY-25-4);
//        levelCatpawActor.setScale(0.5f);
//        levelCatpawActor.setVisible(false);
//        settingsCatpawActor = addActor(internal.getEntry("paw", Texture.class), buttonX+30, buttonY-75-12);
//        settingsCatpawActor.setScale(0.5f);
//        settingsCatpawActor.setVisible(false);
//        exitCatpawActor = addActor(internal.getEntry("paw", Texture.class), buttonX+30, buttonY-75-16-50);
//        exitCatpawActor.setScale(0.5f);
//        exitCatpawActor.setVisible(false);

//        buttonArray.add(playButtonActor);
//        buttonArray.add(levelSelectActor);
//        buttonArray.add(settingsActor);
//        buttonArray.add(exitButtonActor);
//
//        playButtonActor.addListener(createCatpawListener(playButtonActor, playCatpawActor));
//        levelSelectActor.addListener(createCatpawListener(levelSelectActor,levelCatpawActor));
//        settingsActor.addListener(createCatpawListener(settingsActor,settingsCatpawActor));
//        exitButtonActor.addListener(createCatpawListener(exitButtonActor,exitCatpawActor));
        playButtonActor.addListener(createHoverListener(playButtonActor));
        levelSelectActor.addListener(createHoverListener(levelSelectActor));
        settingsActor.addListener(createHoverListener(settingsActor));
        exitButtonActor.addListener(createHoverListener(exitButtonActor));
    }

    @Override
    public void update(float delta) {
        super.update(delta);
        time += delta;
        catActor.act(delta);
//        addActor(animation.getKeyFrame(time).getTexture(),15,15);
    }

    /**
     * @param event
     * @param x
     * @param y
     * @param pointer
     * @param button
     * @return
     */
    @Override
    public boolean listenerTouchDown(InputEvent event, float x, float y, int pointer, int button) {
        Actor actor = event.getListenerActor();
        if (actor == playButtonActor) {
//            selected = 0;
            playButtonState = 1;
            playButtonActor.setColor(Color.LIGHT_GRAY);
        } else if (actor == levelSelectActor) {
//            selected = 1;
            levelSelectState = 1;
            levelSelectActor.setColor(Color.LIGHT_GRAY);
        } else if (actor == settingsActor) {
//            selected = 2;
            settingsState = 1;
            settingsActor.setColor(Color.LIGHT_GRAY);
        } else if (actor == exitButtonActor) {
//            selected = 3;
            exitButtonState = 1;
            exitButtonActor.setColor(Color.LIGHT_GRAY);
        }
//        updateSelected(selected);
        return true;
    }

    /**
     * @param event
     * @param x
     * @param y
     * @param pointer
     * @param button
     */
    @Override
    public void listenerTouchUp(InputEvent event, float x, float y, int pointer, int button) {
        if (playButtonState == 1) {
            playButtonState = 2;
            playButtonActor.setColor(Color.WHITE);
        } else if (levelSelectState == 1) {
            levelSelectState = 2;
            levelSelectActor.setColor(Color.WHITE);
        } else if (settingsState == 1) {
            settingsState = 2;
            settingsActor.setColor(Color.WHITE);
        } else if (exitButtonState == 1) {
            exitButtonState = 2;
            exitButtonActor.setColor(Color.WHITE);
        }
    }

//    @Override
//    public boolean keyDown(int keyCode) {
//        if (keyCode == Input.Keys.UP) {
//            if (selected <= 3 && selected > 0) {
//                selected--;
//            }
//        } else if (keyCode == Input.Keys.DOWN) {
//            if (selected >= 0 && selected < 3) {
//                selected++;
//            }
//        }
//        updateSelected(selected);
//        return super.keyDown(keyCode);
//    }

//    public void updateSelected(int index) {
//        for (int i = 0; i > 4; i++) {
//            stateArray.set(i, 0);
//            buttonArray.get(i).setColor(Color.WHITE);
//        }
//        stateArray.set(index, 1);
//        buttonArray.get(index).setColor(Color.LIGHT_GRAY);
//    }
}

class AnimatedActor extends Image {
    private final AnimationDrawable drawable;

    public AnimatedActor(AnimationDrawable drawable) {
        super(drawable);
        this.drawable = drawable;
    }

    @Override
    public void act(float delta) {
        drawable.act(delta);
        super.act(delta);
    }
}

class AnimationDrawable extends BaseDrawable {
    public final Animation<TextureRegion> animation;
    private float stateTime = 0;

    public AnimationDrawable(Animation<TextureRegion> animation) {
        this.animation = animation;
        setMinWidth(animation.getKeyFrame(0).getRegionWidth());
        setMinHeight(animation.getKeyFrame(0).getRegionHeight());
    }

    public void act(float delta) {
        stateTime += delta;
    }

    public void reset() {
        stateTime = 0;
    }

    @Override
    public void draw(Batch batch, float x, float y, float width, float height) {
        batch.draw(animation.getKeyFrame(0), x, y, width, height);
    }
}<|MERGE_RESOLUTION|>--- conflicted
+++ resolved
@@ -91,17 +91,12 @@
 //        table.add(settings);
 //        table.row();
 //        table.add(exitGame);
-<<<<<<< HEAD
         catActor = new AnimatedActor(animation);
         addActor(catActor);
         catActor.setScale(0.25f);
         catActor.setPosition(15,15);
-//        addActor(internal.getEntry("main-menu-cat", Texture.class),15,15);
         playButtonActor = addActor(internal.getEntry("play-game", Texture.class),buttonX+215, buttonY);
         playButtonActor.setScale(0.5f);
-=======
-//        catActor = addActor(animation.getKeyFrame(time).getTexture(),0,0);
-//        catActor.setScale(0.1f);
         addActor(internal.getEntry("main-menu-cat", Texture.class),15,15);
         if (Save.getStarted()) {
             playButtonActor = addActor(internal.getEntry("continue-game", Texture.class),buttonX+215-19-50, buttonY);
@@ -110,7 +105,6 @@
             playButtonActor = addActor(internal.getEntry("play-game", Texture.class),buttonX+215, buttonY);
             playButtonActor.setScale(0.5f);
         }
->>>>>>> ecda0334
         levelSelectActor = addActor(internal.getEntry("level-select", Texture.class),buttonX+215-19, buttonY-50-10);
         levelSelectActor.setScale(0.5f);
         settingsActor = addActor(internal.getEntry("settings", Texture.class),buttonX+215+28, buttonY-100-20);
