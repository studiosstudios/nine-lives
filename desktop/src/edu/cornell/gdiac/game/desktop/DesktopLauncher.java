package edu.cornell.gdiac.game.desktop;

import edu.cornell.gdiac.backend.GDXApp;
import edu.cornell.gdiac.backend.GDXAppSettings;
import edu.cornell.gdiac.game.NineLives;

/**
 * The main class of the game.
 * 
 * This class sets the window size and launches the game.
 *
 * Adapted from Walker M. White's DesktopLauncher.java in Cornell CS 3152, Spring 2023.
 */
public class DesktopLauncher {
	public static boolean FULLSCREEN = false;

	/**
	 * Classic main method that all Java programmers know.
	 * 
	 * This method simply exists to start a new Lwjgl3Application.  For desktop games,
	 * LibGDX is built on top of LWJGL3 (this is not the case for Android).
	 * 
	 * @param arg Command line arguments
	 */
	public static void main (String[] arg) {
		GDXAppSettings config = new GDXAppSettings();
		config.title = "9 Lives";
		config.width  = 1024;
		config.height = 576;
<<<<<<< HEAD
		config.fullscreen = false;
=======
		config.fullscreen = FULLSCREEN;
>>>>>>> 1cdb233e
		new GDXApp(new NineLives(), config);
	}
}<|MERGE_RESOLUTION|>--- conflicted
+++ resolved
@@ -27,11 +27,7 @@
 		config.title = "9 Lives";
 		config.width  = 1024;
 		config.height = 576;
-<<<<<<< HEAD
-		config.fullscreen = false;
-=======
 		config.fullscreen = FULLSCREEN;
->>>>>>> 1cdb233e
 		new GDXApp(new NineLives(), config);
 	}
 }