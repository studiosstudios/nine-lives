<<<<<<< HEAD
<?xml version="1.0" encoding="UTF-8"?>
<map version="1.10" tiledversion="1.10.1" orientation="orthogonal" renderorder="right-down" width="29" height="17" tilewidth="1024" tileheight="1024" infinite="0" nextlayerid="21" nextobjectid="105">
 <editorsettings>
<<<<<<< HEAD
  <export target="../../nine-lives/assets/tiled/level-template.json" format="json"/>
=======
  <export target="basic-body-switch.json" format="json"/>
>>>>>>> golden
 </editorsettings>
 <properties>
  <property name="biome" propertytype="biome" value="metal"/>
 </properties>
 <tileset firstgid="1" source="../../objects/objects.tsx"/>
 <tileset firstgid="15" source="../../tilesets/metal-walls.tsx"/>
 <tileset firstgid="63" source="../../tilesets/climbables.tsx"/>
 <layer id="17" name="metalWalls" width="29" height="17">
  <data encoding="csv">
28,29,29,29,29,29,29,29,29,29,29,29,29,29,29,29,44,17,17,17,17,17,17,17,46,29,29,29,30,
40,41,41,41,41,41,41,41,41,41,41,41,41,41,41,41,42,0,0,0,0,0,0,0,40,41,41,41,42,
40,41,41,41,41,41,41,41,41,41,41,41,41,41,41,41,42,0,0,0,0,0,0,0,40,41,41,41,42,
52,53,53,53,53,53,53,53,53,53,53,53,53,53,53,53,57,17,17,17,17,17,17,17,55,53,53,53,54,
0,0,0,0,0,0,0,0,0,0,0,0,0,0,0,0,0,0,0,0,0,0,0,0,0,0,0,0,0,
0,0,0,0,0,0,0,0,0,0,0,0,0,0,0,0,0,0,0,0,0,0,0,0,0,0,0,0,0,
0,0,0,0,0,0,0,0,0,0,0,0,0,0,0,0,0,0,0,0,0,0,0,0,0,0,0,0,0,
0,0,0,0,0,0,0,0,0,0,0,0,0,0,0,0,0,0,0,0,0,0,0,0,0,0,0,0,0,
0,0,0,0,0,0,0,0,0,0,0,0,0,28,30,0,0,0,0,0,0,0,0,0,0,0,0,0,0,
0,0,0,0,0,0,0,0,0,0,0,0,0,40,42,0,0,0,0,0,0,0,0,0,0,0,0,0,0,
0,0,0,0,0,0,0,0,0,0,0,0,0,40,42,0,0,0,0,0,0,0,0,0,0,0,0,0,0,
0,0,0,0,0,0,0,0,0,0,0,0,0,40,42,0,0,0,0,0,0,0,0,0,0,0,0,0,0,
0,0,0,0,0,0,0,0,0,0,0,0,0,40,42,0,0,0,0,0,0,0,0,0,0,0,0,0,0,
0,0,0,0,0,0,0,0,0,0,0,0,0,40,42,0,0,0,0,0,0,0,0,0,0,0,0,0,0,
28,29,29,29,29,29,29,29,29,29,30,0,0,40,59,29,29,30,0,0,0,0,0,0,28,29,29,29,30,
40,41,41,41,41,41,41,41,41,41,59,29,29,60,41,41,41,59,29,29,29,29,29,29,60,41,41,41,42,
52,53,53,53,53,53,53,53,53,53,53,53,53,53,53,53,53,53,53,53,53,53,53,53,53,53,53,53,54
</data>
 </layer>
 <layer id="18" name="climbables" width="29" height="17">
  <data encoding="csv">
0,0,0,0,0,0,0,0,0,0,0,0,0,0,0,0,0,0,0,0,0,0,0,0,0,0,0,0,0,
0,0,0,0,0,0,0,0,0,0,0,0,0,0,0,0,0,0,0,0,0,0,0,0,0,0,0,0,0,
0,0,0,0,0,0,0,0,0,0,0,0,0,0,0,0,0,0,0,0,0,0,0,0,0,0,0,0,0,
0,0,0,0,0,0,0,0,0,0,0,0,0,0,0,0,0,0,0,0,0,0,0,0,0,0,0,0,0,
0,0,0,0,0,0,0,0,0,0,0,0,0,0,0,0,0,0,0,0,0,0,0,0,0,0,0,0,0,
0,0,0,0,0,0,0,0,0,0,0,0,0,0,0,0,0,0,0,0,0,0,0,0,0,0,0,0,0,
0,0,0,0,0,0,0,0,0,0,0,0,0,0,0,0,0,0,0,0,0,0,0,0,0,0,0,0,0,
0,0,0,0,0,0,0,0,0,0,0,0,0,0,0,0,0,0,0,0,0,0,0,0,0,0,0,0,0,
0,0,0,0,0,0,0,0,0,0,0,0,0,0,0,0,0,0,0,0,0,0,0,0,0,0,0,0,0,
0,0,0,0,0,0,0,0,0,0,0,0,0,0,0,0,0,0,0,0,0,0,0,0,0,0,0,0,0,
0,0,0,0,0,0,0,0,0,0,0,0,0,0,0,0,0,0,0,0,0,0,0,0,0,0,0,0,0,
0,0,0,0,0,0,0,0,0,0,0,0,0,0,0,0,0,0,0,0,0,0,0,0,0,0,0,0,0,
0,0,0,0,0,0,0,0,0,0,0,0,0,0,0,0,0,0,0,0,0,0,0,0,0,0,0,0,0,
0,0,0,0,0,0,0,0,0,0,0,0,0,0,0,0,0,0,0,0,0,0,0,0,0,0,0,0,0,
0,0,0,0,0,0,0,0,0,0,0,0,0,0,0,0,0,0,0,0,0,0,0,0,0,0,0,0,0,
0,0,0,0,0,0,0,0,0,0,0,0,0,0,0,0,0,0,0,0,0,0,0,0,0,0,0,0,0,
0,0,0,0,0,0,0,0,0,0,0,0,0,0,0,0,0,0,0,0,0,0,0,0,0,0,0,0,0
</data>
 </layer>
 <objectgroup id="19" name="cameraRegions"/>
 <objectgroup id="12" name="wallsPoly">
  <object id="95" x="0" y="0">
   <polygon points="0,0 0,4096 17408,4096 17408,0"/>
  </object>
  <object id="96" x="17408" y="0">
   <polygon points="0,0 0,1024 7168,1024 7168,0"/>
  </object>
  <object id="97" x="17408" y="3072">
   <polygon points="0,0 0,1024 7168,1024 7168,0"/>
  </object>
  <object id="98" x="24576" y="0">
   <polygon points="0,0 0,4096 5120,4096 5120,0"/>
  </object>
  <object id="101" x="0" y="14336">
   <polygon points="0,0 0,3072 29696,3072 29696,0 24576,0 24576,1024 18432,1024 18432,0 15360,0 15360,-6144 13312,-6144 13312,1024 11264,1024 11264,0"/>
  </object>
 </objectgroup>
 <objectgroup id="16" name="spiritRegions"/>
 <objectgroup id="2" name="cat">
  <object id="38" gid="2" x="1024" y="13312" width="1024" height="1024"/>
 </objectgroup>
 <objectgroup id="4" name="flamethrowers"/>
 <objectgroup id="20" name="goal">
  <object id="104" x="27648" y="4096" width="1024" height="10240"/>
 </objectgroup>
 <objectgroup id="3" name="checkpoints">
  <object id="66" type="Checkpoint" gid="3" x="14336" y="6144" width="1024" height="2048">
   <properties>
    <property name="attachName" value=""/>
   </properties>
  </object>
  <object id="103" gid="3" x="1024" y="12288" width="1024" height="2048"/>
 </objectgroup>
 <objectgroup id="6" name="lasers">
  <object id="40" gid="5" x="16384" y="8192" width="1024" height="1024" rotation="90">
   <properties>
    <property name="activatorID" value="switch1"/>
   </properties>
  </object>
  <object id="90" gid="5" x="16384" y="9216" width="1024" height="1024" rotation="90">
   <properties>
    <property name="activatorID" value="switch1"/>
    <property name="active" type="bool" value="false"/>
   </properties>
  </object>
  <object id="91" gid="5" x="16384" y="10240" width="1024" height="1024" rotation="90">
   <properties>
    <property name="activatorID" value="switch1"/>
   </properties>
  </object>
  <object id="92" gid="5" x="16384" y="11264" width="1024" height="1024" rotation="90">
   <properties>
    <property name="activatorID" value="switch1"/>
    <property name="active" type="bool" value="false"/>
   </properties>
  </object>
  <object id="93" gid="5" x="3072" y="13312" width="1024" height="1024">
   <properties>
    <property name="activatorID" value=""/>
   </properties>
  </object>
 </objectgroup>
 <objectgroup id="7" name="mobs">
  <object id="102" gid="6" x="17408" y="1024" width="1024" height="2048"/>
 </objectgroup>
 <objectgroup id="8" name="spikes">
  <object id="42" gid="7" x="19456" y="14336" width="1024" height="1024"/>
  <object id="43" gid="7" x="18432" y="14336" width="1024" height="1024"/>
  <object id="44" gid="7" x="20480" y="14336" width="1024" height="1024"/>
  <object id="45" gid="7" x="21504" y="14336" width="1024" height="1024"/>
  <object id="46" gid="7" x="22528" y="14336" width="1024" height="1024"/>
  <object id="47" gid="7" x="23552" y="14336" width="1024" height="1024"/>
 </objectgroup>
 <objectgroup id="15" name="activators">
  <object id="89" gid="1" x="20480" y="2048" width="1024" height="1024">
   <properties>
    <property name="id" value="switch1"/>
    <property name="type" propertytype="activators" value="switch"/>
   </properties>
  </object>
  <object id="100" gid="1" x="8192" y="13312" width="1024" height="1024">
   <properties>
    <property name="id" value="button2"/>
    <property name="type" propertytype="activators" value="button"/>
   </properties>
  </object>
 </objectgroup>
 <objectgroup id="9" name="doors">
  <object id="53" type="Door" x="13312" y="4096" width="1024" height="4096">
   <properties>
    <property name="activatorID" value="button2"/>
   </properties>
  </object>
 </objectgroup>
 <objectgroup id="10" name="platforms">
  <object id="51" name="platform1" type="Platform" x="11264" y="14336" width="2048" height="1024">
   <properties>
    <property name="activatorID" value="button2"/>
    <property name="disp" type="class" propertytype="Vector2">
     <properties>
      <property name="x" type="float" value="0"/>
      <property name="y" type="float" value="6"/>
     </properties>
    </property>
    <property name="speed" type="float" value="15"/>
   </properties>
  </object>
 </objectgroup>
 <objectgroup id="13" name="mirrors"/>
 <objectgroup id="14" name="boxes"/>
 <objectgroup id="11" name="exits">
  <object id="33" type="Exit" x="-1024" y="4096" width="1024" height="10240">
   <properties>
    <property name="type" propertytype="exitType" value="return"/>
   </properties>
  </object>
  <object id="34" type="Exit" x="29696" y="4096" width="1024" height="10240"/>
 </objectgroup>
</map>
=======
<?xml version="1.0" encoding="UTF-8"?>
<map version="1.10" tiledversion="1.10.1" orientation="orthogonal" renderorder="right-down" width="29" height="17" tilewidth="1024" tileheight="1024" infinite="0" nextlayerid="21" nextobjectid="111">
 <editorsettings>
  <export target="../../../assets/levels/basic-body-switch.json" format="json"/>
 </editorsettings>
 <properties>
  <property name="biome" propertytype="biome" value="metal"/>
 </properties>
 <tileset firstgid="1" source="../../objects/objects.tsx"/>
 <tileset firstgid="15" source="../../tilesets/metal-walls.tsx"/>
 <tileset firstgid="63" source="../../tilesets/climbables.tsx"/>
 <layer id="17" name="metalWalls" width="29" height="17">
  <data encoding="csv">
28,29,29,29,29,29,29,29,29,29,29,29,29,29,29,29,44,17,17,17,17,17,17,17,46,29,29,29,30,
40,41,41,41,41,41,41,41,41,41,41,41,41,41,41,41,42,0,0,0,0,0,0,0,40,41,41,41,42,
40,41,41,41,41,41,41,41,41,41,41,41,41,41,41,41,42,0,0,0,0,0,0,0,40,41,41,41,42,
52,53,53,53,53,53,53,53,53,53,53,53,53,53,53,53,57,17,17,17,17,17,17,17,55,53,53,53,54,
0,0,0,0,0,0,0,0,0,0,0,0,0,0,0,0,0,0,0,0,0,0,0,0,0,0,0,0,0,
0,0,0,0,0,0,0,0,0,0,0,0,0,0,0,0,0,0,0,0,0,0,0,0,0,0,0,0,0,
0,0,0,0,0,0,0,0,0,0,0,0,0,0,0,0,0,0,0,0,0,0,0,0,0,0,0,0,0,
0,0,0,0,0,0,0,0,0,0,0,0,0,0,0,0,0,0,0,0,0,0,0,0,0,0,0,0,0,
0,0,0,0,0,0,0,0,0,0,0,0,0,28,30,0,0,0,0,0,0,0,0,0,0,0,0,0,0,
0,0,0,0,0,0,0,0,0,0,0,0,0,40,42,0,0,0,0,0,0,0,0,0,0,0,0,0,0,
0,0,0,0,0,0,0,0,0,0,0,0,0,40,42,0,0,0,0,0,0,0,0,0,0,0,0,0,0,
0,0,0,0,0,0,0,0,0,0,0,0,0,40,42,0,0,0,0,0,0,0,0,0,0,0,0,0,0,
0,0,0,0,0,0,0,0,0,0,0,0,0,40,42,0,0,0,0,0,0,0,0,0,0,0,0,0,0,
0,0,0,0,0,0,0,0,0,0,0,0,0,40,42,0,0,0,0,0,0,0,0,0,0,0,0,0,0,
28,29,29,29,29,29,29,29,29,29,30,0,0,40,59,29,29,30,0,0,0,0,0,0,28,29,29,29,30,
40,41,41,41,41,41,41,41,41,41,59,29,29,60,41,41,41,59,29,29,29,29,29,29,60,41,41,41,42,
52,53,53,53,53,53,53,53,53,53,53,53,53,53,53,53,53,53,53,53,53,53,53,53,53,53,53,53,54
</data>
 </layer>
 <layer id="18" name="climbables" width="29" height="17">
  <data encoding="csv">
0,0,0,0,0,0,0,0,0,0,0,0,0,0,0,0,0,0,0,0,0,0,0,0,0,0,0,0,0,
0,0,0,0,0,0,0,0,0,0,0,0,0,0,0,0,0,0,0,0,0,0,0,0,0,0,0,0,0,
0,0,0,0,0,0,0,0,0,0,0,0,0,0,0,0,0,0,0,0,0,0,0,0,0,0,0,0,0,
0,0,0,0,0,0,0,0,0,0,0,0,0,0,0,0,0,0,0,0,0,0,0,0,0,0,0,0,0,
0,0,0,0,0,0,0,0,0,0,0,0,0,0,0,0,0,0,0,0,0,0,0,0,0,0,0,0,0,
0,0,0,0,0,0,0,0,0,0,0,0,0,0,0,0,0,0,0,0,0,0,0,0,0,0,0,0,0,
0,0,0,0,0,0,0,0,0,0,0,0,0,0,0,0,0,0,0,0,0,0,0,0,0,0,0,0,0,
0,0,0,0,0,0,0,0,0,0,0,0,0,0,0,0,0,0,0,0,0,0,0,0,0,0,0,0,0,
0,0,0,0,0,0,0,0,0,0,0,0,0,0,0,0,0,0,0,0,0,0,0,0,0,0,0,0,0,
0,0,0,0,0,0,0,0,0,0,0,0,0,0,0,0,0,0,0,0,0,0,0,0,0,0,0,0,0,
0,0,0,0,0,0,0,0,0,0,0,0,0,0,0,0,0,0,0,0,0,0,0,0,0,0,0,0,0,
0,0,0,0,0,0,0,0,0,0,0,0,0,0,0,0,0,0,0,0,0,0,0,0,0,0,0,0,0,
0,0,0,0,0,0,0,0,0,0,0,0,0,0,0,0,0,0,0,0,0,0,0,0,0,0,0,0,0,
0,0,0,0,0,0,0,0,0,0,0,0,0,0,0,0,0,0,0,0,0,0,0,0,0,0,0,0,0,
0,0,0,0,0,0,0,0,0,0,0,0,0,0,0,0,0,0,0,0,0,0,0,0,0,0,0,0,0,
0,0,0,0,0,0,0,0,0,0,0,0,0,0,0,0,0,0,0,0,0,0,0,0,0,0,0,0,0,
0,0,0,0,0,0,0,0,0,0,0,0,0,0,0,0,0,0,0,0,0,0,0,0,0,0,0,0,0
</data>
 </layer>
 <objectgroup id="19" name="cameraRegions"/>
 <objectgroup id="12" name="wallsPoly">
  <object id="95" x="0" y="0">
   <polygon points="0,0 0,4096 17408,4096 17408,0"/>
  </object>
  <object id="96" x="17408" y="0">
   <polygon points="0,0 0,1024 7168,1024 7168,0"/>
  </object>
  <object id="97" x="17408" y="3072">
   <polygon points="0,0 0,1024 7168,1024 7168,0"/>
  </object>
  <object id="98" x="24576" y="0">
   <polygon points="0,0 0,4096 5120,4096 5120,0"/>
  </object>
  <object id="101" x="0" y="14336">
   <polygon points="0,0 0,3072 29696,3072 29696,0 24576,0 24576,1024 18432,1024 18432,0 15360,0 15360,-6144 13312,-6144 13312,1024 11264,1024 11264,0"/>
  </object>
 </objectgroup>
 <objectgroup id="16" name="spiritRegions"/>
 <objectgroup id="2" name="cat">
  <object id="38" gid="2" x="1024" y="13312" width="1024" height="1024"/>
 </objectgroup>
 <objectgroup id="4" name="flamethrowers"/>
 <objectgroup id="20" name="goal">
  <object id="104" x="27648" y="4096" width="1024" height="10240"/>
 </objectgroup>
 <objectgroup id="3" name="checkpoints">
  <object id="66" type="Checkpoint" gid="3" x="14336" y="6144" width="1024" height="2048">
   <properties>
    <property name="attachName" value=""/>
   </properties>
  </object>
  <object id="103" gid="3" x="1024" y="12288" width="1024" height="2048"/>
 </objectgroup>
 <objectgroup id="6" name="lasers">
  <object id="40" gid="5" x="16384" y="8192" width="1024" height="1024" rotation="90">
   <properties>
    <property name="activatorID" value="switch1"/>
   </properties>
  </object>
  <object id="90" gid="5" x="16384" y="9216" width="1024" height="1024" rotation="90">
   <properties>
    <property name="activatorID" value="switch1"/>
    <property name="active" type="bool" value="false"/>
   </properties>
  </object>
  <object id="91" gid="5" x="16384" y="10240" width="1024" height="1024" rotation="90">
   <properties>
    <property name="activatorID" value="switch1"/>
   </properties>
  </object>
  <object id="92" gid="5" x="16384" y="11264" width="1024" height="1024" rotation="90">
   <properties>
    <property name="activatorID" value="switch1"/>
    <property name="active" type="bool" value="false"/>
   </properties>
  </object>
  <object id="93" gid="5" x="3072" y="13312" width="1024" height="1024">
   <properties>
    <property name="activatorID" value=""/>
   </properties>
  </object>
 </objectgroup>
 <objectgroup id="7" name="mobs">
  <object id="102" gid="6" x="17408" y="1024" width="1024" height="2048"/>
 </objectgroup>
 <objectgroup id="8" name="spikes">
  <object id="105" gid="12" x="19456" y="14336" width="1024" height="1024"/>
  <object id="106" gid="12" x="20480" y="14336" width="1024" height="1024"/>
  <object id="107" gid="12" x="21504" y="14336" width="1024" height="1024"/>
  <object id="108" gid="12" x="22528" y="14336" width="1024" height="1024"/>
  <object id="109" gid="11" x="23552" y="14336" width="1024" height="1024"/>
  <object id="110" gid="10" x="18432" y="14336" width="1024" height="1024"/>
 </objectgroup>
 <objectgroup id="15" name="activators">
  <object id="89" gid="1" x="20480" y="2048" width="1024" height="1024">
   <properties>
    <property name="id" value="switch1"/>
    <property name="type" propertytype="activators" value="switch"/>
   </properties>
  </object>
  <object id="100" gid="1" x="8192" y="13312" width="1024" height="1024">
   <properties>
    <property name="id" value="button2"/>
    <property name="type" propertytype="activators" value="button"/>
   </properties>
  </object>
 </objectgroup>
 <objectgroup id="9" name="doors">
  <object id="53" type="Door" x="13312" y="4096" width="1024" height="4096">
   <properties>
    <property name="activatorID" value="button2"/>
   </properties>
  </object>
 </objectgroup>
 <objectgroup id="10" name="platforms">
  <object id="51" name="platform1" type="Platform" x="11264" y="14336" width="2048" height="1024">
   <properties>
    <property name="activatorID" value="button2"/>
    <property name="disp" type="class" propertytype="Vector2">
     <properties>
      <property name="x" type="float" value="0"/>
      <property name="y" type="float" value="6"/>
     </properties>
    </property>
    <property name="speed" type="float" value="15"/>
   </properties>
  </object>
 </objectgroup>
 <objectgroup id="13" name="mirrors"/>
 <objectgroup id="14" name="boxes"/>
 <objectgroup id="11" name="exits">
  <object id="33" type="Exit" x="-1024" y="4096" width="1024" height="10240">
   <properties>
    <property name="type" propertytype="exitType" value="return"/>
   </properties>
  </object>
  <object id="34" type="Exit" x="29696" y="4096" width="1024" height="10240"/>
 </objectgroup>
</map>
>>>>>>> 0fde1cec
<|MERGE_RESOLUTION|>--- conflicted
+++ resolved
@@ -1,353 +1,173 @@
-<<<<<<< HEAD
-<?xml version="1.0" encoding="UTF-8"?>
-<map version="1.10" tiledversion="1.10.1" orientation="orthogonal" renderorder="right-down" width="29" height="17" tilewidth="1024" tileheight="1024" infinite="0" nextlayerid="21" nextobjectid="105">
- <editorsettings>
-<<<<<<< HEAD
-  <export target="../../nine-lives/assets/tiled/level-template.json" format="json"/>
-=======
-  <export target="basic-body-switch.json" format="json"/>
->>>>>>> golden
- </editorsettings>
- <properties>
-  <property name="biome" propertytype="biome" value="metal"/>
- </properties>
- <tileset firstgid="1" source="../../objects/objects.tsx"/>
- <tileset firstgid="15" source="../../tilesets/metal-walls.tsx"/>
- <tileset firstgid="63" source="../../tilesets/climbables.tsx"/>
- <layer id="17" name="metalWalls" width="29" height="17">
-  <data encoding="csv">
-28,29,29,29,29,29,29,29,29,29,29,29,29,29,29,29,44,17,17,17,17,17,17,17,46,29,29,29,30,
-40,41,41,41,41,41,41,41,41,41,41,41,41,41,41,41,42,0,0,0,0,0,0,0,40,41,41,41,42,
-40,41,41,41,41,41,41,41,41,41,41,41,41,41,41,41,42,0,0,0,0,0,0,0,40,41,41,41,42,
-52,53,53,53,53,53,53,53,53,53,53,53,53,53,53,53,57,17,17,17,17,17,17,17,55,53,53,53,54,
-0,0,0,0,0,0,0,0,0,0,0,0,0,0,0,0,0,0,0,0,0,0,0,0,0,0,0,0,0,
-0,0,0,0,0,0,0,0,0,0,0,0,0,0,0,0,0,0,0,0,0,0,0,0,0,0,0,0,0,
-0,0,0,0,0,0,0,0,0,0,0,0,0,0,0,0,0,0,0,0,0,0,0,0,0,0,0,0,0,
-0,0,0,0,0,0,0,0,0,0,0,0,0,0,0,0,0,0,0,0,0,0,0,0,0,0,0,0,0,
-0,0,0,0,0,0,0,0,0,0,0,0,0,28,30,0,0,0,0,0,0,0,0,0,0,0,0,0,0,
-0,0,0,0,0,0,0,0,0,0,0,0,0,40,42,0,0,0,0,0,0,0,0,0,0,0,0,0,0,
-0,0,0,0,0,0,0,0,0,0,0,0,0,40,42,0,0,0,0,0,0,0,0,0,0,0,0,0,0,
-0,0,0,0,0,0,0,0,0,0,0,0,0,40,42,0,0,0,0,0,0,0,0,0,0,0,0,0,0,
-0,0,0,0,0,0,0,0,0,0,0,0,0,40,42,0,0,0,0,0,0,0,0,0,0,0,0,0,0,
-0,0,0,0,0,0,0,0,0,0,0,0,0,40,42,0,0,0,0,0,0,0,0,0,0,0,0,0,0,
-28,29,29,29,29,29,29,29,29,29,30,0,0,40,59,29,29,30,0,0,0,0,0,0,28,29,29,29,30,
-40,41,41,41,41,41,41,41,41,41,59,29,29,60,41,41,41,59,29,29,29,29,29,29,60,41,41,41,42,
-52,53,53,53,53,53,53,53,53,53,53,53,53,53,53,53,53,53,53,53,53,53,53,53,53,53,53,53,54
-</data>
- </layer>
- <layer id="18" name="climbables" width="29" height="17">
-  <data encoding="csv">
-0,0,0,0,0,0,0,0,0,0,0,0,0,0,0,0,0,0,0,0,0,0,0,0,0,0,0,0,0,
-0,0,0,0,0,0,0,0,0,0,0,0,0,0,0,0,0,0,0,0,0,0,0,0,0,0,0,0,0,
-0,0,0,0,0,0,0,0,0,0,0,0,0,0,0,0,0,0,0,0,0,0,0,0,0,0,0,0,0,
-0,0,0,0,0,0,0,0,0,0,0,0,0,0,0,0,0,0,0,0,0,0,0,0,0,0,0,0,0,
-0,0,0,0,0,0,0,0,0,0,0,0,0,0,0,0,0,0,0,0,0,0,0,0,0,0,0,0,0,
-0,0,0,0,0,0,0,0,0,0,0,0,0,0,0,0,0,0,0,0,0,0,0,0,0,0,0,0,0,
-0,0,0,0,0,0,0,0,0,0,0,0,0,0,0,0,0,0,0,0,0,0,0,0,0,0,0,0,0,
-0,0,0,0,0,0,0,0,0,0,0,0,0,0,0,0,0,0,0,0,0,0,0,0,0,0,0,0,0,
-0,0,0,0,0,0,0,0,0,0,0,0,0,0,0,0,0,0,0,0,0,0,0,0,0,0,0,0,0,
-0,0,0,0,0,0,0,0,0,0,0,0,0,0,0,0,0,0,0,0,0,0,0,0,0,0,0,0,0,
-0,0,0,0,0,0,0,0,0,0,0,0,0,0,0,0,0,0,0,0,0,0,0,0,0,0,0,0,0,
-0,0,0,0,0,0,0,0,0,0,0,0,0,0,0,0,0,0,0,0,0,0,0,0,0,0,0,0,0,
-0,0,0,0,0,0,0,0,0,0,0,0,0,0,0,0,0,0,0,0,0,0,0,0,0,0,0,0,0,
-0,0,0,0,0,0,0,0,0,0,0,0,0,0,0,0,0,0,0,0,0,0,0,0,0,0,0,0,0,
-0,0,0,0,0,0,0,0,0,0,0,0,0,0,0,0,0,0,0,0,0,0,0,0,0,0,0,0,0,
-0,0,0,0,0,0,0,0,0,0,0,0,0,0,0,0,0,0,0,0,0,0,0,0,0,0,0,0,0,
-0,0,0,0,0,0,0,0,0,0,0,0,0,0,0,0,0,0,0,0,0,0,0,0,0,0,0,0,0
-</data>
- </layer>
- <objectgroup id="19" name="cameraRegions"/>
- <objectgroup id="12" name="wallsPoly">
-  <object id="95" x="0" y="0">
-   <polygon points="0,0 0,4096 17408,4096 17408,0"/>
-  </object>
-  <object id="96" x="17408" y="0">
-   <polygon points="0,0 0,1024 7168,1024 7168,0"/>
-  </object>
-  <object id="97" x="17408" y="3072">
-   <polygon points="0,0 0,1024 7168,1024 7168,0"/>
-  </object>
-  <object id="98" x="24576" y="0">
-   <polygon points="0,0 0,4096 5120,4096 5120,0"/>
-  </object>
-  <object id="101" x="0" y="14336">
-   <polygon points="0,0 0,3072 29696,3072 29696,0 24576,0 24576,1024 18432,1024 18432,0 15360,0 15360,-6144 13312,-6144 13312,1024 11264,1024 11264,0"/>
-  </object>
- </objectgroup>
- <objectgroup id="16" name="spiritRegions"/>
- <objectgroup id="2" name="cat">
-  <object id="38" gid="2" x="1024" y="13312" width="1024" height="1024"/>
- </objectgroup>
- <objectgroup id="4" name="flamethrowers"/>
- <objectgroup id="20" name="goal">
-  <object id="104" x="27648" y="4096" width="1024" height="10240"/>
- </objectgroup>
- <objectgroup id="3" name="checkpoints">
-  <object id="66" type="Checkpoint" gid="3" x="14336" y="6144" width="1024" height="2048">
-   <properties>
-    <property name="attachName" value=""/>
-   </properties>
-  </object>
-  <object id="103" gid="3" x="1024" y="12288" width="1024" height="2048"/>
- </objectgroup>
- <objectgroup id="6" name="lasers">
-  <object id="40" gid="5" x="16384" y="8192" width="1024" height="1024" rotation="90">
-   <properties>
-    <property name="activatorID" value="switch1"/>
-   </properties>
-  </object>
-  <object id="90" gid="5" x="16384" y="9216" width="1024" height="1024" rotation="90">
-   <properties>
-    <property name="activatorID" value="switch1"/>
-    <property name="active" type="bool" value="false"/>
-   </properties>
-  </object>
-  <object id="91" gid="5" x="16384" y="10240" width="1024" height="1024" rotation="90">
-   <properties>
-    <property name="activatorID" value="switch1"/>
-   </properties>
-  </object>
-  <object id="92" gid="5" x="16384" y="11264" width="1024" height="1024" rotation="90">
-   <properties>
-    <property name="activatorID" value="switch1"/>
-    <property name="active" type="bool" value="false"/>
-   </properties>
-  </object>
-  <object id="93" gid="5" x="3072" y="13312" width="1024" height="1024">
-   <properties>
-    <property name="activatorID" value=""/>
-   </properties>
-  </object>
- </objectgroup>
- <objectgroup id="7" name="mobs">
-  <object id="102" gid="6" x="17408" y="1024" width="1024" height="2048"/>
- </objectgroup>
- <objectgroup id="8" name="spikes">
-  <object id="42" gid="7" x="19456" y="14336" width="1024" height="1024"/>
-  <object id="43" gid="7" x="18432" y="14336" width="1024" height="1024"/>
-  <object id="44" gid="7" x="20480" y="14336" width="1024" height="1024"/>
-  <object id="45" gid="7" x="21504" y="14336" width="1024" height="1024"/>
-  <object id="46" gid="7" x="22528" y="14336" width="1024" height="1024"/>
-  <object id="47" gid="7" x="23552" y="14336" width="1024" height="1024"/>
- </objectgroup>
- <objectgroup id="15" name="activators">
-  <object id="89" gid="1" x="20480" y="2048" width="1024" height="1024">
-   <properties>
-    <property name="id" value="switch1"/>
-    <property name="type" propertytype="activators" value="switch"/>
-   </properties>
-  </object>
-  <object id="100" gid="1" x="8192" y="13312" width="1024" height="1024">
-   <properties>
-    <property name="id" value="button2"/>
-    <property name="type" propertytype="activators" value="button"/>
-   </properties>
-  </object>
- </objectgroup>
- <objectgroup id="9" name="doors">
-  <object id="53" type="Door" x="13312" y="4096" width="1024" height="4096">
-   <properties>
-    <property name="activatorID" value="button2"/>
-   </properties>
-  </object>
- </objectgroup>
- <objectgroup id="10" name="platforms">
-  <object id="51" name="platform1" type="Platform" x="11264" y="14336" width="2048" height="1024">
-   <properties>
-    <property name="activatorID" value="button2"/>
-    <property name="disp" type="class" propertytype="Vector2">
-     <properties>
-      <property name="x" type="float" value="0"/>
-      <property name="y" type="float" value="6"/>
-     </properties>
-    </property>
-    <property name="speed" type="float" value="15"/>
-   </properties>
-  </object>
- </objectgroup>
- <objectgroup id="13" name="mirrors"/>
- <objectgroup id="14" name="boxes"/>
- <objectgroup id="11" name="exits">
-  <object id="33" type="Exit" x="-1024" y="4096" width="1024" height="10240">
-   <properties>
-    <property name="type" propertytype="exitType" value="return"/>
-   </properties>
-  </object>
-  <object id="34" type="Exit" x="29696" y="4096" width="1024" height="10240"/>
- </objectgroup>
-</map>
-=======
-<?xml version="1.0" encoding="UTF-8"?>
-<map version="1.10" tiledversion="1.10.1" orientation="orthogonal" renderorder="right-down" width="29" height="17" tilewidth="1024" tileheight="1024" infinite="0" nextlayerid="21" nextobjectid="111">
- <editorsettings>
-  <export target="../../../assets/levels/basic-body-switch.json" format="json"/>
- </editorsettings>
- <properties>
-  <property name="biome" propertytype="biome" value="metal"/>
- </properties>
- <tileset firstgid="1" source="../../objects/objects.tsx"/>
- <tileset firstgid="15" source="../../tilesets/metal-walls.tsx"/>
- <tileset firstgid="63" source="../../tilesets/climbables.tsx"/>
- <layer id="17" name="metalWalls" width="29" height="17">
-  <data encoding="csv">
-28,29,29,29,29,29,29,29,29,29,29,29,29,29,29,29,44,17,17,17,17,17,17,17,46,29,29,29,30,
-40,41,41,41,41,41,41,41,41,41,41,41,41,41,41,41,42,0,0,0,0,0,0,0,40,41,41,41,42,
-40,41,41,41,41,41,41,41,41,41,41,41,41,41,41,41,42,0,0,0,0,0,0,0,40,41,41,41,42,
-52,53,53,53,53,53,53,53,53,53,53,53,53,53,53,53,57,17,17,17,17,17,17,17,55,53,53,53,54,
-0,0,0,0,0,0,0,0,0,0,0,0,0,0,0,0,0,0,0,0,0,0,0,0,0,0,0,0,0,
-0,0,0,0,0,0,0,0,0,0,0,0,0,0,0,0,0,0,0,0,0,0,0,0,0,0,0,0,0,
-0,0,0,0,0,0,0,0,0,0,0,0,0,0,0,0,0,0,0,0,0,0,0,0,0,0,0,0,0,
-0,0,0,0,0,0,0,0,0,0,0,0,0,0,0,0,0,0,0,0,0,0,0,0,0,0,0,0,0,
-0,0,0,0,0,0,0,0,0,0,0,0,0,28,30,0,0,0,0,0,0,0,0,0,0,0,0,0,0,
-0,0,0,0,0,0,0,0,0,0,0,0,0,40,42,0,0,0,0,0,0,0,0,0,0,0,0,0,0,
-0,0,0,0,0,0,0,0,0,0,0,0,0,40,42,0,0,0,0,0,0,0,0,0,0,0,0,0,0,
-0,0,0,0,0,0,0,0,0,0,0,0,0,40,42,0,0,0,0,0,0,0,0,0,0,0,0,0,0,
-0,0,0,0,0,0,0,0,0,0,0,0,0,40,42,0,0,0,0,0,0,0,0,0,0,0,0,0,0,
-0,0,0,0,0,0,0,0,0,0,0,0,0,40,42,0,0,0,0,0,0,0,0,0,0,0,0,0,0,
-28,29,29,29,29,29,29,29,29,29,30,0,0,40,59,29,29,30,0,0,0,0,0,0,28,29,29,29,30,
-40,41,41,41,41,41,41,41,41,41,59,29,29,60,41,41,41,59,29,29,29,29,29,29,60,41,41,41,42,
-52,53,53,53,53,53,53,53,53,53,53,53,53,53,53,53,53,53,53,53,53,53,53,53,53,53,53,53,54
-</data>
- </layer>
- <layer id="18" name="climbables" width="29" height="17">
-  <data encoding="csv">
-0,0,0,0,0,0,0,0,0,0,0,0,0,0,0,0,0,0,0,0,0,0,0,0,0,0,0,0,0,
-0,0,0,0,0,0,0,0,0,0,0,0,0,0,0,0,0,0,0,0,0,0,0,0,0,0,0,0,0,
-0,0,0,0,0,0,0,0,0,0,0,0,0,0,0,0,0,0,0,0,0,0,0,0,0,0,0,0,0,
-0,0,0,0,0,0,0,0,0,0,0,0,0,0,0,0,0,0,0,0,0,0,0,0,0,0,0,0,0,
-0,0,0,0,0,0,0,0,0,0,0,0,0,0,0,0,0,0,0,0,0,0,0,0,0,0,0,0,0,
-0,0,0,0,0,0,0,0,0,0,0,0,0,0,0,0,0,0,0,0,0,0,0,0,0,0,0,0,0,
-0,0,0,0,0,0,0,0,0,0,0,0,0,0,0,0,0,0,0,0,0,0,0,0,0,0,0,0,0,
-0,0,0,0,0,0,0,0,0,0,0,0,0,0,0,0,0,0,0,0,0,0,0,0,0,0,0,0,0,
-0,0,0,0,0,0,0,0,0,0,0,0,0,0,0,0,0,0,0,0,0,0,0,0,0,0,0,0,0,
-0,0,0,0,0,0,0,0,0,0,0,0,0,0,0,0,0,0,0,0,0,0,0,0,0,0,0,0,0,
-0,0,0,0,0,0,0,0,0,0,0,0,0,0,0,0,0,0,0,0,0,0,0,0,0,0,0,0,0,
-0,0,0,0,0,0,0,0,0,0,0,0,0,0,0,0,0,0,0,0,0,0,0,0,0,0,0,0,0,
-0,0,0,0,0,0,0,0,0,0,0,0,0,0,0,0,0,0,0,0,0,0,0,0,0,0,0,0,0,
-0,0,0,0,0,0,0,0,0,0,0,0,0,0,0,0,0,0,0,0,0,0,0,0,0,0,0,0,0,
-0,0,0,0,0,0,0,0,0,0,0,0,0,0,0,0,0,0,0,0,0,0,0,0,0,0,0,0,0,
-0,0,0,0,0,0,0,0,0,0,0,0,0,0,0,0,0,0,0,0,0,0,0,0,0,0,0,0,0,
-0,0,0,0,0,0,0,0,0,0,0,0,0,0,0,0,0,0,0,0,0,0,0,0,0,0,0,0,0
-</data>
- </layer>
- <objectgroup id="19" name="cameraRegions"/>
- <objectgroup id="12" name="wallsPoly">
-  <object id="95" x="0" y="0">
-   <polygon points="0,0 0,4096 17408,4096 17408,0"/>
-  </object>
-  <object id="96" x="17408" y="0">
-   <polygon points="0,0 0,1024 7168,1024 7168,0"/>
-  </object>
-  <object id="97" x="17408" y="3072">
-   <polygon points="0,0 0,1024 7168,1024 7168,0"/>
-  </object>
-  <object id="98" x="24576" y="0">
-   <polygon points="0,0 0,4096 5120,4096 5120,0"/>
-  </object>
-  <object id="101" x="0" y="14336">
-   <polygon points="0,0 0,3072 29696,3072 29696,0 24576,0 24576,1024 18432,1024 18432,0 15360,0 15360,-6144 13312,-6144 13312,1024 11264,1024 11264,0"/>
-  </object>
- </objectgroup>
- <objectgroup id="16" name="spiritRegions"/>
- <objectgroup id="2" name="cat">
-  <object id="38" gid="2" x="1024" y="13312" width="1024" height="1024"/>
- </objectgroup>
- <objectgroup id="4" name="flamethrowers"/>
- <objectgroup id="20" name="goal">
-  <object id="104" x="27648" y="4096" width="1024" height="10240"/>
- </objectgroup>
- <objectgroup id="3" name="checkpoints">
-  <object id="66" type="Checkpoint" gid="3" x="14336" y="6144" width="1024" height="2048">
-   <properties>
-    <property name="attachName" value=""/>
-   </properties>
-  </object>
-  <object id="103" gid="3" x="1024" y="12288" width="1024" height="2048"/>
- </objectgroup>
- <objectgroup id="6" name="lasers">
-  <object id="40" gid="5" x="16384" y="8192" width="1024" height="1024" rotation="90">
-   <properties>
-    <property name="activatorID" value="switch1"/>
-   </properties>
-  </object>
-  <object id="90" gid="5" x="16384" y="9216" width="1024" height="1024" rotation="90">
-   <properties>
-    <property name="activatorID" value="switch1"/>
-    <property name="active" type="bool" value="false"/>
-   </properties>
-  </object>
-  <object id="91" gid="5" x="16384" y="10240" width="1024" height="1024" rotation="90">
-   <properties>
-    <property name="activatorID" value="switch1"/>
-   </properties>
-  </object>
-  <object id="92" gid="5" x="16384" y="11264" width="1024" height="1024" rotation="90">
-   <properties>
-    <property name="activatorID" value="switch1"/>
-    <property name="active" type="bool" value="false"/>
-   </properties>
-  </object>
-  <object id="93" gid="5" x="3072" y="13312" width="1024" height="1024">
-   <properties>
-    <property name="activatorID" value=""/>
-   </properties>
-  </object>
- </objectgroup>
- <objectgroup id="7" name="mobs">
-  <object id="102" gid="6" x="17408" y="1024" width="1024" height="2048"/>
- </objectgroup>
- <objectgroup id="8" name="spikes">
-  <object id="105" gid="12" x="19456" y="14336" width="1024" height="1024"/>
-  <object id="106" gid="12" x="20480" y="14336" width="1024" height="1024"/>
-  <object id="107" gid="12" x="21504" y="14336" width="1024" height="1024"/>
-  <object id="108" gid="12" x="22528" y="14336" width="1024" height="1024"/>
-  <object id="109" gid="11" x="23552" y="14336" width="1024" height="1024"/>
-  <object id="110" gid="10" x="18432" y="14336" width="1024" height="1024"/>
- </objectgroup>
- <objectgroup id="15" name="activators">
-  <object id="89" gid="1" x="20480" y="2048" width="1024" height="1024">
-   <properties>
-    <property name="id" value="switch1"/>
-    <property name="type" propertytype="activators" value="switch"/>
-   </properties>
-  </object>
-  <object id="100" gid="1" x="8192" y="13312" width="1024" height="1024">
-   <properties>
-    <property name="id" value="button2"/>
-    <property name="type" propertytype="activators" value="button"/>
-   </properties>
-  </object>
- </objectgroup>
- <objectgroup id="9" name="doors">
-  <object id="53" type="Door" x="13312" y="4096" width="1024" height="4096">
-   <properties>
-    <property name="activatorID" value="button2"/>
-   </properties>
-  </object>
- </objectgroup>
- <objectgroup id="10" name="platforms">
-  <object id="51" name="platform1" type="Platform" x="11264" y="14336" width="2048" height="1024">
-   <properties>
-    <property name="activatorID" value="button2"/>
-    <property name="disp" type="class" propertytype="Vector2">
-     <properties>
-      <property name="x" type="float" value="0"/>
-      <property name="y" type="float" value="6"/>
-     </properties>
-    </property>
-    <property name="speed" type="float" value="15"/>
-   </properties>
-  </object>
- </objectgroup>
- <objectgroup id="13" name="mirrors"/>
- <objectgroup id="14" name="boxes"/>
- <objectgroup id="11" name="exits">
-  <object id="33" type="Exit" x="-1024" y="4096" width="1024" height="10240">
-   <properties>
-    <property name="type" propertytype="exitType" value="return"/>
-   </properties>
-  </object>
-  <object id="34" type="Exit" x="29696" y="4096" width="1024" height="10240"/>
- </objectgroup>
-</map>
->>>>>>> 0fde1cec
+<?xml version="1.0" encoding="UTF-8"?>
+<map version="1.10" tiledversion="1.10.1" orientation="orthogonal" renderorder="right-down" width="29" height="17" tilewidth="1024" tileheight="1024" infinite="0" nextlayerid="21" nextobjectid="111">
+ <editorsettings>
+  <export target="../../../assets/levels/basic-body-switch.json" format="json"/>
+ </editorsettings>
+ <properties>
+  <property name="biome" propertytype="biome" value="metal"/>
+ </properties>
+ <tileset firstgid="1" source="../../objects/objects.tsx"/>
+ <tileset firstgid="15" source="../../tilesets/metal-walls.tsx"/>
+ <tileset firstgid="63" source="../../tilesets/climbables.tsx"/>
+ <layer id="17" name="metalWalls" width="29" height="17">
+  <data encoding="csv">
+28,29,29,29,29,29,29,29,29,29,29,29,29,29,29,29,44,17,17,17,17,17,17,17,46,29,29,29,30,
+40,41,41,41,41,41,41,41,41,41,41,41,41,41,41,41,42,0,0,0,0,0,0,0,40,41,41,41,42,
+40,41,41,41,41,41,41,41,41,41,41,41,41,41,41,41,42,0,0,0,0,0,0,0,40,41,41,41,42,
+52,53,53,53,53,53,53,53,53,53,53,53,53,53,53,53,57,17,17,17,17,17,17,17,55,53,53,53,54,
+0,0,0,0,0,0,0,0,0,0,0,0,0,0,0,0,0,0,0,0,0,0,0,0,0,0,0,0,0,
+0,0,0,0,0,0,0,0,0,0,0,0,0,0,0,0,0,0,0,0,0,0,0,0,0,0,0,0,0,
+0,0,0,0,0,0,0,0,0,0,0,0,0,0,0,0,0,0,0,0,0,0,0,0,0,0,0,0,0,
+0,0,0,0,0,0,0,0,0,0,0,0,0,0,0,0,0,0,0,0,0,0,0,0,0,0,0,0,0,
+0,0,0,0,0,0,0,0,0,0,0,0,0,28,30,0,0,0,0,0,0,0,0,0,0,0,0,0,0,
+0,0,0,0,0,0,0,0,0,0,0,0,0,40,42,0,0,0,0,0,0,0,0,0,0,0,0,0,0,
+0,0,0,0,0,0,0,0,0,0,0,0,0,40,42,0,0,0,0,0,0,0,0,0,0,0,0,0,0,
+0,0,0,0,0,0,0,0,0,0,0,0,0,40,42,0,0,0,0,0,0,0,0,0,0,0,0,0,0,
+0,0,0,0,0,0,0,0,0,0,0,0,0,40,42,0,0,0,0,0,0,0,0,0,0,0,0,0,0,
+0,0,0,0,0,0,0,0,0,0,0,0,0,40,42,0,0,0,0,0,0,0,0,0,0,0,0,0,0,
+28,29,29,29,29,29,29,29,29,29,30,0,0,40,59,29,29,30,0,0,0,0,0,0,28,29,29,29,30,
+40,41,41,41,41,41,41,41,41,41,59,29,29,60,41,41,41,59,29,29,29,29,29,29,60,41,41,41,42,
+52,53,53,53,53,53,53,53,53,53,53,53,53,53,53,53,53,53,53,53,53,53,53,53,53,53,53,53,54
+</data>
+ </layer>
+ <layer id="18" name="climbables" width="29" height="17">
+  <data encoding="csv">
+0,0,0,0,0,0,0,0,0,0,0,0,0,0,0,0,0,0,0,0,0,0,0,0,0,0,0,0,0,
+0,0,0,0,0,0,0,0,0,0,0,0,0,0,0,0,0,0,0,0,0,0,0,0,0,0,0,0,0,
+0,0,0,0,0,0,0,0,0,0,0,0,0,0,0,0,0,0,0,0,0,0,0,0,0,0,0,0,0,
+0,0,0,0,0,0,0,0,0,0,0,0,0,0,0,0,0,0,0,0,0,0,0,0,0,0,0,0,0,
+0,0,0,0,0,0,0,0,0,0,0,0,0,0,0,0,0,0,0,0,0,0,0,0,0,0,0,0,0,
+0,0,0,0,0,0,0,0,0,0,0,0,0,0,0,0,0,0,0,0,0,0,0,0,0,0,0,0,0,
+0,0,0,0,0,0,0,0,0,0,0,0,0,0,0,0,0,0,0,0,0,0,0,0,0,0,0,0,0,
+0,0,0,0,0,0,0,0,0,0,0,0,0,0,0,0,0,0,0,0,0,0,0,0,0,0,0,0,0,
+0,0,0,0,0,0,0,0,0,0,0,0,0,0,0,0,0,0,0,0,0,0,0,0,0,0,0,0,0,
+0,0,0,0,0,0,0,0,0,0,0,0,0,0,0,0,0,0,0,0,0,0,0,0,0,0,0,0,0,
+0,0,0,0,0,0,0,0,0,0,0,0,0,0,0,0,0,0,0,0,0,0,0,0,0,0,0,0,0,
+0,0,0,0,0,0,0,0,0,0,0,0,0,0,0,0,0,0,0,0,0,0,0,0,0,0,0,0,0,
+0,0,0,0,0,0,0,0,0,0,0,0,0,0,0,0,0,0,0,0,0,0,0,0,0,0,0,0,0,
+0,0,0,0,0,0,0,0,0,0,0,0,0,0,0,0,0,0,0,0,0,0,0,0,0,0,0,0,0,
+0,0,0,0,0,0,0,0,0,0,0,0,0,0,0,0,0,0,0,0,0,0,0,0,0,0,0,0,0,
+0,0,0,0,0,0,0,0,0,0,0,0,0,0,0,0,0,0,0,0,0,0,0,0,0,0,0,0,0,
+0,0,0,0,0,0,0,0,0,0,0,0,0,0,0,0,0,0,0,0,0,0,0,0,0,0,0,0,0
+</data>
+ </layer>
+ <objectgroup id="19" name="cameraRegions"/>
+ <objectgroup id="12" name="wallsPoly">
+  <object id="95" x="0" y="0">
+   <polygon points="0,0 0,4096 17408,4096 17408,0"/>
+  </object>
+  <object id="96" x="17408" y="0">
+   <polygon points="0,0 0,1024 7168,1024 7168,0"/>
+  </object>
+  <object id="97" x="17408" y="3072">
+   <polygon points="0,0 0,1024 7168,1024 7168,0"/>
+  </object>
+  <object id="98" x="24576" y="0">
+   <polygon points="0,0 0,4096 5120,4096 5120,0"/>
+  </object>
+  <object id="101" x="0" y="14336">
+   <polygon points="0,0 0,3072 29696,3072 29696,0 24576,0 24576,1024 18432,1024 18432,0 15360,0 15360,-6144 13312,-6144 13312,1024 11264,1024 11264,0"/>
+  </object>
+ </objectgroup>
+ <objectgroup id="16" name="spiritRegions"/>
+ <objectgroup id="2" name="cat">
+  <object id="38" gid="2" x="1024" y="13312" width="1024" height="1024"/>
+ </objectgroup>
+ <objectgroup id="4" name="flamethrowers"/>
+ <objectgroup id="20" name="goal">
+  <object id="104" x="27648" y="4096" width="1024" height="10240"/>
+ </objectgroup>
+ <objectgroup id="3" name="checkpoints">
+  <object id="66" type="Checkpoint" gid="3" x="14336" y="6144" width="1024" height="2048">
+   <properties>
+    <property name="attachName" value=""/>
+   </properties>
+  </object>
+  <object id="103" gid="3" x="1024" y="12288" width="1024" height="2048"/>
+ </objectgroup>
+ <objectgroup id="6" name="lasers">
+  <object id="40" gid="5" x="16384" y="8192" width="1024" height="1024" rotation="90">
+   <properties>
+    <property name="activatorID" value="switch1"/>
+   </properties>
+  </object>
+  <object id="90" gid="5" x="16384" y="9216" width="1024" height="1024" rotation="90">
+   <properties>
+    <property name="activatorID" value="switch1"/>
+    <property name="active" type="bool" value="false"/>
+   </properties>
+  </object>
+  <object id="91" gid="5" x="16384" y="10240" width="1024" height="1024" rotation="90">
+   <properties>
+    <property name="activatorID" value="switch1"/>
+   </properties>
+  </object>
+  <object id="92" gid="5" x="16384" y="11264" width="1024" height="1024" rotation="90">
+   <properties>
+    <property name="activatorID" value="switch1"/>
+    <property name="active" type="bool" value="false"/>
+   </properties>
+  </object>
+  <object id="93" gid="5" x="3072" y="13312" width="1024" height="1024">
+   <properties>
+    <property name="activatorID" value=""/>
+   </properties>
+  </object>
+ </objectgroup>
+ <objectgroup id="7" name="mobs">
+  <object id="102" gid="6" x="17408" y="1024" width="1024" height="2048"/>
+ </objectgroup>
+ <objectgroup id="8" name="spikes">
+  <object id="105" gid="12" x="19456" y="14336" width="1024" height="1024"/>
+  <object id="106" gid="12" x="20480" y="14336" width="1024" height="1024"/>
+  <object id="107" gid="12" x="21504" y="14336" width="1024" height="1024"/>
+  <object id="108" gid="12" x="22528" y="14336" width="1024" height="1024"/>
+  <object id="109" gid="11" x="23552" y="14336" width="1024" height="1024"/>
+  <object id="110" gid="10" x="18432" y="14336" width="1024" height="1024"/>
+ </objectgroup>
+ <objectgroup id="15" name="activators">
+  <object id="89" gid="1" x="20480" y="2048" width="1024" height="1024">
+   <properties>
+    <property name="id" value="switch1"/>
+    <property name="type" propertytype="activators" value="switch"/>
+   </properties>
+  </object>
+  <object id="100" gid="1" x="8192" y="13312" width="1024" height="1024">
+   <properties>
+    <property name="id" value="button2"/>
+    <property name="type" propertytype="activators" value="button"/>
+   </properties>
+  </object>
+ </objectgroup>
+ <objectgroup id="9" name="doors">
+  <object id="53" type="Door" x="13312" y="4096" width="1024" height="4096">
+   <properties>
+    <property name="activatorID" value="button2"/>
+   </properties>
+  </object>
+ </objectgroup>
+ <objectgroup id="10" name="platforms">
+  <object id="51" name="platform1" type="Platform" x="11264" y="14336" width="2048" height="1024">
+   <properties>
+    <property name="activatorID" value="button2"/>
+    <property name="disp" type="class" propertytype="Vector2">
+     <properties>
+      <property name="x" type="float" value="0"/>
+      <property name="y" type="float" value="6"/>
+     </properties>
+    </property>
+    <property name="speed" type="float" value="15"/>
+   </properties>
+  </object>
+ </objectgroup>
+ <objectgroup id="13" name="mirrors"/>
+ <objectgroup id="14" name="boxes"/>
+ <objectgroup id="11" name="exits">
+  <object id="33" type="Exit" x="-1024" y="4096" width="1024" height="10240">
+   <properties>
+    <property name="type" propertytype="exitType" value="return"/>
+   </properties>
+  </object>
+  <object id="34" type="Exit" x="29696" y="4096" width="1024" height="10240"/>
+ </objectgroup>
+</map>