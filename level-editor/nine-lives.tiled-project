--- conflicted
+++ resolved
@@ -1,988 +1,513 @@
-<<<<<<< HEAD
-{
-    "automappingRulesFile": "rules/rules.txt",
-    "commands": [
-    ],
-    "compatibilityVersion": 1100,
-    "extensionsPath": "extensions",
-    "folders": [
-        "."
-    ],
-    "propertyTypes": [
-        {
-            "color": "#ffa0a0a4",
-            "drawFill": true,
-            "id": 14,
-            "members": [
-                {
-                    "name": "color",
-                    "type": "color",
-                    "value": "#ffff0000"
-                },
-                {
-                    "name": "id",
-                    "type": "string",
-                    "value": ""
-                },
-                {
-                    "name": "shouldPan",
-                    "type": "bool",
-                    "value": false
-                },
-                {
-                    "name": "type",
-                    "propertyType": "activators",
-                    "type": "string",
-                    "value": "button"
-                }
-            ],
-            "name": "Activator",
-            "type": "class",
-            "useAs": [
-                "property",
-                "object",
-                "tile"
-            ]
-        },
-        {
-            "id": 1,
-            "name": "activators",
-            "storageType": "string",
-            "type": "enum",
-            "values": [
-                "button",
-                "switch",
-                "timed switch",
-                ""
-            ],
-            "valuesAsFlags": false
-        },
-        {
-            "id": 4,
-            "name": "biome",
-            "storageType": "string",
-            "type": "enum",
-            "values": [
-                "metal",
-                "forest"
-            ],
-            "valuesAsFlags": false
-        },
-        {
-            "color": "#ffa159a4",
-            "drawFill": true,
-            "id": 18,
-            "members": [
-                {
-                    "name": "bHeight",
-                    "type": "float",
-                    "value": 32
-                },
-                {
-                    "name": "bWidth",
-                    "type": "float",
-                    "value": 18
-                },
-                {
-                    "name": "bX",
-                    "type": "float",
-                    "value": 0
-                },
-                {
-                    "name": "bY",
-                    "type": "float",
-                    "value": 0
-                },
-                {
-                    "name": "isZoomRelative",
-                    "type": "bool",
-                    "value": false
-                },
-                {
-                    "name": "shouldSnap",
-                    "type": "bool",
-                    "value": false
-                },
-                {
-                    "name": "snapCollisionArea",
-                    "type": "bool",
-                    "value": true
-                },
-                {
-                    "name": "zoom",
-                    "type": "float",
-                    "value": 0.6
-                }
-            ],
-            "name": "CameraRegion",
-            "type": "class",
-            "useAs": [
-                "object"
-            ]
-        },
-        {
-            "color": "#ffa0a0a4",
-            "drawFill": true,
-            "id": 19,
-            "members": [
-                {
-                    "name": "attachName",
-                    "type": "string",
-                    "value": ""
-                }
-            ],
-            "name": "Checkpoint",
-            "type": "class",
-            "useAs": [
-                "object",
-                "tile"
-            ]
-        },
-        {
-            "color": "#ffa45a19",
-            "drawFill": true,
-            "id": 7,
-            "members": [
-                {
-                    "name": "activatorID",
-                    "type": "string",
-                    "value": ""
-                },
-                {
-                    "name": "active",
-                    "type": "bool",
-                    "value": true
-                },
-                {
-                    "name": "closeAngle",
-                    "type": "int",
-                    "value": 0
-                },
-                {
-                    "name": "totalTicks",
-                    "type": "int",
-                    "value": 60
-                }
-            ],
-            "name": "Door",
-            "type": "class",
-            "useAs": [
-                "object"
-            ]
-        },
-        {
-            "color": "#ff00ff00",
-            "drawFill": true,
-            "id": 9,
-            "members": [
-                {
-                    "name": "type",
-                    "propertyType": "exitType",
-                    "type": "string",
-                    "value": "goal"
-                }
-            ],
-            "name": "Exit",
-            "type": "class",
-            "useAs": [
-                "object"
-            ]
-        },
-        {
-            "id": 10,
-            "name": "exitType",
-            "storageType": "string",
-            "type": "enum",
-            "values": [
-                "goal",
-                "return"
-            ],
-            "valuesAsFlags": false
-        },
-        {
-            "color": "#ffa0a0a4",
-            "drawFill": true,
-            "id": 12,
-            "members": [
-                {
-                    "name": "activatorID",
-                    "type": "string",
-                    "value": ""
-                },
-                {
-                    "name": "active",
-                    "type": "bool",
-                    "value": true
-                },
-                {
-                    "name": "attachName",
-                    "type": "string",
-                    "value": ""
-                },
-                {
-                    "name": "baseSensor",
-                    "type": "bool",
-                    "value": false
-                }
-            ],
-            "name": "Flamethrower",
-            "type": "class",
-            "useAs": [
-                "object",
-                "tile"
-            ]
-        },
-        {
-            "color": "#ffa0a0a4",
-            "drawFill": true,
-            "id": 11,
-            "members": [
-                {
-                    "name": "activatorID",
-                    "type": "string",
-                    "value": ""
-                },
-                {
-                    "name": "active",
-                    "type": "bool",
-                    "value": true
-                },
-                {
-                    "name": "attachName",
-                    "type": "string",
-                    "value": ""
-                }
-            ],
-            "name": "Laser",
-            "type": "class",
-            "useAs": [
-                "property",
-                "object",
-                "tile"
-            ]
-        },
-        {
-            "color": "#ffa0a0a4",
-            "drawFill": true,
-            "id": 21,
-            "members": [
-                {
-                    "name": "activatorID",
-                    "type": "string",
-                    "value": ""
-                },
-                {
-                    "name": "active",
-                    "type": "bool",
-                    "value": true
-                },
-                {
-                    "name": "type",
-                    "propertyType": "lightType",
-                    "type": "string",
-                    "value": "ceiling"
-                }
-            ],
-            "name": "Light",
-            "type": "class",
-            "useAs": [
-                "property",
-                "object",
-                "tile"
-            ]
-        },
-        {
-            "id": 20,
-            "name": "lightType",
-            "storageType": "string",
-            "type": "enum",
-            "values": [
-                "ceiling",
-                "wall"
-            ],
-            "valuesAsFlags": false
-        },
-        {
-            "color": "#ffa0a0a4",
-            "drawFill": true,
-            "id": 16,
-            "members": [
-                {
-                    "name": "pushable",
-                    "type": "bool",
-                    "value": false
-                }
-            ],
-            "name": "Mirror",
-            "type": "class",
-            "useAs": [
-                "object",
-                "tile"
-            ]
-        },
-        {
-            "color": "#ffa0a0a4",
-            "drawFill": true,
-            "id": 15,
-            "members": [
-                {
-                    "name": "aggressive",
-                    "type": "bool",
-                    "value": false
-                },
-                {
-                    "name": "facingRight",
-                    "type": "bool",
-                    "value": true
-                }
-            ],
-            "name": "Mob",
-            "type": "class",
-            "useAs": [
-                "object",
-                "tile"
-            ]
-        },
-        {
-            "color": "#ff000000",
-            "drawFill": true,
-            "id": 8,
-            "members": [
-                {
-                    "name": "activatorID",
-                    "type": "string",
-                    "value": ""
-                },
-                {
-                    "name": "active",
-                    "type": "bool",
-                    "value": false
-                },
-                {
-                    "name": "climbable",
-                    "type": "bool",
-                    "value": false
-                },
-                {
-                    "name": "damping",
-                    "type": "float",
-                    "value": 0.1
-                },
-                {
-                    "name": "disp",
-                    "propertyType": "Vector2",
-                    "type": "class",
-                    "value": {
-                        "x": 1
-                    }
-                },
-                {
-                    "name": "speed",
-                    "type": "float",
-                    "value": 10
-                }
-            ],
-            "name": "Platform",
-            "type": "class",
-            "useAs": [
-                "object"
-            ]
-        },
-        {
-            "color": "#ffa0a0a4",
-            "drawFill": true,
-            "id": 13,
-            "members": [
-                {
-                    "name": "activatorID",
-                    "type": "string",
-                    "value": ""
-                },
-                {
-                    "name": "active",
-                    "type": "bool",
-                    "value": true
-                }
-            ],
-            "name": "Spikes",
-            "type": "class",
-            "useAs": [
-                "object",
-                "tile"
-            ]
-        },
-        {
-            "color": "#ffff798b",
-            "drawFill": true,
-            "id": 6,
-            "members": [
-                {
-                    "name": "color",
-                    "type": "color",
-                    "value": "#ffff0000"
-                }
-            ],
-            "name": "SpiritRegion",
-            "type": "class",
-            "useAs": [
-                "object"
-            ]
-        },
-        {
-            "color": "#ffa0a0a4",
-            "drawFill": true,
-            "id": 5,
-            "members": [
-                {
-                    "name": "x",
-                    "type": "float",
-                    "value": 0
-                },
-                {
-                    "name": "y",
-                    "type": "float",
-                    "value": 0
-                }
-            ],
-            "name": "Vector2",
-            "type": "class",
-            "useAs": [
-                "property"
-            ]
-        },
-        {
-            "color": "#ffa0a0a4",
-            "drawFill": true,
-            "id": 17,
-            "members": [
-                {
-                    "name": "climbable",
-                    "type": "bool",
-                    "value": false
-                }
-            ],
-            "name": "Wall",
-            "type": "class",
-            "useAs": [
-                "property",
-                "object",
-                "tile"
-            ]
-        }
-    ]
-}
-=======
-{
-    "automappingRulesFile": "rules/rules.txt",
-    "commands": [
-    ],
-    "compatibilityVersion": 1100,
-    "extensionsPath": "extensions",
-    "folders": [
-        "."
-    ],
-    "propertyTypes": [
-        {
-            "color": "#ffa0a0a4",
-            "drawFill": true,
-            "id": 14,
-            "members": [
-                {
-                    "name": "color",
-                    "type": "color",
-                    "value": "#ffff0000"
-                },
-                {
-                    "name": "id",
-                    "type": "string",
-                    "value": ""
-                },
-                {
-                    "name": "shouldPan",
-                    "type": "bool",
-                    "value": false
-                },
-                {
-                    "name": "type",
-                    "propertyType": "activators",
-                    "type": "string",
-                    "value": "button"
-                }
-            ],
-            "name": "Activator",
-            "type": "class",
-            "useAs": [
-                "property",
-                "object",
-                "tile"
-            ]
-        },
-        {
-            "id": 1,
-            "name": "activators",
-            "storageType": "string",
-            "type": "enum",
-            "values": [
-                "button",
-                "switch",
-                "timed switch",
-                ""
-            ],
-            "valuesAsFlags": false
-        },
-        {
-            "id": 4,
-            "name": "biome",
-            "storageType": "string",
-            "type": "enum",
-            "values": [
-                "metal",
-                "forest"
-            ],
-            "valuesAsFlags": false
-        },
-        {
-            "color": "#ffa159a4",
-            "drawFill": true,
-            "id": 18,
-            "members": [
-                {
-                    "name": "bHeight",
-                    "type": "float",
-                    "value": 32
-                },
-                {
-                    "name": "bWidth",
-                    "type": "float",
-                    "value": 18
-                },
-                {
-                    "name": "bX",
-                    "type": "float",
-                    "value": 0
-                },
-                {
-                    "name": "bY",
-                    "type": "float",
-                    "value": 0
-                },
-                {
-                    "name": "isZoomRelative",
-                    "type": "bool",
-                    "value": false
-                },
-                {
-                    "name": "shouldSnap",
-                    "type": "bool",
-                    "value": false
-                },
-                {
-                    "name": "snapCollisionArea",
-                    "type": "bool",
-                    "value": true
-                },
-                {
-                    "name": "zoom",
-                    "type": "float",
-                    "value": 0.6
-                }
-            ],
-            "name": "CameraRegion",
-            "type": "class",
-            "useAs": [
-                "object"
-            ]
-        },
-        {
-            "color": "#ffa0a0a4",
-            "drawFill": true,
-            "id": 19,
-            "members": [
-                {
-                    "name": "attachName",
-                    "type": "string",
-                    "value": ""
-                }
-            ],
-            "name": "Checkpoint",
-            "type": "class",
-            "useAs": [
-                "object",
-                "tile"
-            ]
-        },
-        {
-            "color": "#ffa0a0a4",
-            "drawFill": true,
-            "id": 22,
-            "members": [
-                {
-                    "name": "flipX",
-                    "type": "bool",
-                    "value": false
-                },
-                {
-                    "name": "flipY",
-                    "type": "bool",
-                    "value": false
-                }
-            ],
-            "name": "Decoration",
-            "type": "class",
-            "useAs": [
-                "property",
-                "map",
-                "layer",
-                "object",
-                "tile",
-                "tileset",
-                "wangcolor",
-                "wangset"
-            ]
-        },
-        {
-            "color": "#ffa45a19",
-            "drawFill": true,
-            "id": 7,
-            "members": [
-                {
-                    "name": "activatorID",
-                    "type": "string",
-                    "value": ""
-                },
-                {
-                    "name": "active",
-                    "type": "bool",
-                    "value": true
-                },
-                {
-                    "name": "closeAngle",
-                    "type": "int",
-                    "value": 0
-                },
-                {
-                    "name": "totalTicks",
-                    "type": "int",
-                    "value": 60
-                }
-            ],
-            "name": "Door",
-            "type": "class",
-            "useAs": [
-                "object"
-            ]
-        },
-        {
-            "color": "#ff00ff00",
-            "drawFill": true,
-            "id": 9,
-            "members": [
-                {
-                    "name": "type",
-                    "propertyType": "exitType",
-                    "type": "string",
-                    "value": "goal"
-                }
-            ],
-            "name": "Exit",
-            "type": "class",
-            "useAs": [
-                "object"
-            ]
-        },
-        {
-            "id": 10,
-            "name": "exitType",
-            "storageType": "string",
-            "type": "enum",
-            "values": [
-                "goal",
-                "return"
-            ],
-            "valuesAsFlags": false
-        },
-        {
-            "color": "#ffa0a0a4",
-            "drawFill": true,
-            "id": 12,
-            "members": [
-                {
-                    "name": "activatorID",
-                    "type": "string",
-                    "value": ""
-                },
-                {
-                    "name": "active",
-                    "type": "bool",
-                    "value": true
-                },
-                {
-                    "name": "attachName",
-                    "type": "string",
-                    "value": ""
-                },
-                {
-                    "name": "baseSensor",
-                    "type": "bool",
-                    "value": false
-                }
-            ],
-            "name": "Flamethrower",
-            "type": "class",
-            "useAs": [
-                "object",
-                "tile"
-            ]
-        },
-        {
-            "color": "#ffa0a0a4",
-            "drawFill": true,
-            "id": 11,
-            "members": [
-                {
-                    "name": "activatorID",
-                    "type": "string",
-                    "value": ""
-                },
-                {
-                    "name": "active",
-                    "type": "bool",
-                    "value": true
-                },
-                {
-                    "name": "attachName",
-                    "type": "string",
-                    "value": ""
-                }
-            ],
-            "name": "Laser",
-            "type": "class",
-            "useAs": [
-                "property",
-                "object",
-                "tile"
-            ]
-        },
-        {
-            "color": "#ffa0a0a4",
-            "drawFill": true,
-            "id": 21,
-            "members": [
-                {
-                    "name": "activatorID",
-                    "type": "string",
-                    "value": ""
-                },
-                {
-                    "name": "active",
-                    "type": "bool",
-                    "value": true
-                },
-                {
-                    "name": "type",
-                    "propertyType": "lightType",
-                    "type": "string",
-                    "value": "ceiling"
-                }
-            ],
-            "name": "Light",
-            "type": "class",
-            "useAs": [
-                "property",
-                "object"
-            ]
-        },
-        {
-            "id": 20,
-            "name": "lightType",
-            "storageType": "string",
-            "type": "enum",
-            "values": [
-                "ceiling",
-                "wall"
-            ],
-            "valuesAsFlags": false
-        },
-        {
-            "color": "#ffa0a0a4",
-            "drawFill": true,
-            "id": 16,
-            "members": [
-                {
-                    "name": "pushable",
-                    "type": "bool",
-                    "value": false
-                }
-            ],
-            "name": "Mirror",
-            "type": "class",
-            "useAs": [
-                "object",
-                "tile"
-            ]
-        },
-        {
-            "color": "#ffa0a0a4",
-            "drawFill": true,
-            "id": 15,
-            "members": [
-                {
-                    "name": "aggressive",
-                    "type": "bool",
-                    "value": false
-                },
-                {
-                    "name": "facingRight",
-                    "type": "bool",
-                    "value": true
-                }
-            ],
-            "name": "Mob",
-            "type": "class",
-            "useAs": [
-                "object",
-                "tile"
-            ]
-        },
-        {
-            "color": "#ff000000",
-            "drawFill": true,
-            "id": 8,
-            "members": [
-                {
-                    "name": "activatorID",
-                    "type": "string",
-                    "value": ""
-                },
-                {
-                    "name": "active",
-                    "type": "bool",
-                    "value": false
-                },
-                {
-                    "name": "climbable",
-                    "type": "bool",
-                    "value": false
-                },
-                {
-                    "name": "damping",
-                    "type": "float",
-                    "value": 0.1
-                },
-                {
-                    "name": "disp",
-                    "propertyType": "Vector2",
-                    "type": "class",
-                    "value": {
-                        "x": 1
-                    }
-                },
-                {
-                    "name": "speed",
-                    "type": "float",
-                    "value": 10
-                }
-            ],
-            "name": "Platform",
-            "type": "class",
-            "useAs": [
-                "object"
-            ]
-        },
-        {
-            "color": "#ffa0a0a4",
-            "drawFill": true,
-            "id": 13,
-            "members": [
-                {
-                    "name": "activatorID",
-                    "type": "string",
-                    "value": ""
-                },
-                {
-                    "name": "active",
-                    "type": "bool",
-                    "value": true
-                }
-            ],
-            "name": "Spikes",
-            "type": "class",
-            "useAs": [
-                "object",
-                "tile"
-            ]
-        },
-        {
-            "id": 23,
-            "name": "spikeType",
-            "storageType": "string",
-            "type": "enum",
-            "values": [
-                "left",
-                "center",
-                "right",
-                "alone"
-            ],
-            "valuesAsFlags": false
-        },
-        {
-            "color": "#ffff798b",
-            "drawFill": true,
-            "id": 6,
-            "members": [
-                {
-                    "name": "color",
-                    "type": "color",
-                    "value": "#ffff0000"
-                }
-            ],
-            "name": "SpiritRegion",
-            "type": "class",
-            "useAs": [
-                "object"
-            ]
-        },
-        {
-            "color": "#ffa0a0a4",
-            "drawFill": true,
-            "id": 5,
-            "members": [
-                {
-                    "name": "x",
-                    "type": "float",
-                    "value": 0
-                },
-                {
-                    "name": "y",
-                    "type": "float",
-                    "value": 0
-                }
-            ],
-            "name": "Vector2",
-            "type": "class",
-            "useAs": [
-                "property"
-            ]
-        },
-        {
-            "color": "#ffa0a0a4",
-            "drawFill": true,
-            "id": 17,
-            "members": [
-                {
-                    "name": "climbable",
-                    "type": "bool",
-                    "value": false
-                }
-            ],
-            "name": "Wall",
-            "type": "class",
-            "useAs": [
-                "property",
-                "object",
-                "tile"
-            ]
-        }
-    ]
-}
->>>>>>> 787c91f3
+{
+    "automappingRulesFile": "rules/rules.txt",
+    "commands": [
+    ],
+    "compatibilityVersion": 1100,
+    "extensionsPath": "extensions",
+    "folders": [
+        "."
+    ],
+    "propertyTypes": [
+        {
+            "color": "#ffa0a0a4",
+            "drawFill": true,
+            "id": 14,
+            "members": [
+                {
+                    "name": "color",
+                    "type": "color",
+                    "value": "#ffff0000"
+                },
+                {
+                    "name": "id",
+                    "type": "string",
+                    "value": ""
+                },
+                {
+                    "name": "shouldPan",
+                    "type": "bool",
+                    "value": false
+                },
+                {
+                    "name": "type",
+                    "propertyType": "activators",
+                    "type": "string",
+                    "value": "button"
+                }
+            ],
+            "name": "Activator",
+            "type": "class",
+            "useAs": [
+                "property",
+                "object",
+                "tile"
+            ]
+        },
+        {
+            "id": 1,
+            "name": "activators",
+            "storageType": "string",
+            "type": "enum",
+            "values": [
+                "button",
+                "switch",
+                "timed switch",
+                ""
+            ],
+            "valuesAsFlags": false
+        },
+        {
+            "id": 4,
+            "name": "biome",
+            "storageType": "string",
+            "type": "enum",
+            "values": [
+                "metal",
+                "forest"
+            ],
+            "valuesAsFlags": false
+        },
+        {
+            "color": "#ffa159a4",
+            "drawFill": true,
+            "id": 18,
+            "members": [
+                {
+                    "name": "bHeight",
+                    "type": "float",
+                    "value": 32
+                },
+                {
+                    "name": "bWidth",
+                    "type": "float",
+                    "value": 18
+                },
+                {
+                    "name": "bX",
+                    "type": "float",
+                    "value": 0
+                },
+                {
+                    "name": "bY",
+                    "type": "float",
+                    "value": 0
+                },
+                {
+                    "name": "isZoomRelative",
+                    "type": "bool",
+                    "value": false
+                },
+                {
+                    "name": "shouldSnap",
+                    "type": "bool",
+                    "value": false
+                },
+                {
+                    "name": "snapCollisionArea",
+                    "type": "bool",
+                    "value": true
+                },
+                {
+                    "name": "zoom",
+                    "type": "float",
+                    "value": 0.6
+                }
+            ],
+            "name": "CameraRegion",
+            "type": "class",
+            "useAs": [
+                "object"
+            ]
+        },
+        {
+            "color": "#ffa0a0a4",
+            "drawFill": true,
+            "id": 19,
+            "members": [
+                {
+                    "name": "attachName",
+                    "type": "string",
+                    "value": ""
+                }
+            ],
+            "name": "Checkpoint",
+            "type": "class",
+            "useAs": [
+                "object",
+                "tile"
+            ]
+        },
+        {
+            "color": "#ffa0a0a4",
+            "drawFill": true,
+            "id": 22,
+            "members": [
+                {
+                    "name": "flipX",
+                    "type": "bool",
+                    "value": false
+                },
+                {
+                    "name": "flipY",
+                    "type": "bool",
+                    "value": false
+                }
+            ],
+            "name": "Decoration",
+            "type": "class",
+            "useAs": [
+                "property",
+                "map",
+                "layer",
+                "object",
+                "tile",
+                "tileset",
+                "wangcolor",
+                "wangset"
+            ]
+        },
+        {
+            "color": "#ffa45a19",
+            "drawFill": true,
+            "id": 7,
+            "members": [
+                {
+                    "name": "activatorID",
+                    "type": "string",
+                    "value": ""
+                },
+                {
+                    "name": "active",
+                    "type": "bool",
+                    "value": true
+                },
+                {
+                    "name": "closeAngle",
+                    "type": "int",
+                    "value": 0
+                },
+                {
+                    "name": "totalTicks",
+                    "type": "int",
+                    "value": 60
+                }
+            ],
+            "name": "Door",
+            "type": "class",
+            "useAs": [
+                "object"
+            ]
+        },
+        {
+            "color": "#ff00ff00",
+            "drawFill": true,
+            "id": 9,
+            "members": [
+                {
+                    "name": "type",
+                    "propertyType": "exitType",
+                    "type": "string",
+                    "value": "goal"
+                }
+            ],
+            "name": "Exit",
+            "type": "class",
+            "useAs": [
+                "object"
+            ]
+        },
+        {
+            "id": 10,
+            "name": "exitType",
+            "storageType": "string",
+            "type": "enum",
+            "values": [
+                "goal",
+                "return"
+            ],
+            "valuesAsFlags": false
+        },
+        {
+            "color": "#ffa0a0a4",
+            "drawFill": true,
+            "id": 12,
+            "members": [
+                {
+                    "name": "activatorID",
+                    "type": "string",
+                    "value": ""
+                },
+                {
+                    "name": "active",
+                    "type": "bool",
+                    "value": true
+                },
+                {
+                    "name": "attachName",
+                    "type": "string",
+                    "value": ""
+                },
+                {
+                    "name": "baseSensor",
+                    "type": "bool",
+                    "value": false
+                }
+            ],
+            "name": "Flamethrower",
+            "type": "class",
+            "useAs": [
+                "object",
+                "tile"
+            ]
+        },
+        {
+            "color": "#ffa0a0a4",
+            "drawFill": true,
+            "id": 11,
+            "members": [
+                {
+                    "name": "activatorID",
+                    "type": "string",
+                    "value": ""
+                },
+                {
+                    "name": "active",
+                    "type": "bool",
+                    "value": true
+                },
+                {
+                    "name": "attachName",
+                    "type": "string",
+                    "value": ""
+                }
+            ],
+            "name": "Laser",
+            "type": "class",
+            "useAs": [
+                "property",
+                "object",
+                "tile"
+            ]
+        },
+        {
+            "color": "#ffa0a0a4",
+            "drawFill": true,
+            "id": 21,
+            "members": [
+                {
+                    "name": "activatorID",
+                    "type": "string",
+                    "value": ""
+                },
+                {
+                    "name": "active",
+                    "type": "bool",
+                    "value": true
+                },
+                {
+                    "name": "type",
+                    "propertyType": "lightType",
+                    "type": "string",
+                    "value": "ceiling"
+                }
+            ],
+            "name": "Light",
+            "type": "class",
+            "useAs": [
+                "property",
+                "object"
+            ]
+        },
+        {
+            "id": 20,
+            "name": "lightType",
+            "storageType": "string",
+            "type": "enum",
+            "values": [
+                "ceiling",
+                "wall"
+            ],
+            "valuesAsFlags": false
+        },
+        {
+            "color": "#ffa0a0a4",
+            "drawFill": true,
+            "id": 16,
+            "members": [
+                {
+                    "name": "pushable",
+                    "type": "bool",
+                    "value": false
+                }
+            ],
+            "name": "Mirror",
+            "type": "class",
+            "useAs": [
+                "object",
+                "tile"
+            ]
+        },
+        {
+            "color": "#ffa0a0a4",
+            "drawFill": true,
+            "id": 15,
+            "members": [
+                {
+                    "name": "aggressive",
+                    "type": "bool",
+                    "value": false
+                },
+                {
+                    "name": "facingRight",
+                    "type": "bool",
+                    "value": true
+                }
+            ],
+            "name": "Mob",
+            "type": "class",
+            "useAs": [
+                "object",
+                "tile"
+            ]
+        },
+        {
+            "color": "#ff000000",
+            "drawFill": true,
+            "id": 8,
+            "members": [
+                {
+                    "name": "activatorID",
+                    "type": "string",
+                    "value": ""
+                },
+                {
+                    "name": "active",
+                    "type": "bool",
+                    "value": false
+                },
+                {
+                    "name": "climbable",
+                    "type": "bool",
+                    "value": false
+                },
+                {
+                    "name": "damping",
+                    "type": "float",
+                    "value": 0.1
+                },
+                {
+                    "name": "disp",
+                    "propertyType": "Vector2",
+                    "type": "class",
+                    "value": {
+                        "x": 1
+                    }
+                },
+                {
+                    "name": "speed",
+                    "type": "float",
+                    "value": 10
+                }
+            ],
+            "name": "Platform",
+            "type": "class",
+            "useAs": [
+                "object"
+            ]
+        },
+        {
+            "color": "#ffa0a0a4",
+            "drawFill": true,
+            "id": 13,
+            "members": [
+                {
+                    "name": "activatorID",
+                    "type": "string",
+                    "value": ""
+                },
+                {
+                    "name": "active",
+                    "type": "bool",
+                    "value": true
+                }
+            ],
+            "name": "Spikes",
+            "type": "class",
+            "useAs": [
+                "object",
+                "tile"
+            ]
+        },
+        {
+            "id": 23,
+            "name": "spikeType",
+            "storageType": "string",
+            "type": "enum",
+            "values": [
+                "left",
+                "center",
+                "right",
+                "alone"
+            ],
+            "valuesAsFlags": false
+        },
+        {
+            "color": "#ffff798b",
+            "drawFill": true,
+            "id": 6,
+            "members": [
+                {
+                    "name": "color",
+                    "type": "color",
+                    "value": "#ffff0000"
+                }
+            ],
+            "name": "SpiritRegion",
+            "type": "class",
+            "useAs": [
+                "object"
+            ]
+        },
+        {
+            "color": "#ffa0a0a4",
+            "drawFill": true,
+            "id": 5,
+            "members": [
+                {
+                    "name": "x",
+                    "type": "float",
+                    "value": 0
+                },
+                {
+                    "name": "y",
+                    "type": "float",
+                    "value": 0
+                }
+            ],
+            "name": "Vector2",
+            "type": "class",
+            "useAs": [
+                "property"
+            ]
+        },
+        {
+            "color": "#ffa0a0a4",
+            "drawFill": true,
+            "id": 17,
+            "members": [
+                {
+                    "name": "climbable",
+                    "type": "bool",
+                    "value": false
+                }
+            ],
+            "name": "Wall",
+            "type": "class",
+            "useAs": [
+                "property",
+                "object",
+                "tile"
+            ]
+        }
+    ]
+}